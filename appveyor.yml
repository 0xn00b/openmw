version: "{build}"

platform:
    - Win32
    - x64

configuration:
    - Debug

environment:
    matrix:
    - STEP: openmw
    - STEP: opencs
    - STEP: misc

matrix:
    fast_finish: true

os: unstable

clone_depth: 1

cache:
<<<<<<< HEAD
    - C:\projects\openmw\deps\Bullet-2.83.5-win32.7z
    - C:\projects\openmw\deps\Bullet-2.83.5-win64.7z
    - C:\projects\openmw\deps\MyGUI-3.2.2-win32.7z
    - C:\projects\openmw\deps\MyGUI-3.2.2-win64.7z
    - C:\projects\openmw\deps\OSG-3.3.8-win32.7z
    - C:\projects\openmw\deps\OSG-3.3.8-win64.7z
=======
    - C:\projects\openmw\deps\ffmpeg32-2.5.2.7z
    - C:\projects\openmw\deps\ffmpeg32-2.5.2-dev.7z
    - C:\projects\openmw\deps\ffmpeg64-2.5.2.7z
    - C:\projects\openmw\deps\ffmpeg64-2.5.2-dev.7z
>>>>>>> 331d87d7

init:
    - cmd: bash --version
    - cmd: cmake --version
    - cmd: msbuild /version
    - cmd: echo.

clone_folder: C:\projects\openmw

build_script:
    - cmd: bash --login C:\projects\openmw\CI\build.msvc.sh

before_build:
<<<<<<< HEAD
    - cmd: bash --login C:\projects\openmw\CI\before_script.msvc.sh -k
=======
    - cmd: bash --login C:\projects\openmw\CI\before_script.msvc.sh
>>>>>>> 331d87d7

test: off<|MERGE_RESOLUTION|>--- conflicted
+++ resolved
@@ -21,19 +21,16 @@
 clone_depth: 1
 
 cache:
-<<<<<<< HEAD
     - C:\projects\openmw\deps\Bullet-2.83.5-win32.7z
     - C:\projects\openmw\deps\Bullet-2.83.5-win64.7z
     - C:\projects\openmw\deps\MyGUI-3.2.2-win32.7z
     - C:\projects\openmw\deps\MyGUI-3.2.2-win64.7z
     - C:\projects\openmw\deps\OSG-3.3.8-win32.7z
     - C:\projects\openmw\deps\OSG-3.3.8-win64.7z
-=======
     - C:\projects\openmw\deps\ffmpeg32-2.5.2.7z
     - C:\projects\openmw\deps\ffmpeg32-2.5.2-dev.7z
     - C:\projects\openmw\deps\ffmpeg64-2.5.2.7z
     - C:\projects\openmw\deps\ffmpeg64-2.5.2-dev.7z
->>>>>>> 331d87d7
 
 init:
     - cmd: bash --version
@@ -47,10 +44,6 @@
     - cmd: bash --login C:\projects\openmw\CI\build.msvc.sh
 
 before_build:
-<<<<<<< HEAD
-    - cmd: bash --login C:\projects\openmw\CI\before_script.msvc.sh -k
-=======
     - cmd: bash --login C:\projects\openmw\CI\before_script.msvc.sh
->>>>>>> 331d87d7
 
 test: off