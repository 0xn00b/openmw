--- conflicted
+++ resolved
@@ -1,13 +1,5 @@
-<<<<<<< HEAD
-openmw (0.26.0-debian1~sid1) saucy; urgency=low
-
-  * Initial debian release
-
- -- Bret Curtis <psi29a@gmail.com>  Fri, 18 Oct 2013 08:13:09 +0200
-=======
 openmw (0.26.0-1) UNRELEASED; urgency=low
 
   * First release to Debian. (Closes #XXXXXXX)
 
- -- Bret Curtis <psi29a@gmail.com>  Tue, 10 Sep 2013 08:13:09 +0200
->>>>>>> deba7065
+ -- Bret Curtis <psi29a@gmail.com>  Tue, 10 Sep 2013 08:13:09 +0200