#include "sdlcursormanager.hpp"

#include <OgreHardwarePixelBuffer.h>
#include <OgreTextureManager.h>
#include <OgreRoot.h>

#include <SDL_mouse.h>
#include <SDL_endian.h>

#include "imagerotate.hpp"

namespace SFO
{

    SDLCursorManager::SDLCursorManager() :
        mEnabled(false),
        mInitialized(false)
    {
    }

    SDLCursorManager::~SDLCursorManager()
    {
        CursorMap::const_iterator curs_iter = mCursorMap.begin();

        while(curs_iter != mCursorMap.end())
        {
            SDL_FreeCursor(curs_iter->second);
            ++curs_iter;
        }

        mCursorMap.clear();
    }

    void SDLCursorManager::setEnabled(bool enabled)
    {
        if(mInitialized && enabled == mEnabled)
            return;

        mInitialized = true;
        mEnabled = enabled;

        //turn on hardware cursors
        if(enabled)
        {
            _setGUICursor(mCurrentCursor);
        }
        //turn off hardware cursors
        else
        {
            SDL_ShowCursor(SDL_FALSE);
        }
    }

    bool SDLCursorManager::cursorChanged(const std::string &name)
    {
        mCurrentCursor = name;

        CursorMap::const_iterator curs_iter = mCursorMap.find(name);

        //we have this cursor
        if(curs_iter != mCursorMap.end())
        {
            _setGUICursor(name);

            return false;
        }
        else
        {
            //they should get back to us with more info
            return true;
        }
    }

    void SDLCursorManager::_setGUICursor(const std::string &name)
    {
        SDL_SetCursor(mCursorMap.find(name)->second);
    }

    void SDLCursorManager::receiveCursorInfo(const std::string& name, int rotDegrees, Ogre::TexturePtr tex, Uint8 size_x, Uint8 size_y, Uint8 hotspot_x, Uint8 hotspot_y)
    {
        _createCursorFromResource(name, rotDegrees, tex, size_x, size_y, hotspot_x, hotspot_y);
    }

    /// \brief creates an SDL cursor from an Ogre texture
    void SDLCursorManager::_createCursorFromResource(const std::string& name, int rotDegrees, Ogre::TexturePtr tex, Uint8 size_x, Uint8 size_y, Uint8 hotspot_x, Uint8 hotspot_y)
    {
        if (mCursorMap.find(name) != mCursorMap.end())
            return;

        std::string tempName = tex->getName() + "_rotated";

        // we use a render target to uncompress the DDS texture
        // just blitting doesn't seem to work on D3D9
<<<<<<< HEAD
        OEngine::Render::ImageRotate::rotate(tex->getName(), tempName, static_cast<float>(-rotDegrees));
=======
        ImageRotate::rotate(tex->getName(), tempName, -rotDegrees);
>>>>>>> ba482fa4

        Ogre::TexturePtr resultTexture = Ogre::TextureManager::getSingleton().getByName(tempName);

        // now blit to memory
        Ogre::Image destImage;
        resultTexture->convertToImage(destImage);

        SDL_Surface* surf = SDL_CreateRGBSurface(0,size_x,size_y,32,0xFF000000,0x00FF0000,0x0000FF00,0x000000FF);


        //copy the Ogre texture to an SDL surface
        for(size_t x = 0; x < size_x; ++x)
        {
            for(size_t y = 0; y < size_y; ++y)
            {
                Ogre::ColourValue clr = destImage.getColourAt(x, y, 0);

                //set the pixel on the SDL surface to the same value as the Ogre texture's
                _putPixel(surf, x, y, SDL_MapRGBA(surf->format, static_cast<Uint8>(clr.r * 255), 
                    static_cast<Uint8>(clr.g * 255), static_cast<Uint8>(clr.b * 255), static_cast<Uint8>(clr.a * 255)));
            }
        }

        //set the cursor and store it for later
        SDL_Cursor* curs = SDL_CreateColorCursor(surf, hotspot_x, hotspot_y);
        mCursorMap.insert(CursorMap::value_type(std::string(name), curs));

        //clean up
        SDL_FreeSurface(surf);
        Ogre::TextureManager::getSingleton().remove(tempName);

        _setGUICursor(name);
    }

    void SDLCursorManager::_putPixel(SDL_Surface *surface, int x, int y, Uint32 pixel)
    {
        int bpp = surface->format->BytesPerPixel;
        /* Here p is the address to the pixel we want to set */
        Uint8 *p = (Uint8 *)surface->pixels + y * surface->pitch + x * bpp;

        switch(bpp) {
        case 1:
            *p = pixel;
            break;

        case 2:
            *(Uint16 *)p = pixel;
            break;

        case 3:
            if(SDL_BYTEORDER == SDL_BIG_ENDIAN) {
                p[0] = (pixel >> 16) & 0xff;
                p[1] = (pixel >> 8) & 0xff;
                p[2] = pixel & 0xff;
            } else {
                p[0] = pixel & 0xff;
                p[1] = (pixel >> 8) & 0xff;
                p[2] = (pixel >> 16) & 0xff;
            }
            break;

        case 4:
            *(Uint32 *)p = pixel;
            break;
        }
    }
}<|MERGE_RESOLUTION|>--- conflicted
+++ resolved
@@ -91,11 +91,7 @@
 
         // we use a render target to uncompress the DDS texture
         // just blitting doesn't seem to work on D3D9
-<<<<<<< HEAD
-        OEngine::Render::ImageRotate::rotate(tex->getName(), tempName, static_cast<float>(-rotDegrees));
-=======
-        ImageRotate::rotate(tex->getName(), tempName, -rotDegrees);
->>>>>>> ba482fa4
+        ImageRotate::rotate(tex->getName(), tempName, static_cast<float>(-rotDegrees));
 
         Ogre::TexturePtr resultTexture = Ogre::TextureManager::getSingleton().getByName(tempName);
 
