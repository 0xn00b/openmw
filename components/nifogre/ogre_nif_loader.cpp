--- conflicted
+++ resolved
@@ -167,16 +167,16 @@
 }
 
 
-static void buildAnimation(Ogre::Skeleton *skel, const std::string &name, const std::vector<Nif::NiKeyframeController*> &ctrls, const std::vector<std::string> &targets, float startTime, float stopTime)
+static void buildAnimation(Ogre::Skeleton *skel, const std::string &name, const std::vector<const Nif::NiKeyframeController*> &ctrls, const std::vector<std::string> &targets, float startTime, float stopTime)
 {
     Ogre::Animation *anim = skel->createAnimation(name, stopTime-startTime);
 
     for(size_t i = 0;i < ctrls.size();i++)
     {
-        Nif::NiKeyframeController *kfc = ctrls[i];
+        const Nif::NiKeyframeController *kfc = ctrls[i];
         if(kfc->data.empty())
             continue;
-        Nif::NiKeyframeData *kf = kfc->data.getPtr();
+        const Nif::NiKeyframeData *kf = kfc->data.getPtr();
 
         /* Get the keyframes and make sure they're sorted first to last */
         const Nif::QuaternionKeyList &quatkeys = kf->mRotations;
@@ -381,8 +381,7 @@
     Nif::NIFFile & nif = *pnif.get ();
     const Nif::Node *node = dynamic_cast<const Nif::Node*>(nif.getRecord(0));
 
-<<<<<<< HEAD
-    std::vector<Nif::NiKeyframeController*> ctrls;
+    std::vector<const Nif::NiKeyframeController*> ctrls;
     try {
         buildBones(skel, node, ctrls);
     }
@@ -391,10 +390,6 @@
         std::cerr<< e.what() <<std::endl;
         return;
     }
-=======
-    std::vector<Nif::NiKeyframeController const*> ctrls;
-    buildBones(skel, node, ctrls);
->>>>>>> 30534404
 
     std::vector<std::string> targets;
     // TODO: If ctrls.size() == 0, check for a .kf file sharing the name of the .nif file
@@ -404,7 +399,7 @@
     float maxtime = 0.0f;
     for(size_t i = 0;i < ctrls.size();i++)
     {
-        Nif::NiKeyframeController const *ctrl = ctrls[i];
+        const Nif::NiKeyframeController *ctrl = ctrls[i];
         maxtime = std::max(maxtime, ctrl->timeStop);
         Nif::Named *target = dynamic_cast<Nif::Named*>(ctrl->target.getPtr());
         if(target != NULL)
@@ -422,7 +417,6 @@
     Ogre::Skeleton::BoneIterator boneiter = skel->getBoneIterator();
     while(boneiter.hasMoreElements())
     {
-<<<<<<< HEAD
         Ogre::Bone *bone = boneiter.peekNext();
         const Ogre::Any &data = bone->getUserObjectBindings().getUserAny(sTextKeyExtraDataID);
         if(!data.isEmpty())
@@ -432,22 +426,6 @@
         }
         boneiter.moveNext();
     }
-=======
-        Nif::NiKeyframeController const *kfc = ctrls[i];
-        Nif::NiKeyframeData const *kf = kfc->data.getPtr();
-
-        /* Get the keyframes and make sure they're sorted first to last */
-        Nif::QuaternionKeyList quatkeys = kf->mRotations;
-        Nif::Vector3KeyList trankeys = kf->mTranslations;
-        Nif::FloatKeyList scalekeys = kf->mScales;
-        std::sort(quatkeys.mKeys.begin(), quatkeys.mKeys.end(), KeyTimeSort<Ogre::Quaternion>());
-        std::sort(trankeys.mKeys.begin(), trankeys.mKeys.end(), KeyTimeSort<Ogre::Vector3>());
-        std::sort(scalekeys.mKeys.begin(), scalekeys.mKeys.end(), KeyTimeSort<float>());
-
-        Nif::QuaternionKeyList::VecType::const_iterator quatiter = quatkeys.mKeys.begin();
-        Nif::Vector3KeyList::VecType::const_iterator traniter = trankeys.mKeys.begin();
-        Nif::FloatKeyList::VecType::const_iterator scaleiter = scalekeys.mKeys.begin();
->>>>>>> 30534404
 
     buildAnimation(skel, "all", ctrls, targets, 0.0f, maxtime);
 
@@ -1145,15 +1123,10 @@
     if(meshiter != sMeshInfoMap.end())
         return meshiter->second;
 
-<<<<<<< HEAD
     MeshInfoList &meshes = sMeshInfoMap[name+"@skel="+skelName];
-    Nif::NIFFile nif(name);
-=======
-    MeshPairList &meshes = sMeshPairMap[name+"@skel="+skelName];
-    Nif::NIFFile::ptr pnif = Nif::NIFFile::create (name);
-    Nif::NIFFile &nif = *pnif.get ();
->>>>>>> 30534404
-    if (nif.numRecords() < 1)
+    Nif::NIFFile::ptr pnif = Nif::NIFFile::create(name);
+    Nif::NIFFile &nif = *pnif.get();
+    if(nif.numRecords() < 1)
     {
         nif.warn("Found no NIF records in "+name+".");
         return meshes;
