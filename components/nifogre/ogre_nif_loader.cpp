/*
  OpenMW - The completely unofficial reimplementation of Morrowind
  Copyright (C) 2008-2010  Nicolay Korslund
  Email: < korslund@gmail.com >
  WWW: http://openmw.sourceforge.net/

  This file (ogre_nif_loader.cpp) is part of the OpenMW package.

  OpenMW is distributed as free software: you can redistribute it
  and/or modify it under the terms of the GNU General Public License
  version 3, as published by the Free Software Foundation.

  This program is distributed in the hope that it will be useful, but
  WITHOUT ANY WARRANTY; without even the implied warranty of
  MERCHANTABILITY or FITNESS FOR A PARTICULAR PURPOSE.  See the GNU
  General Public License for more details.

  You should have received a copy of the GNU General Public License
  version 3 along with this program. If not, see
  http://www.gnu.org/licenses/ .

 */

//loadResource->handleNode->handleNiTriShape->createSubMesh

#include "ogre_nif_loader.hpp"


typedef unsigned char ubyte;

using namespace std;
using namespace Ogre;
using namespace Nif;
using namespace Mangle::VFS;
using namespace Misc;
using namespace NifOgre;

NIFLoader& NIFLoader::getSingleton()
{
    static NIFLoader instance;
    return instance;
}

NIFLoader* NIFLoader::getSingletonPtr()
{
    return &getSingleton();
}

void NIFLoader::warn(string msg)
{
    std::cerr << "NIFLoader: Warn:" << msg << "\n";
}

void NIFLoader::fail(string msg)
{
    std::cerr << "NIFLoader: Fail: "<< msg << std::endl;
    assert(1);
}

Vector3 NIFLoader::convertVector3(const Nif::Vector& vec)
{
    return Ogre::Vector3(vec.array);
}

Quaternion NIFLoader::convertRotation(const Nif::Matrix& rot)
{
    Real matrix[3][3];

    for (int i=0; i<3; i++)
        for (int j=0; j<3; j++)
            matrix[i][j] = rot.v[i].array[j];

        return Quaternion(Matrix3(matrix));
}

// Helper class that computes the bounding box and of a mesh
class BoundsFinder
{
    struct MaxMinFinder
    {
        float max, min;

        MaxMinFinder()
        {
            min = numeric_limits<float>::infinity();
            max = -min;
        }

        void add(float f)
        {
            if (f > max) max = f;
            if (f < min) min = f;
        }

        // Return Max(max**2, min**2)
        float getMaxSquared()
        {
            float m1 = max*max;
            float m2 = min*min;
            if (m1 >= m2) return m1;
            return m2;
        }
    };

    MaxMinFinder X, Y, Z;

public:
    // Add 'verts' vertices to the calculation. The 'data' pointer is
    // expected to point to 3*verts floats representing x,y,z for each
    // point.
    void add(float *data, int verts)
    {
        for (int i=0;i<verts;i++)
        {
            X.add(*(data++));
            Y.add(*(data++));
            Z.add(*(data++));
        }
    }

    // True if this structure has valid values
    bool isValid()
    {
        return
            minX() <= maxX() &&
            minY() <= maxY() &&
            minZ() <= maxZ();
    }

    // Compute radius
    float getRadius()
    {
        assert(isValid());

        // The radius is computed from the origin, not from the geometric
        // center of the mesh.
        return sqrt(X.getMaxSquared() + Y.getMaxSquared() + Z.getMaxSquared());
    }

    float minX() {
        return X.min;
    }
    float maxX() {
        return X.max;
    }
    float minY() {
        return Y.min;
    }
    float maxY() {
        return Y.max;
    }
    float minZ() {
        return Z.min;
    }
    float maxZ() {
        return Z.max;
    }
};

// Conversion of blend / test mode from NIF -> OGRE.
// Not in use yet, so let's comment it out.
/*
static SceneBlendFactor getBlendFactor(int mode)
{
  switch(mode)
    {
    case 0: return SBF_ONE;
    case 1: return SBF_ZERO;
    case 2: return SBF_SOURCE_COLOUR;
    case 3: return SBF_ONE_MINUS_SOURCE_COLOUR;
    case 4: return SBF_DEST_COLOUR;
    case 5: return SBF_ONE_MINUS_DEST_COLOUR;
    case 6: return SBF_SOURCE_ALPHA;
    case 7: return SBF_ONE_MINUS_SOURCE_ALPHA;
    case 8: return SBF_DEST_ALPHA;
    case 9: return SBF_ONE_MINUS_DEST_ALPHA;
      // [Comment from Chris Robinson:] Can't handle this mode? :/
      // case 10: return SBF_SOURCE_ALPHA_SATURATE;
    default:
      return SBF_SOURCE_ALPHA;
    }
}


// This is also unused
static CompareFunction getTestMode(int mode)
{
  switch(mode)
    {
    case 0: return CMPF_ALWAYS_PASS;
    case 1: return CMPF_LESS;
    case 2: return CMPF_EQUAL;
    case 3: return CMPF_LESS_EQUAL;
    case 4: return CMPF_GREATER;
    case 5: return CMPF_NOT_EQUAL;
    case 6: return CMPF_GREATER_EQUAL;
    case 7: return CMPF_ALWAYS_FAIL;
    default:
      return CMPF_ALWAYS_PASS;
    }
}
*/

void NIFLoader::setOutputAnimFiles(bool output){
    mOutputAnimFiles = output;
}
void NIFLoader::setVerbosePath(std::string path){
    verbosePath = path;
}
void NIFLoader::createMaterial(const String &name,
                           const Vector &ambient,
                           const Vector &diffuse,
                           const Vector &specular,
                           const Vector &emissive,
                           float glossiness, float alpha,
                           int alphaFlags, float alphaTest,
                           const String &texName)
{
    MaterialPtr material = MaterialManager::getSingleton().create(name, resourceGroup);


    //Hardware Skinning code, textures may be the wrong color if enabled
    /* if(!mSkel.isNull()){
    material->removeAllTechniques();

        Ogre::Technique* tech = material->createTechnique();
        //tech->setSchemeName("blahblah");
        Pass* pass = tech->createPass();
        pass->setVertexProgram("Ogre/HardwareSkinningFourWeights");
    }*/

    // This assigns the texture to this material. If the texture name is
    // a file name, and this file exists (in a resource directory), it
    // will automatically be loaded when needed. If not (such as for
    // internal NIF textures that we might support later), we should
    // already have inserted a manual loader for the texture.


    if (!texName.empty())
    {
        Pass *pass = material->getTechnique(0)->getPass(0);
        /*TextureUnitState *txt =*/
        pass->createTextureUnitState(texName);

        // As of yet UNTESTED code from Chris:
        /*pass->setTextureFiltering(Ogre::TFO_ANISOTROPIC);
        pass->setDepthFunction(Ogre::CMPF_LESS_EQUAL);
        pass->setDepthCheckEnabled(true);

        // Add transparency if NiAlphaProperty was present
        if (alphaFlags != -1)
        {
            std::cout << "Alpha flags set!" << endl;
            if ((alphaFlags&1))
            {
                pass->setDepthWriteEnabled(false);
                pass->setSceneBlending(getBlendFactor((alphaFlags>>1)&0xf),
                                       getBlendFactor((alphaFlags>>5)&0xf));
            }
            else
                pass->setDepthWriteEnabled(true);

            if ((alphaFlags>>9)&1)
                pass->setAlphaRejectSettings(getTestMode((alphaFlags>>10)&0x7),
                                             alphaTest);

            pass->setTransparentSortingEnabled(!((alphaFlags>>13)&1));
        }
        else
            pass->setDepthWriteEnabled(true); */


        // Add transparency if NiAlphaProperty was present
        if (alphaFlags != -1)
        {
            // The 237 alpha flags are by far the most common. Check
            // NiAlphaProperty in nif/property.h if you need to decode
            // other values. 237 basically means normal transparencly.
            if (alphaFlags == 237)
            {
                // Enable transparency
                pass->setSceneBlending(SBT_TRANSPARENT_ALPHA);

                //pass->setDepthCheckEnabled(false);
                pass->setDepthWriteEnabled(false);
            }
            else
                warn("Unhandled alpha setting for texture " + texName);
        }
    }

    // Add material bells and whistles
    material->setAmbient(ambient.array[0], ambient.array[1], ambient.array[2]);
    material->setDiffuse(diffuse.array[0], diffuse.array[1], diffuse.array[2], alpha);
    material->setSpecular(specular.array[0], specular.array[1], specular.array[2], alpha);
    material->setSelfIllumination(emissive.array[0], emissive.array[1], emissive.array[2]);
    material->setShininess(glossiness);


}

// Takes a name and adds a unique part to it. This is just used to
// make sure that all materials are given unique names.
String NIFLoader::getUniqueName(const String &input)
{
    static int addon = 0;
    static char buf[8];
    snprintf(buf, 8, "_%d", addon++);

    // Don't overflow the buffer
    if (addon > 999999) addon = 0;

    return input + buf;
}

// Check if the given texture name exists in the real world. If it
// does not, change the string IN PLACE to say .dds instead and try
// that. The texture may still not exist, but no information of value
// is lost in that case.
void NIFLoader::findRealTexture(String &texName)
{
    assert(vfs);
    if (vfs->isFile(texName)) return;

    int len = texName.size();
    if (len < 4) return;

    // Change texture extension to .dds
    texName[len-3] = 'd';
    texName[len-2] = 'd';
    texName[len-1] = 's';
}

//Handle node at top

// Convert Nif::NiTriShape to Ogre::SubMesh, attached to the given
// mesh.
void NIFLoader::createOgreSubMesh(NiTriShape *shape, const String &material, std::list<VertexBoneAssignment> &vertexBoneAssignments)
{
    //  cout << "s:" << shape << "\n";
    NiTriShapeData *data = shape->data.getPtr();
    SubMesh *sub = mesh->createSubMesh(shape->name.toString());

    int nextBuf = 0;

    // This function is just one long stream of Ogre-barf, but it works
    // great.

    // Add vertices
    int numVerts = data->vertices.length / 3;
    sub->vertexData = new VertexData();
    sub->vertexData->vertexCount = numVerts;
    sub->useSharedVertices = false;

    VertexDeclaration *decl = sub->vertexData->vertexDeclaration;
    decl->addElement(nextBuf, 0, VET_FLOAT3, VES_POSITION);

    HardwareVertexBufferSharedPtr vbuf =
        HardwareBufferManager::getSingleton().createVertexBuffer(
            VertexElement::getTypeSize(VET_FLOAT3),
<<<<<<< HEAD
            numVerts, HardwareBuffer::HBU_STATIC_WRITE_ONLY, false);

=======
            numVerts, HardwareBuffer::HBU_DYNAMIC_WRITE_ONLY, false);
    
>>>>>>> bcf3e45f
    if(flip)
	{
		float *datamod = new float[data->vertices.length];
		//std::cout << "Shape" << shape->name.toString() << "\n";
		for(int i = 0; i < numVerts; i++)
		{
			int index = i * 3;
			const float *pos = data->vertices.ptr + index;
		    Ogre::Vector3 original = Ogre::Vector3(*pos  ,*(pos+1), *(pos+2));
			original = mTransform * original;
			mBoundingBox.merge(original);
			datamod[index] = original.x;
			datamod[index+1] = original.y;
			datamod[index+2] = original.z;
		}
		 vbuf->writeData(0, vbuf->getSizeInBytes(), datamod, false);
	}
	else
	{
		vbuf->writeData(0, vbuf->getSizeInBytes(), data->vertices.ptr, false);
	}


    VertexBufferBinding* bind = sub->vertexData->vertexBufferBinding;
    bind->setBinding(nextBuf++, vbuf);

    if (data->normals.length)
    {
        decl->addElement(nextBuf, 0, VET_FLOAT3, VES_NORMAL);
        vbuf = HardwareBufferManager::getSingleton().createVertexBuffer(
                   VertexElement::getTypeSize(VET_FLOAT3),
<<<<<<< HEAD
                   numVerts, HardwareBuffer::HBU_STATIC_WRITE_ONLY, false);

=======
                   numVerts, HardwareBuffer::HBU_DYNAMIC_WRITE_ONLY, false);
		
>>>>>>> bcf3e45f
		if(flip)
		{
			Quaternion rotation = mTransform.extractQuaternion();
			rotation.normalise();

			float *datamod = new float[data->normals.length];
			for(int i = 0; i < numVerts; i++)
		    {
			    int index = i * 3;
			    const float *pos = data->normals.ptr + index;
		        Ogre::Vector3 original = Ogre::Vector3(*pos  ,*(pos+1), *(pos+2));
				original = rotation * original;
				if (mNormaliseNormals)
			    {
                    original.normalise();
				}


			    datamod[index] = original.x;
			    datamod[index+1] = original.y;
			    datamod[index+2] = original.z;
		    }
			vbuf->writeData(0, vbuf->getSizeInBytes(), datamod, false);
		}
		else
		{
            vbuf->writeData(0, vbuf->getSizeInBytes(), data->normals.ptr, false);
		}
        bind->setBinding(nextBuf++, vbuf);
    }

    // Vertex colors
    if (data->colors.length)
    {
        const float *colors = data->colors.ptr;
        RenderSystem* rs = Root::getSingleton().getRenderSystem();
        std::vector<RGBA> colorsRGB(numVerts);
        RGBA *pColour = &colorsRGB.front();
        for (int i=0; i<numVerts; i++)
        {
            rs->convertColourValue(ColourValue(colors[0],colors[1],colors[2],
                                               colors[3]),pColour++);
            colors += 4;
        }
        decl->addElement(nextBuf, 0, VET_COLOUR, VES_DIFFUSE);
        vbuf = HardwareBufferManager::getSingleton().createVertexBuffer(
                   VertexElement::getTypeSize(VET_COLOUR),
                   numVerts, HardwareBuffer::HBU_STATIC_WRITE_ONLY);
        vbuf->writeData(0, vbuf->getSizeInBytes(), &colorsRGB.front(), true);
        bind->setBinding(nextBuf++, vbuf);
    }

     if (data->uvlist.length)
    {

        decl->addElement(nextBuf, 0, VET_FLOAT2, VES_TEXTURE_COORDINATES);
        vbuf = HardwareBufferManager::getSingleton().createVertexBuffer(
                   VertexElement::getTypeSize(VET_FLOAT2),
                   numVerts, HardwareBuffer::HBU_STATIC_WRITE_ONLY,false);

		if(flip)
		{
		    float *datamod = new float[data->uvlist.length];

		    for(unsigned int i = 0; i < data->uvlist.length; i+=2){
			    float x = *(data->uvlist.ptr + i);

			    float y = *(data->uvlist.ptr + i + 1);

			    datamod[i] =x;
				datamod[i + 1] =y;
		    }
			vbuf->writeData(0, vbuf->getSizeInBytes(), datamod, false);
		}
		else
			vbuf->writeData(0, vbuf->getSizeInBytes(), data->uvlist.ptr, false);
        bind->setBinding(nextBuf++, vbuf);
    }

   // Triangle faces - The total number of triangle points
    int numFaces = data->triangles.length;

    if (numFaces)
    {

		sub->indexData->indexCount = numFaces;
        sub->indexData->indexStart = 0;
        HardwareIndexBufferSharedPtr ibuf = HardwareBufferManager::getSingleton().
                                            createIndexBuffer(HardwareIndexBuffer::IT_16BIT,
                                                              numFaces,
                                                              HardwareBuffer::HBU_STATIC_WRITE_ONLY, true);

		if(flip && mFlipVertexWinding && sub->indexData->indexCount % 3 == 0){

			sub->indexData->indexBuffer = ibuf;

			uint16 *datamod = new uint16[numFaces];
			int index = 0;
			for (size_t i = 0; i < sub->indexData->indexCount; i+=3)
			{

			     const short *pos = data->triangles.ptr + index;
				uint16 i0 = (uint16) *(pos+0);
				uint16 i1 = (uint16) *(pos+1);
				uint16 i2 = (uint16) *(pos+2);

				//std::cout << "i0: " << i0 << "i1: " << i1 << "i2: " << i2 << "\n";


				datamod[index] = i2;
				datamod[index+1] = i1;
				datamod[index+2] = i0;

				index += 3;
			}

			 ibuf->writeData(0, ibuf->getSizeInBytes(), datamod, false);

		}
		else
		     ibuf->writeData(0, ibuf->getSizeInBytes(), data->triangles.ptr, false);
        sub->indexData->indexBuffer = ibuf;



    }

    // Set material if one was given
    if (!material.empty()) sub->setMaterialName(material);

    //add vertex bone assignments

    for (std::list<VertexBoneAssignment>::iterator it = vertexBoneAssignments.begin();
        it != vertexBoneAssignments.end(); it++)
    {
            sub->addBoneAssignment(*it);
    }
}

// Helper math functions. Reinventing linear algebra for the win!

// Computes B = AxB (matrix*matrix)
static void matrixMul(const Matrix &A, Matrix &B)
{
    for (int i=0;i<3;i++)
    {
        float a = B.v[0].array[i];
        float b = B.v[1].array[i];
        float c = B.v[2].array[i];

        B.v[0].array[i] = a*A.v[0].array[0] + b*A.v[0].array[1] + c*A.v[0].array[2];
        B.v[1].array[i] = a*A.v[1].array[0] + b*A.v[1].array[1] + c*A.v[1].array[2];
        B.v[2].array[i] = a*A.v[2].array[0] + b*A.v[2].array[1] + c*A.v[2].array[2];
    }
}

// Computes C = B + AxC*scale
static void vectorMulAdd(const Matrix &A, const Vector &B, float *C, float scale)
{
    // Keep the original values
    float a = C[0];
    float b = C[1];
    float c = C[2];

    // Perform matrix multiplication, scaling and addition
    for (int i=0;i<3;i++)
        C[i] = B.array[i] + (a*A.v[i].array[0] + b*A.v[i].array[1] + c*A.v[i].array[2])*scale;
}

// Computes B = AxB (matrix*vector)
static void vectorMul(const Matrix &A, float *C)
{
    // Keep the original values
    float a = C[0];
    float b = C[1];
    float c = C[2];

    // Perform matrix multiplication, scaling and addition
    for (int i=0;i<3;i++)
        C[i] = a*A.v[i].array[0] + b*A.v[i].array[1] + c*A.v[i].array[2];
}


void NIFLoader::handleNiTriShape(NiTriShape *shape, int flags, BoundsFinder &bounds, Transformation original, std::vector<std::string> boneSequence)
{
    assert(shape != NULL);

    // Interpret flags
    bool hidden    = (flags & 0x01) != 0; // Not displayed
    bool collide   = (flags & 0x02) != 0; // Use mesh for collision
    bool bbcollide = (flags & 0x04) != 0; // Use bounding box for collision

    // Bounding box collision isn't implemented, always use mesh for now.
    if (bbcollide)
    {
        collide = true;
        bbcollide = false;
    }

    // If the object was marked "NCO" earlier, it shouldn't collide with
    // anything.
    if (flags & 0x800)
    {
        collide = false;
        bbcollide = false;
    }

    if (!collide && !bbcollide && hidden)
        // This mesh apparently isn't being used for anything, so don't
        // bother setting it up.
        return;

    // Material name for this submesh, if any
    String material;

    // Skip the entire material phase for hidden nodes
    if (!hidden)
    {
        // These are set below if present
        NiTexturingProperty *t = NULL;
        NiMaterialProperty *m = NULL;
        NiAlphaProperty *a = NULL;

        // Scan the property list for material information
        PropertyList &list = shape->props;
        int n = list.length();
        for (int i=0; i<n; i++)
        {
            // Entries may be empty
            if (!list.has(i)) continue;

            Property *pr = &list[i];

            if (pr->recType == RC_NiTexturingProperty)
                t = (NiTexturingProperty*)pr;
            else if (pr->recType == RC_NiMaterialProperty)
                m = (NiMaterialProperty*)pr;
            else if (pr->recType == RC_NiAlphaProperty)
                a = (NiAlphaProperty*)pr;
        }

        // Texture
        String texName;
        if (t && t->textures[0].inUse)
        {
            NiSourceTexture *st = t->textures[0].texture.getPtr();
            if (st->external)
            {
                SString tname = st->filename;

                /* findRealTexture checks if the file actually
                   exists. If it doesn't, and the name ends in .tga, it
                   will try replacing the extension with .dds instead
                   and search for that. Bethesda at some at some point
                   converted all their BSA textures from tga to dds for
                   increased load speed, but all texture file name
                   references were kept as .tga.

                   The function replaces the name in place (that's why
                   we cast away the const modifier), but this is no
                   problem since all the nif data is stored in a local
                   throwaway buffer.
                 */
                texName = "textures\\" + tname.toString();
                findRealTexture(texName);
            }
            else warn("Found internal texture, ignoring.");
        }

        // Alpha modifiers
        int alphaFlags = -1;
        ubyte alphaTest = 0;
        if (a)
        {
            alphaFlags = a->flags;
            alphaTest  = a->data->threshold;
        }

        // Material
        if (m || !texName.empty())
        {
            // If we're here, then this mesh has a material. Thus we
            // need to calculate a snappy material name. It should
            // contain the mesh name (mesh->getName()) but also has to
            // be unique. One mesh may use many materials.
            material = getUniqueName(mesh->getName());

            if (m)
            {
                // Use NiMaterialProperty data to create the data
                const S_MaterialProperty *d = m->data;

                std::multimap<std::string,std::string>::iterator itr = MaterialMap.find(texName);
                std::multimap<std::string,std::string>::iterator lastElement;
                lastElement = MaterialMap.upper_bound(texName);
                if (itr != MaterialMap.end())
                {
                    for ( ; itr != lastElement; ++itr)
                    {
                        //std::cout << "OK!";
                        //MaterialPtr mat = MaterialManager::getSingleton().getByName(itr->second,recourceGroup);
                        material = itr->second;
                        //if( mat->getA
                    }
                }
                else
                {
                    //std::cout << "new";
                    createMaterial(material, d->ambient, d->diffuse, d->specular, d->emissive,
                                    d->glossiness, d->alpha, alphaFlags, alphaTest, texName);
                    MaterialMap.insert(std::make_pair(texName,material));
                }
            }
            else
            {
                // We only have a texture name. Create a default
                // material for it.
                Vector zero, one;
                for (int i=0; i<3;i++)
                {
                    zero.array[i] = 0.0;
                    one.array[i] = 1.0;
                }

                createMaterial(material, one, one, zero, zero, 0.0, 1.0,
                               alphaFlags, alphaTest, texName);
            }
        }
    } // End of material block, if(!hidden) ...

    /* Do in-place transformation of all the vertices and normals. This
       is pretty messy stuff, but we need it to make the sub-meshes
       appear in the correct place. Neither Ogre nor Bullet support
       nested levels of sub-meshes with transformations applied to each
       level.
    */
    NiTriShapeData *data = shape->data.getPtr();
    int numVerts = data->vertices.length / 3;

    float *ptr = (float*)data->vertices.ptr;
    float *optr = ptr;

    std::list<VertexBoneAssignment> vertexBoneAssignments;

    Nif::NiTriShapeCopy copy = shape->clone();
	if(!shape->controller.empty())
	{
		Nif::Controller* cont = shape->controller.getPtr();
		if(cont->recType == RC_NiGeomMorpherController)
		{
			Nif::NiGeomMorpherController* morph = dynamic_cast<Nif::NiGeomMorpherController*> (cont);
			copy.morph = morph->data.get();
			copy.morph.setStartTime(morph->timeStart);
			copy.morph.setStopTime(morph->timeStop);
		}

	}
    //use niskindata for the position of vertices.
    if (!shape->skin.empty())
    {



        // vector that stores if the position of a vertex is absolute
        std::vector<bool> vertexPosAbsolut(numVerts,false);
		std::vector<Ogre::Vector3> vertexPosOriginal(numVerts, Ogre::Vector3::ZERO);
		std::vector<Ogre::Vector3> vertexNormalOriginal(numVerts, Ogre::Vector3::ZERO);

        float *ptrNormals = (float*)data->normals.ptr;
        //the bone from skin->bones[boneIndex] is linked to skin->data->bones[boneIndex]
        //the first one contains a link to the bone, the second vertex transformation
        //relative to the bone
        int boneIndex = 0;
        Bone *bonePtr;
        Vector3 vecPos;
        Quaternion vecRot;

        std::vector<NiSkinData::BoneInfo> boneList = shape->skin->data->bones;

        /*
        Iterate through the boneList which contains what vertices are linked to
        the bone (it->weights array) and at what position (it->trafo)
        That position is added to every vertex.
        */
        for (std::vector<NiSkinData::BoneInfo>::iterator it = boneList.begin();
                it != boneList.end(); it++)
        {
            if(mSkel.isNull())
            {
                std::cout << "No skeleton for :" << shape->skin->bones[boneIndex].name.toString() << std::endl;
                break;
            }
            //get the bone from bones array of skindata
			if(!mSkel->hasBone(shape->skin->bones[boneIndex].name.toString()))
				std::cout << "We don't have this bone";
            bonePtr = mSkel->getBone(shape->skin->bones[boneIndex].name.toString());

            // final_vector = old_vector + old_rotation*new_vector*old_scale


			Nif::NiSkinData::BoneInfoCopy boneinfocopy;
			boneinfocopy.trafo.rotation = convertRotation(it->trafo->rotation);
			boneinfocopy.trafo.trans = convertVector3(it->trafo->trans);
			boneinfocopy.bonename = shape->skin->bones[boneIndex].name.toString();
            boneinfocopy.bonehandle = bonePtr->getHandle();
            copy.boneinfo.push_back(boneinfocopy);
            for (unsigned int i=0; i<it->weights.length; i++)
            {
				 vecPos = bonePtr->_getDerivedPosition() +
                bonePtr->_getDerivedOrientation() * convertVector3(it->trafo->trans);

            vecRot = bonePtr->_getDerivedOrientation() * convertRotation(it->trafo->rotation);
                unsigned int verIndex = (it->weights.ptr + i)->vertex;
				//boneinfo.weights.push_back(*(it->weights.ptr + i));
                Nif::NiSkinData::IndividualWeight ind;
                ind.weight = (it->weights.ptr + i)->weight;
                ind.boneinfocopyindex = copy.boneinfo.size() - 1;
                if(copy.vertsToWeights.find(verIndex) == copy.vertsToWeights.end())
                {
                    std::vector<Nif::NiSkinData::IndividualWeight> blank;
                    blank.push_back(ind);
                    copy.vertsToWeights[verIndex] = blank;
                }
                else
                {
                    copy.vertsToWeights[verIndex].push_back(ind);
                }

                //Check if the vertex is relativ, FIXME: Is there a better solution?
                if (vertexPosAbsolut[verIndex] == false)
                {
                    //apply transformation to the vertices
                    Vector3 absVertPos = vecPos + vecRot * Vector3(ptr + verIndex *3);
					absVertPos = absVertPos * (it->weights.ptr + i)->weight;
					vertexPosOriginal[verIndex] = Vector3(ptr + verIndex *3);

					mBoundingBox.merge(absVertPos);
                    //convert it back to float *
                    for (int j=0; j<3; j++)
                        (ptr + verIndex*3)[j] = absVertPos[j];

                    //apply rotation to the normals (not every vertex has a normal)
                    //FIXME: I guessed that vertex[i] = normal[i], is that true?
                    if (verIndex < data->normals.length)
                    {
                        Vector3 absNormalsPos = vecRot * Vector3(ptrNormals + verIndex *3);
						absNormalsPos = absNormalsPos * (it->weights.ptr + i)->weight;
						vertexNormalOriginal[verIndex] = Vector3(ptrNormals + verIndex *3);

                        for (int j=0; j<3; j++)
                            (ptrNormals + verIndex*3)[j] = absNormalsPos[j];
                    }

                    vertexPosAbsolut[verIndex] = true;
                }
				else
				{
					Vector3 absVertPos = vecPos + vecRot * vertexPosOriginal[verIndex];
					absVertPos = absVertPos * (it->weights.ptr + i)->weight;
					Vector3 old = Vector3(ptr + verIndex *3);
					absVertPos = absVertPos + old;

					mBoundingBox.merge(absVertPos);
                    //convert it back to float *
                    for (int j=0; j<3; j++)
                        (ptr + verIndex*3)[j] = absVertPos[j];

                    //apply rotation to the normals (not every vertex has a normal)
                    //FIXME: I guessed that vertex[i] = normal[i], is that true?
                    if (verIndex < data->normals.length)
                    {
                        Vector3 absNormalsPos = vecRot * vertexNormalOriginal[verIndex];
						absNormalsPos = absNormalsPos * (it->weights.ptr + i)->weight;
						Vector3 oldNormal = Vector3(ptrNormals + verIndex *3);
						absNormalsPos = absNormalsPos + oldNormal;

                        for (int j=0; j<3; j++)
                            (ptrNormals + verIndex*3)[j] = absNormalsPos[j];
                    }
				}


                VertexBoneAssignment vba;
                vba.boneIndex = bonePtr->getHandle();
                vba.vertexIndex = verIndex;
                vba.weight = (it->weights.ptr + i)->weight;


                vertexBoneAssignments.push_back(vba);
            }


            boneIndex++;
        }

    }
    else
    {

			copy.boneSequence = boneSequence;
        // Rotate, scale and translate all the vertices,
        const Matrix &rot = shape->trafo->rotation;
        const Vector &pos = shape->trafo->pos;
        float scale = shape->trafo->scale;

		copy.trafo.trans = convertVector3(original.pos);
		copy.trafo.rotation = convertRotation(original.rotation);
		copy.trafo.scale = original.scale;
		//We don't use velocity for anything yet, so it does not need to be saved

		// Computes C = B + AxC*scale
        for (int i=0; i<numVerts; i++)
        {
            vectorMulAdd(rot, pos, ptr, scale);
			Ogre::Vector3 absVertPos = Ogre::Vector3(*(ptr + 3 * i), *(ptr + 3 * i + 1), *(ptr + 3 * i + 2));
			mBoundingBox.merge(absVertPos);
            ptr += 3;
        }

        // Remember to rotate all the vertex normals as well
        if (data->normals.length)
        {
            ptr = (float*)data->normals.ptr;
            for (int i=0; i<numVerts; i++)
            {
                vectorMul(rot, ptr);
                ptr += 3;
            }
        }
		if(!mSkel.isNull() ){
			int boneIndex;
			Ogre::Bone *parentBone = mSkel->getBone(boneSequence[boneSequence.size() - 1]);
			if(parentBone)
				boneIndex = parentBone->getHandle();
			else
				boneIndex = mSkel->getNumBones() - 1;
			for(int i = 0; i < numVerts; i++){
		 VertexBoneAssignment vba;
                vba.boneIndex = boneIndex;
                vba.vertexIndex = i;
                vba.weight = 1;
				 vertexBoneAssignments.push_back(vba);
			}
		}
    }

    if (!hidden)
    {
        // Add this vertex set to the bounding box
        bounds.add(optr, numVerts);
        shapes.push_back(copy);

        // Create the submesh
        createOgreSubMesh(shape, material, vertexBoneAssignments);
    }
}

void NIFLoader::calculateTransform()
{
        // Calculate transform
        Matrix4 transform = Matrix4::IDENTITY;
        transform = Matrix4::getScale(vector) * transform;

        // Check whether we have to flip vertex winding.
        // We do have to, if we changed our right hand base.
        // We can test it by using the cross product from X and Y and see, if it is a non-negative
        // projection on Z. Actually it should be exactly Z, as we don't do non-uniform scaling yet,
        // but the test is cheap either way.
        Matrix3 m3;
        transform.extract3x3Matrix(m3);

        if (m3.GetColumn(0).crossProduct(m3.GetColumn(1)).dotProduct(m3.GetColumn(2)) < 0)
        {
        	mFlipVertexWinding = true;
        }

        mTransform = transform;
}
void NIFLoader::handleNode(Nif::Node *node, int flags,
                           const Transformation *trafo, BoundsFinder &bounds, Ogre::Bone *parentBone, std::vector<std::string> boneSequence)
{
    // Accumulate the flags from all the child nodes. This works for all
    // the flags we currently use, at least.
    flags |= node->flags;

    // Check for extra data
    Extra *e = node;
    while (!e->extra.empty())
    {
        // Get the next extra data in the list
        e = e->extra.getPtr();
        assert(e != NULL);

        if (e->recType == RC_NiStringExtraData)
        {
            // String markers may contain important information
            // affecting the entire subtree of this node
            NiStringExtraData *sd = (NiStringExtraData*)e;

            if (sd->string == "NCO")
                // No collision. Use an internal flag setting to mark this.
                flags |= 0x800;
            else if (sd->string == "MRK")
                // Marker objects. These are only visible in the
                // editor. Until and unless we add an editor component to
                // the engine, just skip this entire node.
                return;
        }

        if (e->recType == RC_NiTextKeyExtraData){
            Nif::NiTextKeyExtraData* extra =  dynamic_cast<Nif::NiTextKeyExtraData*> (e);

            std::ofstream file;

            if(mOutputAnimFiles){
                std::string cut = "";
                for(unsigned int i = 0; i < name.length();  i++)
                {
                    if(!(name.at(i) == '\\' || name.at(i) == '/' || name.at(i) == '>' || name.at(i) == '<' || name.at(i) == '?' || name.at(i) == '*' || name.at(i) == '|' || name.at(i) == ':' || name.at(i) == '"'))
                    {
                        cut += name.at(i);
                    }
                }

                std::cout << "Outputting " << cut << "\n";

                file.open((verbosePath + "/Indices" + cut + ".txt").c_str());
            }

            for(std::vector<Nif::NiTextKeyExtraData::TextKey>::iterator textiter = extra->list.begin(); textiter != extra->list.end(); textiter++)
            {
                std::string text = textiter->text.toString();

                replace(text.begin(), text.end(), '\n', '/');

                text.erase(std::remove(text.begin(), text.end(), '\r'), text.end());
                std::size_t i = 0;
                while(i < text.length()){
                    while(i < text.length() && text.at(i) == '/' ){
                        i++;
                    }
                    std::size_t first = i;
                    int length = 0;
                    while(i < text.length() && text.at(i) != '/' ){
                        i++;
                        length++;
                    }
                    if(first < text.length()){
                            //length = text.length() - first;
                        std::string sub = text.substr(first, length);

                       if(mOutputAnimFiles)
                            file << "Time: " << textiter->time << "|" << sub << "\n";

                        textmappings[sub] = textiter->time;
                    }
                }
            }
            file.close();
        }
    }

    Bone *bone = 0;

    // create skeleton or add bones
    if (node->recType == RC_NiNode)
    {
        //FIXME: "Bip01" isn't every time the root bone
        if (node->name == "Bip01" || node->name == "Root Bone")  //root node, create a skeleton
        {

            mSkel = SkeletonManager::getSingleton().create(getSkeletonName(), resourceGroup, true);
        }

        if (!mSkel.isNull())     //if there is a skeleton
        {
            std::string name = node->name.toString();
            boneSequence.push_back(name);

            // Quick-n-dirty workaround for the fact that several
            // bones may have the same name.
            if(!mSkel->hasBone(name))
            {
                bone = mSkel->createBone(name);

                if (parentBone)
                  parentBone->addChild(bone);

                bone->setInheritOrientation(true);
                bone->setPosition(convertVector3(node->trafo->pos));
                bone->setOrientation(convertRotation(node->trafo->rotation));
            }
        }
    }
    Transformation original = *(node->trafo);
    // Apply the parent transformation to this node. We overwrite the
    // existing data with the final transformation.
    if (trafo)
    {
        // Get a non-const reference to the node's data, since we're
        // overwriting it. TODO: Is this necessary?
        Transformation &final = *((Transformation*)node->trafo);

        // For both position and rotation we have that:
        // final_vector = old_vector + old_rotation*new_vector*old_scale
        vectorMulAdd(trafo->rotation, trafo->pos, final.pos.array, trafo->scale);
        vectorMulAdd(trafo->rotation, trafo->velocity, final.velocity.array, trafo->scale);

        // Merge the rotations together
        matrixMul(trafo->rotation, final.rotation);

        // Scalar values are so nice to deal with. Why can't everything
        // just be scalar?
        final.scale *= trafo->scale;
    }

    // For NiNodes, loop through children
    if (node->recType == RC_NiNode)
    {
        NodeList &list = ((NiNode*)node)->children;
        int n = list.length();
        for (int i = 0; i<n; i++)
        {

            if (list.has(i))
                handleNode(&list[i], flags, node->trafo, bounds, bone, boneSequence);
        }
    }
    else if (node->recType == RC_NiTriShape && bNiTri)
    {
         std::string nodename = node->name.toString();

			if (triname == "")
            {
                handleNiTriShape(dynamic_cast<NiTriShape*>(node), flags, bounds, original, boneSequence);
            }
			else if(nodename.length() >= triname.length())
			{
				std::transform(nodename.begin(), nodename.end(), nodename.begin(), ::tolower);
				if(triname == nodename.substr(0, triname.length()))
					handleNiTriShape(dynamic_cast<NiTriShape*>(node), flags, bounds, original, boneSequence);
			}
    }
}

void NIFLoader::loadResource(Resource *resource)
{
    	allanim.clear();
	shapes.clear();
   mBoundingBox.setNull();
    mesh = 0;
    mSkel.setNull();
    flip = false;
    name = resource->getName();
    char suffix = name.at(name.length() - 2);
    bool addAnim = true;
    bool hasAnim = false;
    bool baddin = false;
    bNiTri = true;

        if(suffix == '*')
		{
			vector = Ogre::Vector3(-1,1,1);
			flip = true;
		}
		else if(suffix == '?'){
			vector = Ogre::Vector3(1,-1,1);
			flip = true;
		}
		else if(suffix == '<'){
			vector = Ogre::Vector3(1,1,-1);
			flip = true;
		}
		else if(suffix == '>')
		{
            baddin = true;
			bNiTri = true;
			std::string sub = name.substr(name.length() - 6, 4);

			if(sub.compare("0000") != 0)
			addAnim = false;

		}

       switch(name.at(name.length() - 1))
	{
	    case '"':
			triname = "tri chest";
			break;
		case '*':
			triname = "tri tail";
			break;
		case ':':
			triname = "tri left foot";
			break;
		case '<':
			triname = "tri right foot";
			break;
		case '>':
			triname = "tri left hand";
			break;
		case '?':
			triname = "tri right hand";
			break;
		default:
			triname = "";
			break;
	}
    if(flip)
	{
		calculateTransform();
	}
    // Set up the VFS if it hasn't been done already
    if (!vfs) vfs = new OgreVFS(resourceGroup);

    // Get the mesh
    mesh = dynamic_cast<Mesh*>(resource);
    assert(mesh);

    // Look it up
    resourceName = mesh->getName();
    //std::cout << resourceName << "\n";

    if (!vfs->isFile(resourceName))
    {
        warn("File not found.");
        return;
    }

    // Helper that computes bounding boxes for us.
    BoundsFinder bounds;

    // Load the NIF. TODO: Wrap this in a try-catch block once we're out
    // of the early stages of development. Right now we WANT to catch
    // every error as early and intrusively as possible, as it's most
    // likely a sign of incomplete code rather than faulty input.
    NIFFile nif(vfs->open(resourceName), resourceName);

    if (nif.numRecords() < 1)
    {
        warn("Found no records in NIF.");
        return;
    }

    // The first record is assumed to be the root node
    Record *r = nif.getRecord(0);
    assert(r != NULL);

    Nif::Node *node = dynamic_cast<Nif::Node*>(r);

    if (node == NULL)
    {
        warn("First record in file was not a node, but a " +
             r->recName.toString() + ". Skipping file.");
        return;
    }

    // Handle the node
	std::vector<std::string> boneSequence;



    handleNode(node, 0, NULL, bounds, 0, boneSequence);
    if(addAnim)
    {
        for(int i = 0; i < nif.numRecords(); i++)
        {
            Nif::NiKeyframeController *f = dynamic_cast<Nif::NiKeyframeController*>(nif.getRecord(i));

            if(f != NULL)
            {
                hasAnim = true;
                Nif::Node *o = dynamic_cast<Nif::Node*>(f->target.getPtr());
                Nif::NiKeyframeDataPtr data = f->data;

                if (f->timeStart == 10000000000000000.0f)
                    continue;
                data->setBonename(o->name.toString());
                data->setStartTime(f->timeStart);
                data->setStopTime(f->timeStop);

                allanim.push_back(data.get());
            }
        }
    }
    // set the bounding value.
    if (bounds.isValid())
    {
        mesh->_setBounds(AxisAlignedBox(bounds.minX(), bounds.minY(), bounds.minZ(),
                                        bounds.maxX(), bounds.maxY(), bounds.maxZ()));
        mesh->_setBoundingSphereRadius(bounds.getRadius());
    }
    if(hasAnim && addAnim){
        allanimmap[name] = allanim;
        alltextmappings[name] = textmappings;
    }
    if(!mSkel.isNull() && shapes.size() > 0 && addAnim)
    {
        allshapesmap[name] = shapes;

    }

    if(flip){
        mesh->_setBounds(mBoundingBox, false);
    }

     if (!mSkel.isNull())
    {
       mesh->_notifySkeleton(mSkel);
    }
}

void NIFLoader::addInMesh(Ogre::Mesh* input){
    addin.push_back(input);
}



MeshPtr NIFLoader::load(const std::string &name,
                         const std::string &group)
{

    MeshManager *m = MeshManager::getSingletonPtr();
    // Check if the resource already exists
    ResourcePtr ptr = m->getByName(name, group);
    MeshPtr themesh;
    if (!ptr.isNull()){
            themesh = MeshPtr(ptr);
    }
    else // Nope, create a new one.
    {
        themesh = MeshManager::getSingleton().createManual(name, group, NIFLoader::getSingletonPtr());
    }
    return themesh;
}

/*
This function shares much of the same code handleShapes() in MWRender::Animation
This function also creates new position and normal buffers for submeshes.
This function points to existing texture and IndexData buffers
*/

std::vector<Nif::NiKeyframeData>* NIFLoader::getAnim(std::string lowername){

        std::map<std::string,std::vector<Nif::NiKeyframeData>,ciLessBoost>::iterator iter = allanimmap.find(lowername);
       std::vector<Nif::NiKeyframeData>* pass = 0;
        if(iter != allanimmap.end())
            pass = &(iter->second);
        return pass;

}
std::vector<Nif::NiTriShapeCopy>* NIFLoader::getShapes(std::string lowername){

        std::map<std::string,std::vector<Nif::NiTriShapeCopy>,ciLessBoost>::iterator iter = allshapesmap.find(lowername);
        std::vector<Nif::NiTriShapeCopy>* pass = 0;
        if(iter != allshapesmap.end())
            pass = &(iter->second);
        return pass;
}

std::map<std::string, float>* NIFLoader::getTextIndices(std::string lowername){
	std::map<std::string,std::map<std::string, float>, ciLessBoost>::iterator iter = alltextmappings.find(lowername);
    std::map<std::string, float>* pass = 0;
		if(iter != alltextmappings.end())
			pass = &(iter->second);
		return pass;
}




/* More code currently not in use, from the old D source. This was
   used in the first attempt at loading NIF meshes, where each submesh
   in the file was given a separate bone in a skeleton. Unfortunately
   the OGRE skeletons can't hold more than 256 bones, and some NIFs go
   way beyond that. The code might be of use if we implement animated
   submeshes like this (the part of the NIF that is animated is
   usually much less than the entire file, but the method might still
   not be water tight.)

// Insert a raw RGBA image into the texture system.
extern "C" void ogre_insertTexture(char* name, uint32_t width, uint32_t height, void *data)
{
  TexturePtr texture = TextureManager::getSingleton().createManual(
      name,         // name
      "General",    // group
      TEX_TYPE_2D,      // type
      width, height,    // width & height
      0,                // number of mipmaps
      PF_BYTE_RGBA,     // pixel format
      TU_DEFAULT);      // usage; should be TU_DYNAMIC_WRITE_ONLY_DISCARDABLE for
                        // textures updated very often (e.g. each frame)

  // Get the pixel buffer
  HardwarePixelBufferSharedPtr pixelBuffer = texture->getBuffer();

  // Lock the pixel buffer and get a pixel box
  pixelBuffer->lock(HardwareBuffer::HBL_NORMAL); // for best performance use HBL_DISCARD!
  const PixelBox& pixelBox = pixelBuffer->getCurrentLock();

  void *dest = pixelBox.data;

  // Copy the data
  memcpy(dest, data, width*height*4);

  // Unlock the pixel buffer
  pixelBuffer->unlock();
}


*/<|MERGE_RESOLUTION|>--- conflicted
+++ resolved
@@ -358,13 +358,8 @@
     HardwareVertexBufferSharedPtr vbuf =
         HardwareBufferManager::getSingleton().createVertexBuffer(
             VertexElement::getTypeSize(VET_FLOAT3),
-<<<<<<< HEAD
-            numVerts, HardwareBuffer::HBU_STATIC_WRITE_ONLY, false);
-
-=======
             numVerts, HardwareBuffer::HBU_DYNAMIC_WRITE_ONLY, false);
-    
->>>>>>> bcf3e45f
+
     if(flip)
 	{
 		float *datamod = new float[data->vertices.length];
@@ -396,13 +391,8 @@
         decl->addElement(nextBuf, 0, VET_FLOAT3, VES_NORMAL);
         vbuf = HardwareBufferManager::getSingleton().createVertexBuffer(
                    VertexElement::getTypeSize(VET_FLOAT3),
-<<<<<<< HEAD
                    numVerts, HardwareBuffer::HBU_STATIC_WRITE_ONLY, false);
 
-=======
-                   numVerts, HardwareBuffer::HBU_DYNAMIC_WRITE_ONLY, false);
-		
->>>>>>> bcf3e45f
 		if(flip)
 		{
 			Quaternion rotation = mTransform.extractQuaternion();
