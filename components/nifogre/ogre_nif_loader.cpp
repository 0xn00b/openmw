--- conflicted
+++ resolved
@@ -314,7 +314,7 @@
 
             Ogre::TransformKeyFrame *kframe;
             kframe = nodetrack->createNodeKeyFrame(curtime);
-            if(quatiter == quatkeys.mKeys.end() || quatiter == quatkeys.mKeys.begin())
+            if(quatiter == quatkeys.mKeys.end() || quatiter == quatkeys.mKeys.begin() || (quatiter-1)->mTime == curtime)
                 kframe->setRotation(curquat);
             else
             {
@@ -322,7 +322,7 @@
                 float diff = (curtime-last->mTime) / (quatiter->mTime-last->mTime);
                 kframe->setRotation(Ogre::Quaternion::nlerp(diff, lastquat, curquat));
             }
-            if(traniter == trankeys.mKeys.end() || traniter == trankeys.mKeys.begin())
+            if(traniter == trankeys.mKeys.end() || traniter == trankeys.mKeys.begin() || (traniter-1)->mTime == curtime)
                 kframe->setTranslate(curtrans);
             else
             {
@@ -330,7 +330,7 @@
                 float diff = (curtime-last->mTime) / (traniter->mTime-last->mTime);
                 kframe->setTranslate(lasttrans + ((curtrans-lasttrans)*diff));
             }
-            if(scaleiter == scalekeys.mKeys.end() || scaleiter == scalekeys.mKeys.begin())
+            if(scaleiter == scalekeys.mKeys.end() || scaleiter == scalekeys.mKeys.begin() || (scaleiter-1)->mTime == curtime)
                 kframe->setScale(curscale);
             else
             {
@@ -922,16 +922,6 @@
     {
         flags |= node->flags;
 
-<<<<<<< HEAD
-            if(mOutputAnimFiles){
-                std::string cut = "";
-                for(unsigned int i = 0; i < resourcename.length();  i++)
-                {
-                    if(!(resourcename.at(i) == '\\' || resourcename.at(i) == '/' || resourcename.at(i) == '>' || resourcename.at(i) == '<' || resourcename.at(i) == '?' || resourcename.at(i) == '*' || resourcename.at(i) == '|' || resourcename.at(i) == ':' || resourcename.at(i) == '"'))
-                    {
-                        cut += resourcename.at(i);
-                    }
-=======
         Nif::ExtraPtr e = node->extra;
         while(!e.empty())
         {
@@ -946,7 +936,6 @@
                     // Marker objects. These are only visible in the
                     // editor.
                     flags |= 0x01;
->>>>>>> 7610a330
                 }
             }
             else if((td=dynamic_cast<Nif::NiTextKeyExtraData*>(e.getPtr())) != NULL)
@@ -997,126 +986,11 @@
                 if(!children[i].empty())
                     createMeshes(children[i].getPtr(), meshes, flags);
             }
-<<<<<<< HEAD
-			else if(nodename.length() >= triname.length())
-			{
-				std::transform(nodename.begin(), nodename.end(), nodename.begin(), ::tolower);
-				if(triname == nodename.substr(0, triname.length()))
-					handleNiTriShape(dynamic_cast<NiTriShape*>(node), flags, bounds, original, boneSequence);
-			}
-    }
-}
-
-void NIFLoader::loadResource(Resource *resource)
-{
-    inTheSkeletonTree = false;
-    	allanim.clear();
-	shapes.clear();
-    needBoneAssignments.clear();
-   // needBoneAssignments.clear();
-   mBoundingBox.setNull();
-    mesh = 0;
-    mSkel.setNull();
-    flip = false;
-    resourcename = resource->getName();
-    char suffix = resourcename.at(resourcename.length() - 2);
-    bool addAnim = true;
-    bool hasAnim = false;
-	bool linkSkeleton = true;
-    //bool baddin = false;
-    bNiTri = true;
-    if(resourcename == "meshes\\base_anim.nif" || resourcename == "meshes\\base_animkna.nif")
-    {
-        bNiTri = false;
-=======
-        }
->>>>>>> 7610a330
+        }
     }
 };
 NIFMeshLoader::LoaderMap NIFMeshLoader::sLoaders;
 
-<<<<<<< HEAD
-        if(suffix == '*')
-		{
-			vector = Ogre::Vector3(-1,1,1);
-			flip = true;
-		}
-		else if(suffix == '?'){
-			vector = Ogre::Vector3(1,-1,1);
-			flip = true;
-		}
-		else if(suffix == '<'){
-			vector = Ogre::Vector3(1,1,-1);
-			flip = true;
-		}
-		else if(suffix == '>')
-		{
-            //baddin = true;
-			bNiTri = true;
-			std::string sub = resourcename.substr(resourcename.length() - 6, 4);
-
-			if(sub.compare("0000") != 0)
-			addAnim = false;
-
-		}
-		else if(suffix == ':')
-		{
-            //baddin = true;
-			linkSkeleton = false;
-			bNiTri = true;
-			std::string sub = resourcename.substr(resourcename.length() - 6, 4);
-
-			if(sub.compare("0000") != 0)
-			addAnim = false;
-
-		}
-
-       switch(resourcename.at(resourcename.length() - 1))
-	{
-	    case '"':
-			triname = "tri chest";
-			break;
-		case '*':
-			triname = "tri tail";
-			break;
-		case ':':
-			triname = "tri left foot";
-			break;
-		case '<':
-			triname = "tri right foot";
-			break;
-		case '>':
-			triname = "tri left hand";
-			break;
-		case '?':
-			triname = "tri right hand";
-			break;
-		default:
-			triname = "";
-			break;
-	}
-    if(flip)
-	{
-		calculateTransform();
-	}
-    // Set up the VFS if it hasn't been done already
-    if (!vfs) vfs = new OgreVFS(resourceGroup);
-
-    // Get the mesh
-    mesh = dynamic_cast<Mesh*>(resource);
-    assert(mesh);
-
-    // Look it up
-    resourceName = mesh->getName();
-    //std::cout << resourceName << "\n";
-
-    if (!vfs->isFile(resourceName))
-    {
-        warn("File "+resourceName+" not found.");
-        return;
-    }
-=======
->>>>>>> 7610a330
 
 MeshPairList NIFLoader::load(std::string name, std::string skelName, TextKeyMap *textkeys, const std::string &group)
 {
@@ -1190,16 +1064,6 @@
         for(size_t i = 0;i < entitylist.mEntities.size();i++)
             parent->attachObject(entitylist.mEntities[i]);
     }
-<<<<<<< HEAD
-    if(hasAnim && addAnim){
-        allanimmap[resourcename] = allanim;
-        alltextmappings[resourcename] = textmappings;
-    }
-    if(!mSkel.isNull() && shapes.size() > 0 && addAnim)
-    {
-        allshapesmap[resourcename] = shapes;
-=======
->>>>>>> 7610a330
 
     return entitylist;
 }
@@ -1274,20 +1138,6 @@
             tag->setScale(scale);
         }
     }
-<<<<<<< HEAD
-    return themesh;
-}
-
-
-std::vector<Nif::NiKeyframeData>* NIFLoader::getAnim(std::string lowername){
-
-        std::map<std::string,std::vector<Nif::NiKeyframeData>,ciLessBoost>::iterator iter = allanimmap.find(lowername);
-       std::vector<Nif::NiKeyframeData>* pass = 0;
-        if(iter != allanimmap.end())
-            pass = &(iter->second);
-        return pass;
-=======
->>>>>>> 7610a330
 
     return entitylist;
 }
