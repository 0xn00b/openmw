--- conflicted
+++ resolved
@@ -1,43 +1,45 @@
 #include "loadnpc.hpp"
+
+#include "esm_reader.hpp"
+#include "esm_writer.hpp"
 
 namespace ESM
 {
 
 void NPC::load(ESMReader &esm)
 {
-    npdt52.gold = -10;
+    mNpdt52.mGold = -10;
 
-    model = esm.getHNOString("MODL");
-    name = esm.getHNOString("FNAM");
+    mModel = esm.getHNOString("MODL");
+    mName = esm.getHNOString("FNAM");
 
-    race = esm.getHNString("RNAM");
-    cls = esm.getHNString("CNAM");
-    faction = esm.getHNString("ANAM");
-    head = esm.getHNString("BNAM");
-    hair = esm.getHNString("KNAM");
+    mRace = esm.getHNString("RNAM");
+    mClass = esm.getHNString("CNAM");
+    mFaction = esm.getHNString("ANAM");
+    mHead = esm.getHNString("BNAM");
+    mHair = esm.getHNString("KNAM");
 
-    script = esm.getHNOString("SCRI");
+    mScript = esm.getHNOString("SCRI");
 
     esm.getSubNameIs("NPDT");
     esm.getSubHeader();
     if (esm.getSubSize() == 52)
     {
-        npdtType = 52;
-        esm.getExact(&npdt52, 52);
+        mNpdtType = 52;
+        esm.getExact(&mNpdt52, 52);
     }
     else if (esm.getSubSize() == 12)
     {
-        npdtType = 12;
-        esm.getExact(&npdt12, 12);
+        mNpdtType = 12;
+        esm.getExact(&mNpdt12, 12);
     }
     else
         esm.fail("NPC_NPDT must be 12 or 52 bytes long");
 
-    esm.getHNT(flags, "FLAG");
+    esm.getHNT(mFlags, "FLAG");
 
-    inventory.load(esm);
-    spells.load(esm);
-<<<<<<< HEAD
+    mInventory.load(esm);
+    mSpells.load(esm);
 
     if (esm.isNextSub("AIDT"))
     {
@@ -57,33 +59,29 @@
         } 
     }
     mAiPackage.load(esm);
-=======
-    aiData.load(esm);
-
->>>>>>> 76c4aa41
     esm.skipRecord();
 }
 void NPC::save(ESMWriter &esm)
 {
-    esm.writeHNOCString("MODL", model);
-    esm.writeHNOCString("FNAM", name);
-    esm.writeHNCString("RNAM", race);
-    esm.writeHNCString("CNAM", cls);
-    esm.writeHNCString("ANAM", faction);
-    esm.writeHNCString("BNAM", head);
-    esm.writeHNCString("KNAM", hair);
-    esm.writeHNOCString("SCRI", script);
+    esm.writeHNOCString("MODL", mModel);
+    esm.writeHNOCString("FNAM", mName);
+    esm.writeHNCString("RNAM", mRace);
+    esm.writeHNCString("CNAM", mClass);
+    esm.writeHNCString("ANAM", mFaction);
+    esm.writeHNCString("BNAM", mHead);
+    esm.writeHNCString("KNAM", mHair);
+    esm.writeHNOCString("SCRI", mScript);
     
-    if (npdtType == 52)
-        esm.writeHNT("NPDT", npdt52, 52);
-    else if (npdtType == 12)
-        esm.writeHNT("NPDT", npdt12, 12);
+    if (mNpdtType == 52)
+        esm.writeHNT("NPDT", mNpdt52, 52);
+    else if (mNpdtType == 12)
+        esm.writeHNT("NPDT", mNpdt12, 12);
 
-    esm.writeHNT("FLAG", flags);
+    esm.writeHNT("FLAG", mFlags);
     
-    inventory.save(esm);
-    spells.save(esm);
-    aiData.save(esm);
+    mInventory.save(esm);
+    mSpells.save(esm);
+    mAiPackage.save(esm);
 }
 
 }