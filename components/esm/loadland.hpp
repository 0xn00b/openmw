--- conflicted
+++ resolved
@@ -22,12 +22,8 @@
 
     int mFlags; // Only first four bits seem to be used, don't know what
     // they mean.
-<<<<<<< HEAD
-    int X, Y; // Map coordinates.
+    int mX, mY; // Map coordinates.
     int plugin; // Plugin index, used to reference the correct material palette.
-=======
-    int mX, mY; // Map coordinates.
->>>>>>> fa358ab1
 
     // File context. This allows the ESM reader to be 'reset' to this
     // location later when we are ready to load the full data set.
