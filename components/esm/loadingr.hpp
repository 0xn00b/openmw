--- conflicted
+++ resolved
@@ -1,13 +1,12 @@
 #ifndef _ESM_INGR_H
 #define _ESM_INGR_H
 
+#include <string>
+
 #include "record.hpp"
-#include "esm_reader.hpp"
-#include "esm_writer.hpp"
 
 namespace ESM
 {
-
 /*
  * Alchemy ingredient
  */
@@ -16,26 +15,20 @@
 {
     struct IRDTstruct
     {
-        float weight;
-        int value;
-        int effectID[4]; // Effect, 0 or -1 means none
-        int skills[4]; // SkillEnum related to effect
-        int attributes[4]; // Attribute related to effect
+        float mWeight;
+        int mValue;
+        int mEffectID[4]; // Effect, 0 or -1 means none
+        int mSkills[4]; // SkillEnum related to effect
+        int mAttributes[4]; // Attribute related to effect
     };
 
-    IRDTstruct data;
-    std::string name, model, icon, script;
+    IRDTstruct mData;
+    std::string mName, mModel, mIcon, mScript;
 
-<<<<<<< HEAD
-    std::string mId;
-
-    void load(ESMReader &esm, const std::string& id);
-=======
     void load(ESMReader &esm);
     void save(ESMWriter &esm);
 
     int getName() { return REC_INGR; }
->>>>>>> 76c4aa41
 };
 }
 #endif