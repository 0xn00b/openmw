--- conflicted
+++ resolved
@@ -98,12 +98,8 @@
             void blank();
     };
 
-<<<<<<< HEAD
     bool operator== (const RefNum& left, const RefNum& right);
-=======
-    bool operator== (const CellRef::RefNum& left, const CellRef::RefNum& right);
-    bool operator< (const CellRef::RefNum& left, const CellRef::RefNum& right);
->>>>>>> ae506327
+    bool operator< (const RefNum& left, const RefNum& right);
 }
 
 #endif