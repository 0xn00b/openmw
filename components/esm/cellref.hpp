--- conflicted
+++ resolved
@@ -19,10 +19,6 @@
     {
         public:
 
-<<<<<<< HEAD
-            int mRefnum;           // Reference number
-            std::string mRefID;    // ID of object being referenced (must be lowercase)
-=======
             struct RefNum
             {
                 int mIndex;
@@ -31,7 +27,6 @@
 
             RefNum mRefNum;        // Reference number
             std::string mRefID;    // ID of object being referenced
->>>>>>> c22e38f8
 
             float mScale;          // Scale applied to mesh
 
