#ifndef _ESM_CREA_H
#define _ESM_CREA_H

#include "record.hpp"
#include "esm_reader.hpp"
#include "esm_writer.hpp"
#include "loadcont.hpp"
#include "defs.hpp"
<<<<<<< HEAD
#include "aipackage.hpp"
=======
>>>>>>> 76c4aa41

namespace ESM
{

/*
 * Creature definition
 *
 */

struct Creature : public Record
{
    // Default is 0x48?
    enum Flags
    {
        Biped = 0x001, Respawn = 0x002, Weapon = 0x004, // Has weapon and shield
        None = 0x008, // ??
        Swims = 0x010,
        Flies = 0x020, // Don't know what happens if several
        Walks = 0x040, // of these are set
        Essential = 0x080,
        Skeleton = 0x400, // Does not have normal blood
        Metal = 0x800
    // Has 'golden' blood
    };

    enum Type
    {
        Creatures = 0,
        Deadra = 1,
        Undead = 2,
        Humanoid = 3
    };

    struct NPDTstruct
    {
        int type;
        // For creatures we obviously have to use ints, not shorts and
        // bytes like we use for NPCs.... this file format just makes so
        // much sense! (Still, _much_ easier to decode than the NIFs.)
        int level;
        int strength, intelligence, willpower, agility, speed, endurance,
                personality, luck, health, mana, fatigue; // Stats
        int soul; // The creatures soul value (used with soul gems.)
        int combat, magic, stealth; // Don't know yet.
        int attack[6]; // AttackMin1, AttackMax1, ditto2, ditto3
        int gold;
    }; // 96 bytes

    NPDTstruct data;
    AIData aiData;

    int flags;
    float scale;

    std::string model, name, script, original; // Base creature that this is a modification of

    // Defined in loadcont.hpp
    InventoryList inventory;
<<<<<<< HEAD
    SpellList mSpells;
=======
    SpellList spells;


    void load(ESMReader &esm);
    void save(ESMWriter &esm);
>>>>>>> 76c4aa41

    bool mHasAI;
    AIData mAiData;
    AIPackageList mAiPackage;

    std::string mId;

    int getName() { return REC_CREA; }
};
}
#endif<|MERGE_RESOLUTION|>--- conflicted
+++ resolved
@@ -1,15 +1,12 @@
 #ifndef _ESM_CREA_H
 #define _ESM_CREA_H
 
+#include <string>
+
 #include "record.hpp"
-#include "esm_reader.hpp"
-#include "esm_writer.hpp"
 #include "loadcont.hpp"
-#include "defs.hpp"
-<<<<<<< HEAD
+#include "spelllist.hpp"
 #include "aipackage.hpp"
-=======
->>>>>>> 76c4aa41
 
 namespace ESM
 {
@@ -24,67 +21,70 @@
     // Default is 0x48?
     enum Flags
     {
-        Biped = 0x001, Respawn = 0x002, Weapon = 0x004, // Has weapon and shield
-        None = 0x008, // ??
-        Swims = 0x010,
-        Flies = 0x020, // Don't know what happens if several
-        Walks = 0x040, // of these are set
-        Essential = 0x080,
-        Skeleton = 0x400, // Does not have normal blood
-        Metal = 0x800
-    // Has 'golden' blood
+        Biped       = 0x001,
+        Respawn     = 0x002,
+        Weapon      = 0x004, // Has weapon and shield
+        None        = 0x008, // ??
+        Swims       = 0x010,
+        Flies       = 0x020, // Don't know what happens if several
+        Walks       = 0x040, // of these are set
+        Essential   = 0x080,
+        Skeleton    = 0x400, // Does not have normal blood
+        Metal       = 0x800  // Has 'golden' blood
     };
 
     enum Type
     {
         Creatures = 0,
-        Deadra = 1,
+        Deadra  = 1,
         Undead = 2,
         Humanoid = 3
     };
 
     struct NPDTstruct
     {
-        int type;
+        int mType;
         // For creatures we obviously have to use ints, not shorts and
         // bytes like we use for NPCs.... this file format just makes so
         // much sense! (Still, _much_ easier to decode than the NIFs.)
-        int level;
-        int strength, intelligence, willpower, agility, speed, endurance,
-                personality, luck, health, mana, fatigue; // Stats
-        int soul; // The creatures soul value (used with soul gems.)
-        int combat, magic, stealth; // Don't know yet.
-        int attack[6]; // AttackMin1, AttackMax1, ditto2, ditto3
-        int gold;
+        int mLevel;
+        int mStrength,
+            mIntelligence,
+            mWillpower,
+            mAgility,
+            mSpeed,
+            mEndurance,
+            mPersonality,
+            mLuck;
+
+        int mHealth, mMana, mFatigue; // Stats
+        int mSoul; // The creatures soul value (used with soul gems.)
+        int mCombat, mMagic, mStealth; // Don't know yet.
+        int mAttack[6]; // AttackMin1, AttackMax1, ditto2, ditto3
+        int mGold;
     }; // 96 bytes
 
-    NPDTstruct data;
-    AIData aiData;
+    NPDTstruct mData;
 
-    int flags;
-    float scale;
+    int mFlags;
+    float mScale;
 
-    std::string model, name, script, original; // Base creature that this is a modification of
+    std::string mModel, mName, mScript;
+    std::string mOriginal; // Base creature that this is a modification of
 
-    // Defined in loadcont.hpp
-    InventoryList inventory;
-<<<<<<< HEAD
+    InventoryList mInventory;
     SpellList mSpells;
-=======
-    SpellList spells;
 
-
-    void load(ESMReader &esm);
-    void save(ESMWriter &esm);
->>>>>>> 76c4aa41
 
     bool mHasAI;
     AIData mAiData;
     AIPackageList mAiPackage;
 
-    std::string mId;
+    int getName() { return REC_CREA; }
 
-    int getName() { return REC_CREA; }
+    void load(ESMReader &esm);
+    void save(ESMWriter &esm);
 };
+
 }
 #endif