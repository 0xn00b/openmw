--- conflicted
+++ resolved
@@ -30,14 +30,10 @@
 
     enum Type
     {
-<<<<<<< HEAD
-        Creatures = 0, Deadra = 1, Undead = 2, Humanoid = 3
-=======
         Creatures = 0,
         Deadra = 1,
         Undead = 2,
         Humanoid = 3
->>>>>>> 5b6ec405
     };
 
     struct NPDTstruct
