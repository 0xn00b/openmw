--- conflicted
+++ resolved
@@ -60,12 +60,8 @@
 
   int getVer() const { return mCtx.header.version; }
   float getFVer() { if(mCtx.header.version == VER_12) return 1.2; else return 1.3; }
-<<<<<<< HEAD
   int getSpecial() { return mSpf; }
   int getType() { return mCtx.header.type; }
-=======
-  int getSpecial() const { return mSpf; }
->>>>>>> 447158e9
   const std::string getAuthor() { return mCtx.header.author.toString(); }
   const std::string getDesc() { return mCtx.header.desc.toString(); }
   const SaveData &getSaveData() const { return mSaveData; }
