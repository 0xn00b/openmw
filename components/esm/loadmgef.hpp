--- conflicted
+++ resolved
@@ -13,11 +13,6 @@
 {
     enum Flags
     {
-<<<<<<< HEAD
-        NoDuration = 0x4,
-        NoMagnitude = 0x8,
-        Negative2 = 0x10,
-=======
         TargetSkill = 0x1, // Affects a specific skill, which is specified elsewhere in the effect structure.
         TargetAttribute = 0x2, // Affects a specific attribute, which is specified elsewhere in the effect structure.
         NoDuration = 0x4, // Has no duration. Only runs effect once on cast.
@@ -31,8 +26,6 @@
         NonRecastable = 0x4000,	// Does not land if parent spell is already affecting target. Shows "you cannot re-cast" message for self target.
         Unreflectable = 0x10000, // Cannot be reflected, the effect always lands normally.
         CasterLinked = 0x20000,	// Must quench if caster is dead, or not an NPC/creature. Not allowed in containter/door trap spells.
-
->>>>>>> 0a19b560
         SpellMaking = 0x0200,
         Enchanting = 0x0400,
         Negative = 0x0800 // A harmful effect. Will determine whether
