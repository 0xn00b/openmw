--- conflicted
+++ resolved
@@ -6,13 +6,8 @@
 
 #include <windows.h>
 #include <shlobj.h>
-<<<<<<< HEAD
-
-#include <Shlwapi.h>
-=======
 #include <Shlwapi.h>
 
->>>>>>> 241cf255
 #pragma comment(lib, "Shlwapi.lib")
 
 namespace Files
