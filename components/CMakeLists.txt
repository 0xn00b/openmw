--- conflicted
+++ resolved
@@ -171,23 +171,15 @@
 add_library(components STATIC ${COMPONENT_FILES} ${MOC_SRCS} ${ESM_UI_HDR})
 
 target_link_libraries(components 
-<<<<<<< HEAD
-    ${Boost_LIBRARIES} 
+    ${Boost_SYSTEM_LIBRARY}
+    ${Boost_FILESYSTEM_LIBRARY}
+    ${Boost_THREAD_LIBRARY}
+    ${Boost_PROGRAM_OPTIONS_LIBRARY}
     ${OPENSCENEGRAPH_LIBRARIES}
     ${BULLET_LIBRARIES}
     ${SDL2_LIBRARY}
     # For MyGUI platform
     ${OPENGL_gl_LIBRARY}
-=======
-    ${Boost_SYSTEM_LIBRARY}
-    ${Boost_FILESYSTEM_LIBRARY}
-    ${Boost_THREAD_LIBRARY}
-    ${Boost_PROGRAM_OPTIONS_LIBRARY}
-    ${Boost_WAVE_LIBRARY}
-    ${OGRE_LIBRARIES}
-    ${OENGINE_LIBRARY}    
-    ${BULLET_LIBRARIES}
->>>>>>> c560f8b8
 )
 
 if (WIN32)
