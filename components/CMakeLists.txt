--- conflicted
+++ resolved
@@ -84,13 +84,10 @@
 add_component_dir (ogreinit
     ogreinit ogreplugin
     )
-<<<<<<< HEAD
-=======
 
 add_component_dir (version
     version
     )
->>>>>>> 550e5eb6
 
 set (ESM_UI ${CMAKE_SOURCE_DIR}/files/ui/contentselector.ui
     )
