project (Components)

# Version file
set (VERSION_HPP_IN ${CMAKE_CURRENT_SOURCE_DIR}/version/version.hpp.cmake)
set (VERSION_HPP ${CMAKE_CURRENT_SOURCE_DIR}/version/version.hpp)
if (GIT_CHECKOUT)
    add_custom_target (git-version
        COMMAND ${CMAKE_COMMAND}
	    -DGIT_EXECUTABLE=${GIT_EXECUTABLE}
            -DPROJECT_SOURCE_DIR=${PROJECT_SOURCE_DIR}
	    -DVERSION_HPP_IN=${VERSION_HPP_IN}
	    -DVERSION_HPP=${VERSION_HPP}
	    -DOPENMW_VERSION_MAJOR=${OPENMW_VERSION_MAJOR}
	    -DOPENMW_VERSION_MINOR=${OPENMW_VERSION_MINOR}
	    -DOPENMW_VERSION_RELEASE=${OPENMW_VERSION_RELEASE}
	    -DOPENMW_VERSION=${OPENMW_VERSION}
            -P ${CMAKE_CURRENT_SOURCE_DIR}/../cmake/GitVersion.cmake
	    VERBATIM)
else (GIT_CHECKOUT)
    configure_file(${VERSION_HPP_IN} ${VERSION_HPP})
endif (GIT_CHECKOUT)

# source files

add_component_dir (settings
    settings
    )

add_component_dir (nifoverrides
    nifoverrides
    )

add_component_dir (bsa
    bsa_file
    )

add_component_dir (vfs
    manager archive bsaarchive filesystemarchive registerarchives
    )

add_component_dir (resource
    scenemanager resourcesystem
    )

add_component_dir (sceneutil
    clone
    )

add_component_dir (nif
    controlled effect niftypes record controller extra node record_ptr data niffile property nifkey data node base nifstream
    )

add_component_dir (nifosg
    nifloader controller particle userdata
    )

#add_component_dir (nifcache
#    nifcache
#    )

#add_component_dir (nifbullet
#    bulletnifloader
#    )

add_component_dir (to_utf8
    to_utf8
    )

add_component_dir (esm
    attr defs esmcommon esmreader esmwriter loadacti loadalch loadappa loadarmo loadbody loadbook loadbsgn loadcell
    loadclas loadclot loadcont loadcrea loaddial loaddoor loadench loadfact loadglob loadgmst
    loadinfo loadingr loadland loadlevlist loadligh loadlock loadprob loadrepa loadltex loadmgef loadmisc
    loadnpc loadpgrd loadrace loadregn loadscpt loadskil loadsndg loadsoun loadspel loadsscr loadstat
    loadweap records aipackage effectlist spelllist variant variantimp loadtes3 cellref filter
    savedgame journalentry queststate locals globalscript player objectstate cellid cellstate globalmap inventorystate containerstate npcstate creaturestate dialoguestate statstate
    npcstats creaturestats weatherstate quickkeys fogstate spellstate activespells creaturelevliststate doorstate projectilestate debugprofile
    aisequence magiceffects util custommarkerstate stolenitems transport
    )

add_component_dir (esmterrain
    storage
    )

add_component_dir (misc
    utf8stream stringops resourcehelpers
    )

IF(NOT WIN32 AND NOT APPLE)
    add_definitions(-DGLOBAL_DATA_PATH="${GLOBAL_DATA_PATH}")
    add_definitions(-DGLOBAL_CONFIG_PATH="${GLOBAL_CONFIG_PATH}")
ENDIF()
add_component_dir (files
    linuxpath androidpath windowspath macospath fixedpath multidircollection collections configurationmanager
    lowlevelfile constrainedfilestream
    )

add_component_dir (compiler
    context controlparser errorhandler exception exprparser extensions fileparser generator
    lineparser literals locals output parser scanner scriptparser skipparser streamerrorhandler
    stringparser tokenloc nullerrorhandler opcodes extensions0 declarationparser
    quickfileparser discardparser junkparser
    )

add_component_dir (interpreter
    context controlopcodes genericopcodes installopcodes interpreter localopcodes mathopcodes
    miscopcodes opcodes runtime scriptopcodes spatialopcodes types defines
    )

add_component_dir (translation
    translation
    )

#add_definitions(-DTERRAIN_USE_SHADER=1)
add_definitions(-DTERRAIN_USE_SHADER=0)
add_component_dir (terrain
    quadtreenode chunk world defaultworld terraingrid storage material buffercache defs
    )

add_component_dir (loadinglistener
    loadinglistener
    )

add_component_dir (ogreinit
    ogreinit ogreplugin
    )

add_component_dir (widgets
    box imagebutton tags list numericeditbox sharedstatebutton windowcaption widgets
    )

add_component_dir (fontloader
    fontloader
    )

add_component_dir (version
    version
    )

set (ESM_UI ${CMAKE_SOURCE_DIR}/files/ui/contentselector.ui
    )

find_package(Qt4 COMPONENTS QtCore QtGui)

if(QT_QTGUI_LIBRARY AND QT_QTCORE_LIBRARY)
    add_component_qt_dir (contentselector
        model/modelitem model/esmfile
        model/naturalsort model/contentmodel
		model/loadordererror
        view/combobox view/contentselector
        )
    add_component_qt_dir (config
        gamesettings
        launchersettings
        settingsbase
        )

    add_component_qt_dir (process
        processinvoker
    )

   include(${QT_USE_FILE})
    QT4_WRAP_UI(ESM_UI_HDR ${ESM_UI})
   QT4_WRAP_CPP(MOC_SRCS ${COMPONENT_MOC_FILES})
endif(QT_QTGUI_LIBRARY AND QT_QTCORE_LIBRARY)

if (CMAKE_COMPILER_IS_GNUCXX OR CMAKE_CXX_COMPILER_ID MATCHES "Clang")
    if("${CMAKE_SYSTEM_PROCESSOR}" STREQUAL "x86_64" AND NOT APPLE)
        add_definitions(-fPIC)
    endif()
endif ()

include_directories(${BULLET_INCLUDE_DIRS} ${CMAKE_CURRENT_BINARY_DIR})

add_library(components STATIC ${COMPONENT_FILES} ${MOC_SRCS} ${ESM_UI_HDR})

<<<<<<< HEAD
target_link_libraries(components ${Boost_LIBRARIES} ${OGRE_LIBRARIES} ${OPENSCENEGRAPH_LIBRARIES})
=======
target_link_libraries(components 
    ${Boost_LIBRARIES} 
    ${OGRE_LIBRARIES}
    ${OENGINE_LIBRARY}    
)
>>>>>>> b7867d6f

if (GIT_CHECKOUT)
    add_dependencies (components git-version)
endif (GIT_CHECKOUT)

# Fix for not visible pthreads functions for linker with glibc 2.15
if (UNIX AND NOT APPLE)
target_link_libraries(components ${CMAKE_THREAD_LIBS_INIT})
endif()


# Make the variable accessible for other subdirectories
set(COMPONENT_FILES ${COMPONENT_FILES} PARENT_SCOPE)<|MERGE_RESOLUTION|>--- conflicted
+++ resolved
@@ -173,15 +173,12 @@
 
 add_library(components STATIC ${COMPONENT_FILES} ${MOC_SRCS} ${ESM_UI_HDR})
 
-<<<<<<< HEAD
-target_link_libraries(components ${Boost_LIBRARIES} ${OGRE_LIBRARIES} ${OPENSCENEGRAPH_LIBRARIES})
-=======
 target_link_libraries(components 
     ${Boost_LIBRARIES} 
     ${OGRE_LIBRARIES}
-    ${OENGINE_LIBRARY}    
+    ${OENGINE_LIBRARY}
+    ${OPENSCENEGRAPH_LIBRARIES}
 )
->>>>>>> b7867d6f
 
 if (GIT_CHECKOUT)
     add_dependencies (components git-version)
