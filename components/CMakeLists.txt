--- conflicted
+++ resolved
@@ -50,12 +50,8 @@
 
 add_component_dir (sceneutil
     clone attach visitor util statesetupdater controller skeleton riggeometry morphgeometry lightcontroller
-<<<<<<< HEAD
-    lightmanager lightutil positionattitudetransform workqueue unrefqueue pathgridutil waterutil writescene serialize optimizer shadow mwshadowtechnique
-=======
     lightmanager lightutil positionattitudetransform workqueue unrefqueue pathgridutil waterutil writescene serialize optimizer
-    actorutil
->>>>>>> c45ec917
+    actorutil shadow mwshadowtechnique
     )
 
 add_component_dir (nif
