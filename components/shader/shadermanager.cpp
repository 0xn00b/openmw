#include "shadermanager.hpp"

#include <fstream>
#include <iostream>
#include <algorithm>
#include <sstream>

#include <osg/Program>

#include <boost/filesystem/path.hpp>
#include <boost/filesystem/fstream.hpp>
#include <boost/algorithm/string.hpp>

#include <components/debug/debuglog.hpp>

namespace Shader
{

    void ShaderManager::setShaderPath(const std::string &path)
    {
        mPath = path;
    }

    bool addLineDirectivesAfterConditionalBlocks(std::string& source)
    {
        for (size_t position = 0; position < source.length(); )
        {
            size_t foundPos = source.find("#endif", position);
            foundPos = std::min(foundPos, source.find("#elif", position));
            foundPos = std::min(foundPos, source.find("#else", position));

            if (foundPos == std::string::npos)
                break;

            foundPos = source.find_first_of("\n\r", foundPos);
            foundPos = source.find_first_not_of("\n\r", foundPos);

            size_t lineDirectivePosition = source.rfind("#line", foundPos);
            int lineNumber;
            if (lineDirectivePosition != std::string::npos)
            {
                size_t lineNumberStart = lineDirectivePosition + std::string("#line ").length();
                size_t lineNumberEnd = source.find_first_not_of("0123456789", lineNumberStart);
                std::string lineNumberString = source.substr(lineNumberStart, lineNumberEnd - lineNumberStart);
                lineNumber = std::stoi(lineNumberString) - 1;
            }
            else
            {
                lineDirectivePosition = 0;
                lineNumber = 1;
            }
            lineNumber += std::count(source.begin() + lineDirectivePosition, source.begin() + foundPos, '\n');

            source.replace(foundPos, 0, "#line " + std::to_string(lineNumber) + "\n");

            position = foundPos;
        }

        return true;
    }

    bool parseIncludes(boost::filesystem::path shaderPath, std::string& source)
    {
        boost::replace_all(source, "\r\n", "\n");

        std::set<boost::filesystem::path> includedFiles;
        size_t foundPos = 0;
        int fileNumber = 1;
        while ((foundPos = source.find("#include")) != std::string::npos)
        {
            size_t start = source.find('"', foundPos);
            if (start == std::string::npos || start == source.size()-1)
            {
                Log(Debug::Error) << "Invalid #include";
                return false;
            }
            size_t end = source.find('"', start+1);
            if (end == std::string::npos)
            {
                Log(Debug::Error) << "Invalid #include";
                return false;
            }
            std::string includeFilename = source.substr(start+1, end-(start+1));
            boost::filesystem::path includePath = shaderPath / includeFilename;
            boost::filesystem::ifstream includeFstream;
            includeFstream.open(includePath);
            if (includeFstream.fail())
            {
                Log(Debug::Error) << "Failed to open " << includePath.string();
                return false;
            }

            std::stringstream buffer;
            buffer << includeFstream.rdbuf();
            std::string stringRepresentation = buffer.str();
            addLineDirectivesAfterConditionalBlocks(stringRepresentation);

            // insert #line directives so we get correct line numbers in compiler errors
            int includedFileNumber = fileNumber++;

            size_t lineDirectivePosition = source.rfind("#line", foundPos);
            int lineNumber;
            if (lineDirectivePosition != std::string::npos)
            {
                size_t lineNumberStart = lineDirectivePosition + std::string("#line ").length();
                size_t lineNumberEnd = source.find_first_not_of("0123456789", lineNumberStart);
                std::string lineNumberString = source.substr(lineNumberStart, lineNumberEnd - lineNumberStart);
                lineNumber = std::stoi(lineNumberString) - 1;
            }
            else
            {
                lineDirectivePosition = 0;
                lineNumber = 1;
            }
            lineNumber += std::count(source.begin() + lineDirectivePosition, source.begin() + foundPos, '\n');

            std::stringstream toInsert;
            toInsert << "#line 0 " << includedFileNumber << "\n" << stringRepresentation << "\n#line " << lineNumber << " 0\n";

            source.replace(foundPos, (end-foundPos+1), toInsert.str());

            if (includedFiles.insert(includePath).second == false)
            {
                Log(Debug::Error) << "Detected cyclic #includes";
                return false;
            }
        }
        return true;
    }

    bool parseFors(std::string& source)
    {
        const char escapeCharacter = '$';
        size_t foundPos = 0;
        while ((foundPos = source.find(escapeCharacter)) != std::string::npos)
        {
            size_t endPos = source.find_first_of(" \n\r()[].;,", foundPos);
            if (endPos == std::string::npos)
            {
                std::cerr << "Unexpected EOF" << std::endl;
                return false;
            }
            std::string command = source.substr(foundPos + 1, endPos - (foundPos + 1));
            if (command != "foreach")
            {
                std::cerr << "Unknown shader directive: $" << command << std::endl;
                return false;
            }

            size_t iterNameStart = endPos + 1;
            size_t iterNameEnd = source.find_first_of(" \n\r()[].;,", iterNameStart);
            if (iterNameEnd == std::string::npos)
            {
                std::cerr << "Unexpected EOF" << std::endl;
                return false;
            }
            std::string iteratorName = "$" + source.substr(iterNameStart, iterNameEnd - iterNameStart);

            size_t listStart = iterNameEnd + 1;
            size_t listEnd = source.find_first_of("\n\r", listStart);
            if (listEnd == std::string::npos)
            {
                std::cerr << "Unexpected EOF" << std::endl;
                return false;
            }
            std::string list = source.substr(listStart, listEnd - listStart);
            std::vector<std::string> listElements;
            if (list != "")
                boost::split(listElements, list, boost::is_any_of(","));

            size_t contentStart = source.find_first_not_of("\n\r", listEnd);
            size_t contentEnd = source.find("$endforeach", contentStart);
            if (contentEnd == std::string::npos)
            {
                std::cerr << "Unexpected EOF" << std::endl;
                return false;
            }
            std::string content = source.substr(contentStart, contentEnd - contentStart);

            size_t overallEnd = contentEnd + std::string("$endforeach").length();
            
            size_t lineDirectivePosition = source.rfind("#line", overallEnd);
            int lineNumber;
            if (lineDirectivePosition != std::string::npos)
            {
                size_t lineNumberStart = lineDirectivePosition + std::string("#line ").length();
                size_t lineNumberEnd = source.find_first_not_of("0123456789", lineNumberStart);
                std::string lineNumberString = source.substr(lineNumberStart, lineNumberEnd - lineNumberStart);
                lineNumber = std::stoi(lineNumberString);
            }
            else
            {
                lineDirectivePosition = 0;
                lineNumber = 2;
            }
            lineNumber += std::count(source.begin() + lineDirectivePosition, source.begin() + overallEnd, '\n');

            std::string replacement = "";
            for (std::vector<std::string>::const_iterator element = listElements.cbegin(); element != listElements.cend(); element++)
            {
                std::string contentInstance = content;
                size_t foundIterator;
                while ((foundIterator = contentInstance.find(iteratorName)) != std::string::npos)
                    contentInstance.replace(foundIterator, iteratorName.length(), *element);
                replacement += contentInstance;
            }
            replacement += "\n#line " + std::to_string(lineNumber);
            source.replace(foundPos, overallEnd - foundPos, replacement);
        }

        return true;
    }

    bool parseDefines(std::string& source, const ShaderManager::DefineMap& defines, const ShaderManager::DefineMap& globalDefines)
    {
        const char escapeCharacter = '@';
        size_t foundPos = 0;
        std::vector<std::string> forIterators;
        while ((foundPos = source.find(escapeCharacter)) != std::string::npos)
        {
            size_t endPos = source.find_first_of(" \n\r()[].;,", foundPos);
            if (endPos == std::string::npos)
            {
                Log(Debug::Error) << "Unexpected EOF";
                return false;
            }
            std::string define = source.substr(foundPos+1, endPos - (foundPos+1));
            ShaderManager::DefineMap::const_iterator defineFound = defines.find(define);
            ShaderManager::DefineMap::const_iterator globalDefineFound = globalDefines.find(define);
            if (define == "foreach")
            {
<<<<<<< HEAD
                source.replace(foundPos, 1, "$");
                size_t iterNameStart = endPos + 1;
                size_t iterNameEnd = source.find_first_of(" \n\r()[].;,", iterNameStart);
                if (iterNameEnd == std::string::npos)
                {
                    std::cerr << "Unexpected EOF" << std::endl;
                    return false;
                }
                forIterators.push_back(source.substr(iterNameStart, iterNameEnd - iterNameStart));
            }
            else if (define == "endforeach")
            {
                source.replace(foundPos, 1, "$");
                if (forIterators.empty())
                {
                    std::cerr << "endforeach without foreach" << std::endl;
                    return false;
                }
                else
                    forIterators.pop_back();
            }
            else if (std::find(forIterators.begin(), forIterators.end(), define) != forIterators.end())
            {
                source.replace(foundPos, 1, "$");
            }
            else if (defineFound != defines.end())
            {
                source.replace(foundPos, endPos - foundPos, defineFound->second);
            }
            else if (globalDefineFound != globalDefines.end())
            {
                source.replace(foundPos, endPos - foundPos, globalDefineFound->second);
=======
                Log(Debug::Error) << "Undefined " << define;
                return false;
>>>>>>> 088463eb
            }
            else
            {
                std::cerr << "Undefined " << define << std::endl;
                return false;
            }
        }
        return true;
    }

    osg::ref_ptr<osg::Shader> ShaderManager::getShader(const std::string &shaderTemplate, const ShaderManager::DefineMap &defines, osg::Shader::Type shaderType)
    {
        OpenThreads::ScopedLock<OpenThreads::Mutex> lock(mMutex);

        // read the template if we haven't already
        TemplateMap::iterator templateIt = mShaderTemplates.find(shaderTemplate);
        if (templateIt == mShaderTemplates.end())
        {
            boost::filesystem::path p = (boost::filesystem::path(mPath) / shaderTemplate);
            boost::filesystem::ifstream stream;
            stream.open(p);
            if (stream.fail())
            {
                Log(Debug::Error) << "Failed to open " << p.string();
                return NULL;
            }
            std::stringstream buffer;
            buffer << stream.rdbuf();

            // parse includes
            std::string source = buffer.str();
            if (!addLineDirectivesAfterConditionalBlocks(source) || !parseIncludes(boost::filesystem::path(mPath), source))
                return NULL;

            templateIt = mShaderTemplates.insert(std::make_pair(shaderTemplate, source)).first;
        }

        ShaderMap::iterator shaderIt = mShaders.find(std::make_pair(shaderTemplate, defines));
        if (shaderIt == mShaders.end())
        {
            std::string shaderSource = templateIt->second;
            if (!parseDefines(shaderSource, defines, mGlobalDefines) || !parseFors(shaderSource))
            {
                // Add to the cache anyway to avoid logging the same error over and over.
                mShaders.insert(std::make_pair(std::make_pair(shaderTemplate, defines), nullptr));
                return NULL;
            }

            osg::ref_ptr<osg::Shader> shader (new osg::Shader(shaderType));
            shader->setShaderSource(shaderSource);
            // Assign a unique name to allow the SharedStateManager to compare shaders efficiently
            static unsigned int counter = 0;
            shader->setName(std::to_string(counter++));

            shaderIt = mShaders.insert(std::make_pair(std::make_pair(shaderTemplate, defines), shader)).first;
        }
        return shaderIt->second;
    }

    osg::ref_ptr<osg::Program> ShaderManager::getProgram(osg::ref_ptr<osg::Shader> vertexShader, osg::ref_ptr<osg::Shader> fragmentShader)
    {
        OpenThreads::ScopedLock<OpenThreads::Mutex> lock(mMutex);
        ProgramMap::iterator found = mPrograms.find(std::make_pair(vertexShader, fragmentShader));
        if (found == mPrograms.end())
        {
            osg::ref_ptr<osg::Program> program (new osg::Program);
            program->addShader(vertexShader);
            program->addShader(fragmentShader);
            found = mPrograms.insert(std::make_pair(std::make_pair(vertexShader, fragmentShader), program)).first;
        }
        return found->second;
    }

    ShaderManager::DefineMap ShaderManager::getGlobalDefines()
    {
        return DefineMap(mGlobalDefines);
    }

    void ShaderManager::setGlobalDefines(DefineMap & globalDefines)
    {
        mGlobalDefines = globalDefines;
        for (auto shaderMapElement: mShaders)
        {
            std::string templateId = shaderMapElement.first.first;
            ShaderManager::DefineMap defines = shaderMapElement.first.second;
            osg::ref_ptr<osg::Shader> shader = shaderMapElement.second;
            if (shader == nullptr)
                // I'm not sure how to handle a shader that was already broken as there's no way to get a potential replacement to the nodes that need it.
                continue;
            std::string shaderSource = mShaderTemplates[templateId];
            if (!parseDefines(shaderSource, defines, mGlobalDefines) || !parseFors(shaderSource))
                // We just broke the shader and there's no way to force existing objects back to fixed-function mode as we would when creating the shader.
                // If we put a nullptr in the shader map, we just lose the ability to put a working one in later.
                continue;
            shader->setShaderSource(shaderSource);
        }
    }

    void ShaderManager::releaseGLObjects(osg::State *state)
    {
        OpenThreads::ScopedLock<OpenThreads::Mutex> lock(mMutex);
        for (auto shader : mShaders)
        {
            if (shader.second != nullptr)
                shader.second->releaseGLObjects(state);
        }
        for (auto program : mPrograms)
            program.second->releaseGLObjects(state);
    }

}<|MERGE_RESOLUTION|>--- conflicted
+++ resolved
@@ -137,13 +137,13 @@
             size_t endPos = source.find_first_of(" \n\r()[].;,", foundPos);
             if (endPos == std::string::npos)
             {
-                std::cerr << "Unexpected EOF" << std::endl;
+                Log(Debug::Error) << "Unexpected EOF";
                 return false;
             }
             std::string command = source.substr(foundPos + 1, endPos - (foundPos + 1));
             if (command != "foreach")
             {
-                std::cerr << "Unknown shader directive: $" << command << std::endl;
+                Log(Debug::Error) << "Unknown shader directive: $" << command;
                 return false;
             }
 
@@ -151,7 +151,7 @@
             size_t iterNameEnd = source.find_first_of(" \n\r()[].;,", iterNameStart);
             if (iterNameEnd == std::string::npos)
             {
-                std::cerr << "Unexpected EOF" << std::endl;
+                Log(Debug::Error) << "Unexpected EOF";
                 return false;
             }
             std::string iteratorName = "$" + source.substr(iterNameStart, iterNameEnd - iterNameStart);
@@ -160,7 +160,7 @@
             size_t listEnd = source.find_first_of("\n\r", listStart);
             if (listEnd == std::string::npos)
             {
-                std::cerr << "Unexpected EOF" << std::endl;
+                Log(Debug::Error) << "Unexpected EOF";
                 return false;
             }
             std::string list = source.substr(listStart, listEnd - listStart);
@@ -172,7 +172,7 @@
             size_t contentEnd = source.find("$endforeach", contentStart);
             if (contentEnd == std::string::npos)
             {
-                std::cerr << "Unexpected EOF" << std::endl;
+				Log(Debug::Error) << "Unexpected EOF";
                 return false;
             }
             std::string content = source.substr(contentStart, contentEnd - contentStart);
@@ -229,13 +229,12 @@
             ShaderManager::DefineMap::const_iterator globalDefineFound = globalDefines.find(define);
             if (define == "foreach")
             {
-<<<<<<< HEAD
                 source.replace(foundPos, 1, "$");
                 size_t iterNameStart = endPos + 1;
                 size_t iterNameEnd = source.find_first_of(" \n\r()[].;,", iterNameStart);
                 if (iterNameEnd == std::string::npos)
                 {
-                    std::cerr << "Unexpected EOF" << std::endl;
+					Log(Debug::Error)  << "Unexpected EOF";
                     return false;
                 }
                 forIterators.push_back(source.substr(iterNameStart, iterNameEnd - iterNameStart));
@@ -245,7 +244,7 @@
                 source.replace(foundPos, 1, "$");
                 if (forIterators.empty())
                 {
-                    std::cerr << "endforeach without foreach" << std::endl;
+					Log(Debug::Error) << "endforeach without foreach";
                     return false;
                 }
                 else
@@ -262,14 +261,10 @@
             else if (globalDefineFound != globalDefines.end())
             {
                 source.replace(foundPos, endPos - foundPos, globalDefineFound->second);
-=======
-                Log(Debug::Error) << "Undefined " << define;
-                return false;
->>>>>>> 088463eb
             }
             else
             {
-                std::cerr << "Undefined " << define << std::endl;
+				Log(Debug::Error) << "Undefined " << define;
                 return false;
             }
         }
