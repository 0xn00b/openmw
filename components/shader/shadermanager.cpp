#include "shadermanager.hpp"

#include <fstream>
#include <iostream>
#include <algorithm>
#include <sstream>

#include <osg/Program>

#include <boost/filesystem/path.hpp>
#include <boost/filesystem/fstream.hpp>
#include <boost/algorithm/string.hpp>

#include "apps/openmw/mwrender/shadow.hpp"

namespace Shader
{

    void ShaderManager::setShaderPath(const std::string &path)
    {
        mPath = path;
    }

    bool parseIncludes(boost::filesystem::path shaderPath, std::string& source)
    {
        boost::replace_all(source, "\r\n", "\n");

        std::set<boost::filesystem::path> includedFiles;
        size_t foundPos = 0;
        int fileNumber = 1;
        while ((foundPos = source.find("#include")) != std::string::npos)
        {
            size_t start = source.find('"', foundPos);
            if (start == std::string::npos || start == source.size()-1)
            {
                std::cerr << "Invalid #include " << std::endl;
                return false;
            }
            size_t end = source.find('"', start+1);
            if (end == std::string::npos)
            {
                std::cerr << "Invalid #include " << std::endl;
                return false;
            }
            std::string includeFilename = source.substr(start+1, end-(start+1));
            boost::filesystem::path includePath = shaderPath / includeFilename;
            boost::filesystem::ifstream includeFstream;
            includeFstream.open(includePath);
            if (includeFstream.fail())
            {
                std::cerr << "Failed to open " << includePath.string() << std::endl;
                return false;
            }

            std::stringstream buffer;
            buffer << includeFstream.rdbuf();

            // insert #line directives so we get correct line numbers in compiler errors
            int includedFileNumber = fileNumber++;

            int lineNumber = std::count(source.begin(), source.begin() + foundPos, '\n');

            std::stringstream toInsert;
            toInsert << "#line 0 " << includedFileNumber << "\n" << buffer.str() << "\n#line " << lineNumber << " 0\n";

            source.replace(foundPos, (end-foundPos+1), toInsert.str());

            if (includedFiles.insert(includePath).second == false)
            {
                std::cerr << "Detected cyclic #includes" << std::endl;
                return false;
            }
        }
        return true;
    }

    bool parseDefines(std::string& source, const ShaderManager::DefineMap& defines)
    {
        const char escapeCharacter = '@';
        size_t foundPos = 0;
        while ((foundPos = source.find(escapeCharacter)) != std::string::npos)
        {
            size_t endPos = source.find_first_of(" \n\r()[].;", foundPos);
            if (endPos == std::string::npos)
            {
                std::cerr << "Unexpected EOF" << std::endl;
                return false;
            }
            std::string define = source.substr(foundPos+1, endPos - (foundPos+1));
            ShaderManager::DefineMap::const_iterator defineFound = defines.find(define);
            if (defineFound == defines.end())
            {
                std::cerr << "Undefined " << define << std::endl;
                return false;
            }
            else
            {
                source.replace(foundPos, endPos-foundPos, defineFound->second);
            }
        }
        return true;
    }

    osg::ref_ptr<osg::Shader> ShaderManager::getShader(const std::string &shaderTemplate, const ShaderManager::DefineMap &defines, osg::Shader::Type shaderType, bool disableShadows)
    {
        OpenThreads::ScopedLock<OpenThreads::Mutex> lock(mMutex);

        // set up shadows in the shader
        // get these values from settings manager
        bool shadows = true & !disableShadows;
        int numShadowMaps = MWRender::MWShadow::numberOfShadowMapsPerLight;
        DefineMap definesWithShadows;
        if (shadows)
        {
            definesWithShadows.insert(std::make_pair(std::string("shadows_enabled"), std::string("1")));

            /*definesWithShadows.insert(std::string("shadow_texture_unit_declarations"), std::string(""));
            definesWithShadows.insert(std::string("shadow_space_coordinate_declarations"), std::string(""));
            definesWithShadows.insert(std::string("shadow_space_coordinate_calculations"), std::string(""));
            definesWithShadows.insert(std::string("shadow_texture_sampler_declarations"), std::string(""));
            definesWithShadows.insert(std::string("shadow_texture_lookup_calculations"), std::string(""));*/
            for (int i = 0; i < numShadowMaps; ++i)
            {
                definesWithShadows["shadow_texture_unit_declarations"] += "uniform int shadowTextureUnit" + std::to_string(i) + ";\n";
                definesWithShadows["shadow_space_coordinate_declarations"] += "varying vec4 shadowSpaceCoords" + std::to_string(i) + ";\n";

                definesWithShadows["shadow_space_coordinate_calculations"] += "eyePlaneMat = mat4(gl_EyePlaneS[shadowTextureUnit" + std::to_string(i) + "], gl_EyePlaneT[shadowTextureUnit" + std::to_string(i) + "], gl_EyePlaneR[shadowTextureUnit" + std::to_string(i) + "], gl_EyePlaneQ[shadowTextureUnit" + std::to_string(i) + "]);\n"
                    + "shadowSpaceCoords" + std::to_string(i) + " = viewPos * eyePlaneMat;\n";

                definesWithShadows["shadow_texture_sampler_declarations"] += "uniform sampler2DShadow shadowTexture" + std::to_string(i) + ";\n";
                definesWithShadows["shadow_texture_lookup_calculations"] += "shadowing *= shadow2DProj(shadowTexture" + std::to_string(i) + ", shadowSpaceCoords" + std::to_string(i) + ").r;\n";
            }
        }

        definesWithShadows.insert(defines.begin(), defines.end());

        // read the template if we haven't already
        TemplateMap::iterator templateIt = mShaderTemplates.find(shaderTemplate);
        if (templateIt == mShaderTemplates.end())
        {
            boost::filesystem::path p = (boost::filesystem::path(mPath) / shaderTemplate);
            boost::filesystem::ifstream stream;
            stream.open(p);
            if (stream.fail())
            {
                std::cerr << "Failed to open " << p.string() << std::endl;
                return NULL;
            }
            std::stringstream buffer;
            buffer << stream.rdbuf();

            // parse includes
            std::string source = buffer.str();
            if (!parseIncludes(boost::filesystem::path(mPath), source))
                return NULL;

            templateIt = mShaderTemplates.insert(std::make_pair(shaderTemplate, source)).first;
        }

        ShaderMap::iterator shaderIt = mShaders.find(std::make_pair(shaderTemplate, definesWithShadows));
        if (shaderIt == mShaders.end())
        {
            std::string shaderSource = templateIt->second;
<<<<<<< HEAD
            if (!parseDefines(shaderSource, definesWithShadows))
=======
            if (!parseDefines(shaderSource, defines))
            {
                // Add to the cache anyway to avoid logging the same error over and over.
                mShaders.insert(std::make_pair(std::make_pair(shaderTemplate, defines), nullptr));
>>>>>>> 9ecdcc18
                return NULL;
            }

            osg::ref_ptr<osg::Shader> shader (new osg::Shader(shaderType));
            shader->setShaderSource(shaderSource);
            // Assign a unique name to allow the SharedStateManager to compare shaders efficiently
            static unsigned int counter = 0;
            shader->setName(std::to_string(counter++));

            shaderIt = mShaders.insert(std::make_pair(std::make_pair(shaderTemplate, definesWithShadows), shader)).first;
        }
        return shaderIt->second;
    }

    osg::ref_ptr<osg::Program> ShaderManager::getProgram(osg::ref_ptr<osg::Shader> vertexShader, osg::ref_ptr<osg::Shader> fragmentShader)
    {
        OpenThreads::ScopedLock<OpenThreads::Mutex> lock(mMutex);
        ProgramMap::iterator found = mPrograms.find(std::make_pair(vertexShader, fragmentShader));
        if (found == mPrograms.end())
        {
            osg::ref_ptr<osg::Program> program (new osg::Program);
            program->addShader(vertexShader);
            program->addShader(fragmentShader);
            found = mPrograms.insert(std::make_pair(std::make_pair(vertexShader, fragmentShader), program)).first;
        }
        return found->second;
    }

    void ShaderManager::releaseGLObjects(osg::State *state)
    {
        OpenThreads::ScopedLock<OpenThreads::Mutex> lock(mMutex);
        for (auto shader : mShaders)
            shader.second->releaseGLObjects(state);
        for (auto program : mPrograms)
            program.second->releaseGLObjects(state);
    }

}<|MERGE_RESOLUTION|>--- conflicted
+++ resolved
@@ -161,14 +161,10 @@
         if (shaderIt == mShaders.end())
         {
             std::string shaderSource = templateIt->second;
-<<<<<<< HEAD
             if (!parseDefines(shaderSource, definesWithShadows))
-=======
-            if (!parseDefines(shaderSource, defines))
             {
                 // Add to the cache anyway to avoid logging the same error over and over.
                 mShaders.insert(std::make_pair(std::make_pair(shaderTemplate, defines), nullptr));
->>>>>>> 9ecdcc18
                 return NULL;
             }
 
