--- conflicted
+++ resolved
@@ -98,32 +98,20 @@
     components/engine/input/poller.hpp)
 source_group(input FILES ${INPUT} ${INPUT_HEADER})
 
-<<<<<<< HEAD
 set(COMMANDSERVER
     components/commandserver/server.hpp
     components/commandserver/server.cpp)
 source_group(commandserver FILES ${COMMANDSERVER})    
 
-=======
->>>>>>> d03a4c2c
 set(MISC 
     components/misc/stringops.cpp 
     components/misc/fileops.cpp)
 set(MISC_HEADER 
     components/misc/fileops.hpp 
     components/misc/slice_array.hpp
-<<<<<<< HEAD
     components/misc/stringops.hpp
     components/misc/tsdeque.hpp)
 source_group(misc FILES ${MISC} ${MISC_HEADER})   
-
-set(COMPONENTS ${BSA} ${NIF} ${NIFOGRE} ${ESM_STORE} ${OGRE} ${INPUT} ${COMMANDSERVER} ${MISC})
-set(COMPONENTS_HEADER ${BSA_HEADER} ${NIF_HEADER} ${NIFOGRE_HEADER} ${ESM_STORE_HEADER}
-    ${ESM_HEADER} ${OGRE_HEADER} ${INPUT_HEADER} ${MISC_HEADER})
-=======
-    components/misc/stringops.hpp)
-source_group(misc FILES ${MISC} ${MISC_HEADER})    
->>>>>>> d03a4c2c
     
 file(GLOB COMPILER components/compiler/*.cpp)
 file(GLOB COMPILER_HEADER components/compiler/*.hpp)
@@ -133,8 +121,9 @@
 file(GLOB INTERPRETER_HEADER components/interpreter/*.hpp)
 source_group(interpreter FILES ${INTERPRETER} ${INTERPRETER_HEADER})    
 
-
-set(COMPONENTS ${BSA} ${NIF} ${NIFOGRE} ${ESM_STORE} ${OGRE} ${INPUT} ${MISC} ${COMPILER}
+set(COMPONENTS ${BSA} ${NIF} ${NIFOGRE} ${ESM_STORE} ${OGRE} ${INPUT} ${MISC} 
+    ${COMMANDSERVER}
+    ${COMPILER}
     ${INTERPRETER})
 set(COMPONENTS_HEADER ${BSA_HEADER} ${NIF_HEADER} ${NIFOGRE_HEADER} ${ESM_STORE_HEADER}
     ${ESM_HEADER} ${OGRE_HEADER} ${INPUT_HEADER} ${MISC_HEADER} ${COMPILER_HEADER}
