project(OpenMW)

if (APPLE)
    set(APP_BUNDLE_NAME "${CMAKE_PROJECT_NAME}.app")

    set(APP_BUNDLE_DIR "${OpenMW_BINARY_DIR}/${APP_BUNDLE_NAME}")

    # using 10.6 sdk
    set(CMAKE_OSX_SYSROOT "/Developer/SDKs/MacOSX10.6.sdk")
endif (APPLE)

# Macros

set(CMAKE_MODULE_PATH ${CMAKE_SOURCE_DIR}/cmake/)

include (OpenMWMacros)

# Version

set (OPENMW_VERSION_MAJOR 0)
set (OPENMW_VERSION_MINOR 13)
set (OPENMW_VERSION_RELEASE 0)

set (OPENMW_VERSION "${OPENMW_VERSION_MAJOR}.${OPENMW_VERSION_MINOR}.${OPENMW_VERSION_RELEASE}")

# doxygen main page

configure_file ("${OpenMW_SOURCE_DIR}/Docs/mainpage.hpp.cmake" "${OpenMW_SOURCE_DIR}/Docs/mainpage.hpp")

option(OGRE_STATIC "Link static build of Ogre and Ogre Plugins into the binaries" FALSE)

# Sound source selection
option(USE_AUDIERE "use Audiere for sound" OFF)
option(USE_FFMPEG "use ffmpeg for sound" OFF)
option(USE_MPG123 "use mpg123 + libsndfile for sound" ON)

find_program(DPKG_PROGRAM dpkg DOC "dpkg program of Debian-based systems")

# Location of morrowind data files
if(DPKG_PROGRAM)
    set(MORROWIND_DATA_FILES "/usr/share/games/openmw/data/" CACHE PATH "location of Morrowind data files")
    set(MORROWIND_RESOURCE_FILES "/usr/share/games/openmw/resources/" CACHE PATH "location of OpenMW resources files")
else()
    if (APPLE)
        set(MORROWIND_DATA_FILES "./data" CACHE PATH "location of Morrowind data files")
        set(MORROWIND_RESOURCE_FILES "./resources" CACHE PATH "location of OpenMW resources files")
    else()
        set(MORROWIND_DATA_FILES "data" CACHE PATH "location of Morrowind data files")
        set(MORROWIND_RESOURCE_FILES "resources" CACHE PATH "location of OpenMW resources files")
    endif(APPLE)
endif(DPKG_PROGRAM)

if (WIN32)
    option(USE_DEBUG_CONSOLE "whether a debug console should be enabled for debug builds, if false debug output is redirected to Visual Studio output" ON)
endif()

# We probably support older versions than this.
cmake_minimum_required(VERSION 2.6)

#
# Pre-built binaries being used?
#
IF(EXISTS "${CMAKE_SOURCE_DIR}/prebuilt/vc100-mt-gd/ogre_1_7_1")
    set(PREBUILT_DIR "${CMAKE_SOURCE_DIR}/prebuilt/vc100-mt-gd")
    message (STATUS "OpenMW pre-built binaries found at ${PREBUILT_DIR}.")

    SET(ENV{OGRE_HOME} "${PREBUILT_DIR}/ogre_1_7_1")

    SET(ENV{BOOST_ROOT} "${PREBUILT_DIR}/boost_1_42_0")
    set(Boost_USE_STATIC_LIBS   ON)
    set(Boost_USE_MULTITHREADED ON)
    set(ENV{BOOST_INCLUDEDIR} "${BOOST_ROOT}/include")
    set(ENV{BOOST_LIBRARYDIR} "${BOOST_ROOT}/lib")

    set(ENV{FREETYPE_DIR} "${PREBUILT_DIR}/freetype-2.3.5-1")

    set(USE_MPG123 OFF)
    set(USE_AUDIERE ON)
    set(AUDIERE_INCLUDE_DIR "${PREBUILT_DIR}/audiere-1.9.4/include")
    set(AUDIERE_LIBRARY "${PREBUILT_DIR}/audiere-1.9.4/lib/audiere.lib")

    set(ENV{OPENALDIR} "${PREBUILT_DIR}/OpenAL 1.1 SDK")

    set(BULLET_ROOT "${PREBUILT_DIR}/bullet")
ELSE()
    message (STATUS "OpenMW pre-built binaries not found.  Using standard locations.")
ENDIF()

# source directory: libs

set(LIBDIR ${CMAKE_SOURCE_DIR}/libs)

set(MANGLE_VFS ${LIBDIR}/mangle/vfs/servers/ogre_vfs.cpp)
set(MANGLE_INPUT ${LIBDIR}/mangle/input/servers/ois_driver.cpp)
set(MANGLE_ALL ${MANGLE_VFS} ${MANGLE_INPUT})
source_group(libs\\mangle FILES ${MANGLE_ALL})

set(OENGINE_OGRE
  ${LIBDIR}/openengine/ogre/renderer.cpp
  ${LIBDIR}/openengine/ogre/mouselook.cpp
  ${LIBDIR}/openengine/ogre/fader.cpp
)
set(OENGINE_GUI
  ${LIBDIR}/openengine/gui/events.cpp
  ${LIBDIR}/openengine/gui/manager.cpp
)

set(OENGINE_BULLET
    ${LIBDIR}/openengine/bullet/btKinematicCharacterController.cpp
    ${LIBDIR}/openengine/bullet/btKinematicCharacterController.h
    ${LIBDIR}/openengine/bullet/BtOgre.cpp
    ${LIBDIR}/openengine/bullet/BtOgreExtras.h
    ${LIBDIR}/openengine/bullet/BtOgreGP.h
    ${LIBDIR}/openengine/bullet/BtOgrePG.h
    ${LIBDIR}/openengine/bullet/CMotionState.cpp
    ${LIBDIR}/openengine/bullet/CMotionState.h
    ${LIBDIR}/openengine/bullet/physic.cpp
    ${LIBDIR}/openengine/bullet/physic.hpp
    ${LIBDIR}/openengine/bullet/BulletShapeLoader.cpp
    ${LIBDIR}/openengine/bullet/BulletShapeLoader.h
)

# Sound setup
if (USE_AUDIERE)
    set(MANGLE_SOUND_OUTPUT
        ${LIBDIR}/mangle/sound/sources/audiere_source.cpp
        ${LIBDIR}/mangle/sound/sources/sample_reader.cpp
        ${LIBDIR}/mangle/stream/clients/audiere_file.cpp)
    find_package(Audiere REQUIRED)
    set(SOUND_INPUT_INCLUDES ${AUDIERE_INCLUDE_DIR})
    set(SOUND_INPUT_LIBRARY ${AUDIERE_LIBRARY})
    set(SOUND_DEFINE -DOPENMW_USE_AUDIERE)
endif (USE_AUDIERE)

if (USE_FFMPEG)
    set(MANGLE_SOUND_OUTPUT
        ${LIBDIR}/mangle/sound/sources/ffmpeg_source.cpp)
    find_package(FFMPEG REQUIRED)
    set(SOUND_INPUT_INCLUDES ${FFMPEG_INCLUDE_DIR})
    set(SOUND_INPUT_LIBRARY ${FFMPEG_LIBRARIES})
    set(SOUND_DEFINE -DOPENMW_USE_FFMPEG)
endif (USE_FFMPEG)

if (USE_MPG123)
    set(MANGLE_SOUND_OUTPUT
        ${LIBDIR}/mangle/sound/sources/mpg123_source.cpp
        ${LIBDIR}/mangle/sound/sources/libsndfile.cpp
        ${LIBDIR}/mangle/sound/sources/sample_reader.cpp)
    find_package(MPG123 REQUIRED)
    find_package(SNDFILE REQUIRED)
    set(SOUND_INPUT_INCLUDES ${MPG123_INCLUDE_DIR} ${SNDFILE_INCLUDE_DIR})
    set(SOUND_INPUT_LIBRARY ${MPG123_LIBRARY} ${SNDFILE_LIBRARY})
    set(SOUND_DEFINE -DOPENMW_USE_MPG123)
endif (USE_MPG123)

set(OENGINE_SOUND
  # Mangle and OEngine sound files are sort of intertwined, so put
  # them together here
  ${LIBDIR}/openengine/sound/sndmanager.cpp
  ${LIBDIR}/mangle/sound/outputs/openal_out.cpp
  ${MANGLE_SOUND_OUTPUT}
)
set(OENGINE_ALL ${OENGINE_OGRE} ${OENGINE_GUI} ${OENGINE_SOUND} ${OENGINE_BULLET})
source_group(libs\\openengine FILES ${OENGINE_ALL})

set(OPENMW_LIBS ${MANGLE_ALL} ${OENGINE_ALL})
set(OPENMW_LIBS_HEADER)

# Platform specific
if (WIN32)
    set(PLATFORM_INCLUDE_DIR "platform")
    add_definitions(-DBOOST_ALL_NO_LIB)
else (WIN32)
set(PLATFORM_INCLUDE_DIR "")
find_path (UUID_INCLUDE_DIR uuid/uuid.h)
include_directories(${UUID_INCLUDE_DIR})
endif (WIN32)
if (MSVC10)
    set(PLATFORM_INCLUDE_DIR "")
endif()

if (APPLE)
    set(Boost_USE_STATIC_LIBS   ON)
endif (APPLE)

# Dependencies

# Fix for not visible pthreads functions for linker with glibc 2.15 
if (UNIX AND NOT APPLE)
find_package (Threads)
endif()

find_package(OGRE REQUIRED)
find_package(MyGUI REQUIRED)
find_package(Boost REQUIRED COMPONENTS system filesystem program_options thread)
find_package(OIS REQUIRED)
find_package(OpenAL REQUIRED)
find_package(Bullet REQUIRED)
IF(OGRE_STATIC)
find_package(Cg REQUIRED)
IF(WIN32)
set(OGRE_PLUGIN_INCLUDE_DIRS ${OGRE_Plugin_CgProgramManager_INCLUDE_DIRS} ${OGRE_Plugin_OctreeSceneManager_INCLUDE_DIRS} ${OGRE_Plugin_ParticleFX_INCLUDE_DIRS} ${OGRE_RenderSystem_Direct3D9_INCLUDE_DIRS} ${OGRE_RenderSystem_GL_INCLUDE_DIRS})
ELSE(WIN32)
set(OGRE_PLUGIN_INCLUDE_DIRS ${OGRE_Plugin_CgProgramManager_INCLUDE_DIRS} ${OGRE_Plugin_OctreeSceneManager_INCLUDE_DIRS} ${OGRE_Plugin_ParticleFX_INCLUDE_DIRS} ${OGRE_RenderSystem_GL_INCLUDE_DIRS})
ENDIF(WIN32)
ENDIF(OGRE_STATIC)
include_directories("."
<<<<<<< HEAD
    ${OGRE_INCLUDE_DIR} ${OGRE_INCLUDE_DIR}/Ogre ${OGRE_INCLUDE_DIR}/OGRE
    ${OGRE_Terrain_INCLUDE_DIR}
=======
    ${OGRE_INCLUDE_DIR} ${OGRE_INCLUDE_DIR}/Ogre ${OGRE_INCLUDE_DIR}/OGRE ${OGRE_PLUGIN_INCLUDE_DIRS}
>>>>>>> 47bcbdef
    ${OIS_INCLUDE_DIRS} ${Boost_INCLUDE_DIR}
    ${PLATFORM_INCLUDE_DIR}
    ${MYGUI_INCLUDE_DIRS}
    ${MYGUI_PLATFORM_INCLUDE_DIRS}
    ${OPENAL_INCLUDE_DIR}
    ${UUID_INCLUDE_DIR}
    ${LIBDIR}
)

link_directories(${Boost_LIBRARY_DIRS} ${OGRE_LIB_DIR} ${MYGUI_LIB_DIR})

if(APPLE)
    # List used Ogre plugins
    SET(USED_OGRE_PLUGINS "RenderSystem_GL"
                          "Plugin_OctreeSceneManager"
                          "Plugin_CgProgramManager"
                          "Plugin_ParticleFX")
endif(APPLE)

add_subdirectory( files/mygui )

# Specify build paths

if (APPLE)
	set(CMAKE_RUNTIME_OUTPUT_DIRECTORY "${APP_BUNDLE_DIR}/Contents/MacOS")
else (APPLE)
	set(CMAKE_RUNTIME_OUTPUT_DIRECTORY "${OpenMW_BINARY_DIR}")
endif (APPLE)

# Other files

configure_file(${OpenMW_SOURCE_DIR}/files/openmw.cfg.local
    "${OpenMW_BINARY_DIR}/openmw.cfg")
configure_file(${OpenMW_SOURCE_DIR}/files/openmw.cfg
    "${OpenMW_BINARY_DIR}/openmw.cfg.install")

if (WIN32)
    configure_file(${OpenMW_SOURCE_DIR}/files/plugins.cfg.win32
        "${OpenMW_BINARY_DIR}/plugins.cfg" COPYONLY)
endif (WIN32)

if (${CMAKE_SYSTEM_NAME} MATCHES "Linux")
    configure_file(${OpenMW_SOURCE_DIR}/files/plugins.cfg.linux
        "${OpenMW_BINARY_DIR}/plugins.cfg")
endif()

if (APPLE)
    configure_file(${OpenMW_SOURCE_DIR}/files/plugins.cfg.mac
        "${OpenMW_BINARY_DIR}/plugins.cfg")

    configure_file(${OpenMW_SOURCE_DIR}/files/mac/Info.plist
        "${APP_BUNDLE_DIR}/Contents/Info.plist")

    configure_file(${OpenMW_SOURCE_DIR}/files/mac/openmw.icns
        "${APP_BUNDLE_DIR}/Contents/Resources/OpenMW.icns" COPYONLY)

    # prepare plugins
    if (${CMAKE_BUILD_TYPE} MATCHES "Release" OR
        ${CMAKE_BUILD_TYPE} MATCHES "RelWithDebugInfo")
        set(OGRE_PLUGIN_DIR ${OGRE_PLUGIN_DIR_REL})
    else()
        set(OGRE_PLUGIN_DIR ${OGRE_PLUGIN_DIR_DBG})
    endif()

    foreach(plugin ${USED_OGRE_PLUGINS})
        configure_file("${OGRE_PLUGIN_DIR}/${plugin}.dylib"
                        "${APP_BUNDLE_DIR}/Contents/Plugins/${plugin}.dylib"
                        COPYONLY)
    endforeach()
endif (APPLE)


# Compiler settings
if (CMAKE_COMPILER_IS_GNUCC)
    add_definitions (-Wall -Wextra -Wno-unused-parameter -Wno-unused-but-set-parameter -Wno-reorder)
endif (CMAKE_COMPILER_IS_GNUCC)

if(DPKG_PROGRAM)
    SET(CMAKE_INSTALL_PREFIX "/usr")

    if(IS_DIRECTORY "${CMAKE_CURRENT_SOURCE_DIR}/.git")
        exec_program("git" ${CMAKE_CURRENT_SOURCE_DIR} ARGS "describe" OUTPUT_VARIABLE GIT_VERSION )
        STRING(REGEX REPLACE "openmw-" "" VERSION_STRING "${GIT_VERSION}")
        exec_program("git" ARGS "config --get user.name" OUTPUT_VARIABLE GIT_NAME )
        exec_program("git" ARGS "config --get user.email" OUTPUT_VARIABLE GIT_EMAIL)
        set(PACKAGE_MAINTAINER "${GIT_NAME} <${GIT_EMAIL}>")
    else()
        set(VERSION_STRING "${OPENMW_VERSION}")
        set(PACKAGE_MAINTAINER "unknown")
    endif()

    #Install icon and desktop file
    INSTALL(FILES "${OpenMW_SOURCE_DIR}/files/openmw.desktop" DESTINATION "share/applications/" PERMISSIONS OWNER_READ OWNER_WRITE GROUP_READ WORLD_READ COMPONENT "openmw")
    INSTALL(FILES "${OpenMW_SOURCE_DIR}/apps/launcher/resources/images/openmw.png" DESTINATION "share/pixmaps/" PERMISSIONS OWNER_READ OWNER_WRITE GROUP_READ WORLD_READ COMPONENT "openmw")

    #Install global configuration files
    INSTALL(FILES "${OpenMW_BINARY_DIR}/openmw.cfg.install" DESTINATION "../etc/openmw/" RENAME "openmw.cfg" PERMISSIONS OWNER_READ OWNER_WRITE GROUP_READ WORLD_READ COMPONENT "openmw")
    INSTALL(FILES "${OpenMW_BINARY_DIR}/plugins.cfg" DESTINATION "../etc/openmw/" PERMISSIONS OWNER_READ OWNER_WRITE GROUP_READ WORLD_READ COMPONENT "openmw")

    #Install resources
    INSTALL(DIRECTORY "${OpenMW_BINARY_DIR}/resources" DESTINATION "share/games/openmw/" FILE_PERMISSIONS OWNER_READ GROUP_READ WORLD_READ COMPONENT "Resources")
    INSTALL(DIRECTORY DESTINATION "share/games/openmw/data/" COMPONENT "Resources")

    SET(CPACK_GENERATOR "DEB")
    SET(CPACK_PACKAGE_NAME "openmw")
    SET(CPACK_DEBIAN_PACKAGE_HOMEPAGE "http://openmw.org")
    SET(CPACK_DEBIAN_PACKAGE_PRIORITY "optional")
    SET(CPACK_DEBIAN_PACKAGE_MAINTAINER "${PACKAGE_MAINTAINER}")
    SET(CPACK_DEBIAN_PACKAGE_DESCRIPTION "A reimplementation of The Elder Scrolls III: Morrowind
 OpenMW is a reimplementation of the Bethesda Game Studios game The Elder Scrolls III: Morrowind.
 Data files from the original game is required to run it.")
    SET(CPACK_DEBIAN_PACKAGE_NAME "openmw")
    SET(CPACK_DEBIAN_PACKAGE_VERSION "${VERSION_STRING}")
    SET(CPACK_PACKAGE_EXECUTABLES "openmw;OpenMW esmtool;Esmtool omwlauncher;OMWLauncher")
    SET(CPACK_DEBIAN_PACKAGE_DEPENDS "nvidia-cg-toolkit (>= 2.1),  libboost-filesystem1.46.1 (>= 1.46.1), libboost-program-options1.46.1 (>= 1.46.1), libboost-system1.46.1 (>= 1.46.1), libboost-thread1.46.1 (>= 1.46.1), libc6 (>= 2.11.2), libfreetype6 (>= 2.2.1), libgcc1 (>= 1:4.1.1), libmpg123-0 (>= 1.12.1), libois-1.3.0 (>= 1.3.0), libopenal1 (>= 1:1.12.854), libsndfile1 (>= 1.0.23), libstdc++6 (>= 4.4.5), libuuid1 (>= 2.17.2), libqtgui4 (>= 4.7.0)")

    SET(CPACK_DEBIAN_PACKAGE_SECTION "Games")

    string(TOLOWER "${CPACK_PACKAGE_NAME}" CPACK_PACKAGE_NAME_LOWERCASE)
    execute_process(
        COMMAND ${DPKG_PROGRAM} --print-architecture
        OUTPUT_VARIABLE CPACK_DEBIAN_PACKAGE_ARCHITECTURE
        OUTPUT_STRIP_TRAILING_WHITESPACE
    )
    set(CPACK_PACKAGE_FILE_NAME "${CPACK_PACKAGE_NAME_LOWERCASE}_${CPACK_DEBIAN_PACKAGE_VERSION}_${CPACK_DEBIAN_PACKAGE_ARCHITECTURE}")


    include(CPack)
endif(DPKG_PROGRAM)

if(WIN32)
    FILE(GLOB files "${OpenMW_BINARY_DIR}/Release/*.*")
    INSTALL(FILES ${files} DESTINATION ".")
    INSTALL(FILES "${OpenMW_BINARY_DIR}/openmw.cfg.install" DESTINATION "." RENAME "openmw.cfg")
    INSTALL(DIRECTORY "${OpenMW_BINARY_DIR}/resources" DESTINATION ".")

    SET(CPACK_GENERATOR "NSIS")
    SET(CPACK_PACKAGE_NAME "OpenMW")
    SET(CPACK_PACKAGE_VENDOR "OpenMW.org")
    SET(CPACK_PACKAGE_VERSION ${OPENMW_VERSION})
    SET(CPACK_PACKAGE_VERSION_MAJOR ${OPENMW_VERSION_MAJOR})
    SET(CPACK_PACKAGE_VERSION_MINOR ${OPENMW_VERSION_MINO})
    SET(CPACK_PACKAGE_VERSION_PATCH ${OPENMW_VERSION_RELEASE})
    SET(CPACK_PACKAGE_EXECUTABLES "openmw;OpenMW;esmtool;Esmtool;omwlauncher;OpenMW Launcher")
    SET(CPACK_PACKAGE_DESCRIPTION_FILE "${OpenMW_SOURCE_DIR}/readme.txt")
    SET(CPACK_RESOURCE_FILE_LICENSE "${OpenMW_SOURCE_DIR}/GPL3.txt")
    SET(CPACK_NSIS_EXECUTABLES_DIRECTORY ".")
    SET(CPACK_NSIS_DISPLAY_NAME "OpenMW")
    SET(CPACK_NSIS_HELP_LINK "http:\\\\\\\\www.openmw.org")
    SET(CPACK_NSIS_URL_INFO_ABOUT "http:\\\\\\\\www.openmw.org")
    SET(CPACK_NSIS_INSTALLED_ICON_NAME "omwlauncher.exe")
    SET(CPACK_NSIS_MUI_ICON "${OpenMW_SOURCE_DIR}/apps/launcher/resources/images/openmw.ico")
    SET(CPACK_NSIS_MUI_UNIICON "${OpenMW_SOURCE_DIR}/apps/launcher/resources/images/openmw.ico")
    # SET(CPACK_PACKAGE_ICON "${OpenMW_SOURCE_DIR}\\\\files\\\\openmw.bmp")

    SET(VCREDIST32 "${OpenMW_BINARY_DIR}/vcredist_x86.exe")
    if(EXISTS ${VCREDIST32})
        INSTALL(FILES ${VCREDIST32} DESTINATION "redist")
        SET(CPACK_NSIS_EXTRA_INSTALL_COMMANDS "ExecWait '\\\"$INSTDIR\\\\redist\\\\vcredist_x86.exe\\\" /q'" )
    endif(EXISTS ${VCREDIST32})

    SET(VCREDIST64 "${OpenMW_BINARY_DIR}/vcredist_x64.exe")
    if(EXISTS ${VCREDIST64})
        INSTALL(FILES ${VCREDIST64} DESTINATION "redist")
        SET(CPACK_NSIS_EXTRA_INSTALL_COMMANDS "ExecWait '\\\"$INSTDIR\\\\redist\\\\vcredist_x64.exe\\\" /q'" )
    endif(EXISTS ${VCREDIST64})

    SET(OALREDIST "${OpenMW_BINARY_DIR}/oalinst.exe")
    if(EXISTS ${OALREDIST})
        INSTALL(FILES ${OALREDIST} DESTINATION "redist")
        SET(CPACK_NSIS_EXTRA_INSTALL_COMMANDS "${CPACK_NSIS_EXTRA_INSTALL_COMMANDS}
            ExecWait '\\\"$INSTDIR\\\\redist\\\\oalinst.exe\\\" /s'" )
    endif(EXISTS ${OALREDIST})

    if(CMAKE_CL_64)
        SET(CPACK_NSIS_INSTALL_ROOT "$PROGRAMFILES64")
    endif()

    include(CPack)
endif(WIN32)

# Components
add_subdirectory (components)

# Apps and tools
add_subdirectory( apps/openmw )

option(BUILD_ESMTOOL "build ESM inspector" ON)
if (BUILD_ESMTOOL)
  add_subdirectory( apps/esmtool )
endif()

option(BUILD_LAUNCHER "build Launcher inspector" ON)
if (BUILD_LAUNCHER)
   add_subdirectory( apps/launcher )
endif()

if (WIN32)
  if (MSVC)
    if (USE_DEBUG_CONSOLE)
      set_target_properties(openmw PROPERTIES LINK_FLAGS_DEBUG "/SUBSYSTEM:CONSOLE")
      set_target_properties(openmw PROPERTIES LINK_FLAGS_RELWITHDEBINFO "/SUBSYSTEM:CONSOLE")
      set_target_properties(openmw PROPERTIES COMPILE_DEFINITIONS_DEBUG "_CONSOLE")
    else()
      # Turn off debug console, debug output will be written to visual studio output instead
      set_target_properties(openmw PROPERTIES LINK_FLAGS_DEBUG "/SUBSYSTEM:WINDOWS")
      set_target_properties(openmw PROPERTIES LINK_FLAGS_RELWITHDEBINFO "/SUBSYSTEM:WINDOWS")
    endif()

    # Release builds use the debug console
    set_target_properties(openmw PROPERTIES LINK_FLAGS_RELEASE "/SUBSYSTEM:CONSOLE")
    set_target_properties(openmw PROPERTIES COMPILE_DEFINITIONS_RELEASE "_CONSOLE")
    set_target_properties(openmw PROPERTIES LINK_FLAGS_MINSIZEREL "/SUBSYSTEM:CONSOLE")

    # Play a bit with the warning levels

    set(WARNINGS "/Wall") # Since windows can only disable specific warnings, not enable them

    set(WARNINGS_DISABLE
        # Warnings that aren't enabled normally and don't need to be enabled
        # They're unneeded and sometimes completely retarded warnings that /Wall enables
        # Not going to bother commenting them as they tend to warn on every standard library files
        4061 4263 4264 4266 4350 4514 4548 4571 4610 4619 4623 4625 4626 4628 4640 4668 4710 4711 4820 4826 4917 4946

        # Warnings that are thrown on standard libraries and not OpenMW
        4347 # Non-template function with same name and parameter count as template function
        4365 # Variable signed/unsigned mismatch
        4510 4512 # Unable to generate copy constructor/assignment operator as it's not public in the base
        4706 # Assignment in conditional expression
        4738 # Storing 32-bit float result in memory, possible loss of performance
        4986 # Undocumented warning that occurs in the crtdbg.h file
        4996 # Function was declared deprecated

        # OpenMW specific warnings
        4099 # Type mismatch, declared class or struct is defined with other type
        4100 # Unreferenced formal parameter (-Wunused-parameter)
        4127 # Conditional expression is constant
        4242 # Storing value in a variable of a smaller type, possible loss of data
        4244 # Storing value of one type in variable of another (size_t in int, for example)
        4305 # Truncating value (double to float, for example)
        4309 # Variable overflow, trying to store 128 in a signed char for example
        4355 # Using 'this' in member initialization list
        4701 # Potentially uninitialized local variable used
        )

    foreach(d ${WARNINGS_DISABLE})
        set(WARNINGS "${WARNINGS} /wd${d}")
    endforeach(d)

    set_target_properties(components PROPERTIES COMPILE_FLAGS ${WARNINGS})
    if (BUILD_LAUNCHER)
		set_target_properties(omwlauncher PROPERTIES COMPILE_FLAGS ${WARNINGS})
	endif (BUILD_LAUNCHER)
    set_target_properties(openmw PROPERTIES COMPILE_FLAGS ${WARNINGS})
  endif(MSVC)

  # Same for MinGW
  if (MINGW)
    if (USE_DEBUG_CONSOLE)
      set_target_properties(openmw PROPERTIES LINK_FLAGS_DEBUG "-Wl,-subsystem,console")
      set_target_properties(openmw PROPERTIES LINK_FLAGS_RELWITHDEBINFO "-Wl,-subsystem,console")
      set_target_properties(openmw PROPERTIES COMPILE_DEFINITIONS_DEBUG "_CONSOLE")
    else(USE_DEBUG_CONSOLE)
      set_target_properties(openmw PROPERTIES LINK_FLAGS_DEBUG "-Wl,-subsystem,windows")
      set_target_properties(openmw PROPERTIES LINK_FLAGS_RELWITHDEBINFO "-Wl,-subsystem,windows")
    endif(USE_DEBUG_CONSOLE)

    set_target_properties(openmw PROPERTIES LINK_FLAGS_RELEASE "-Wl,-subsystem,console")
    set_target_properties(openmw PROPERTIES LINK_FLAGS_MINSIZEREL "-Wl,-subsystem,console")
    set_target_properties(openmw PROPERTIES COMPILE_DEFINITIONS_RELEASE "_CONSOLE")
  endif(MINGW)

  # TODO: At some point release builds should not use the console but rather write to a log file
  #set_target_properties(openmw PROPERTIES LINK_FLAGS_RELEASE "/SUBSYSTEM:WINDOWS")
  #set_target_properties(openmw PROPERTIES LINK_FLAGS_MINSIZEREL "/SUBSYSTEM:WINDOWS")
endif()

# Apple bundling
if (APPLE)
    set(INSTALL_SUBDIR OpenMW)

    install(DIRECTORY "${APP_BUNDLE_DIR}" USE_SOURCE_PERMISSIONS DESTINATION "${INSTALL_SUBDIR}" COMPONENT Runtime)
    install(DIRECTORY "${OpenMW_BINARY_DIR}/resources" DESTINATION "${INSTALL_SUBDIR}" COMPONENT Runtime)
    install(FILES "${OpenMW_BINARY_DIR}/openmw.cfg.install" RENAME "openmw.cfg" DESTINATION "${INSTALL_SUBDIR}" COMPONENT Runtime)

    install(FILES "${OpenMW_BINARY_DIR}/plugins.cfg" DESTINATION "${INSTALL_SUBDIR}" COMPONENT Runtime)

    set(CPACK_GENERATOR "DragNDrop")
    set(CPACK_PACKAGE_VERSION ${OPENMW_VERSION})
    set(CPACK_PACKAGE_VERSION_MAJOR ${OPENMW_VERSION_MAJOR})
    set(CPACK_PACKAGE_VERSION_MINOR ${OPENMW_VERSION_MINO})
    set(CPACK_PACKAGE_VERSION_PATCH ${OPENMW_VERSION_RELEASE})

    set(APPS "\${CMAKE_INSTALL_PREFIX}/${INSTALL_SUBDIR}/${APP_BUNDLE_NAME}")
    set(PLUGINS "")

    # Scan Plugins dir for *.dylibs
    set(PLUGIN_SEARCH_ROOT "${APP_BUNDLE_DIR}/Contents/Plugins")
    file(GLOB_RECURSE ALL_PLUGINS "${PLUGIN_SEARCH_ROOT}/*.dylib")

    set(PLUGIN_INSTALL_BASE "\${CMAKE_INSTALL_PREFIX}/${INSTALL_SUBDIR}/${APP_BUNDLE_NAME}/Contents/Plugins")
    foreach(PLUGIN ${ALL_PLUGINS})
        string(REPLACE "${PLUGIN_SEARCH_ROOT}/" "" PLUGIN_RELATIVE "${PLUGIN}")
        set(PLUGINS ${PLUGINS} "${PLUGIN_INSTALL_BASE}/${PLUGIN_RELATIVE}")
    endforeach()

    #For now, search unresolved dependencies only in default system paths, so if you put unresolveable (i.e. with @executable_path in id name) lib or framework somewhere else, it would fail
    set(DIRS "")

    # Overriding item resolving during installation, it needed if
    # some library already has be "fixed up", i.e. its id name contains @executable_path,
    # but library is not embedded in bundle. For example, it's Ogre.framework from Ogre SDK.
    # Current implementation of GetPrerequsities/BundleUtilities doesn't handle that case.
    #
    # Current limitations:
    #   1. Handles only frameworks, not simple libs
    INSTALL(CODE "
        set(CMAKE_FIND_LIBRARY_PREFIXES ${CMAKE_FIND_LIBRARY_PREFIXES})
        set(CMAKE_FIND_LIBRARY_SUFFIXES ${CMAKE_FIND_LIBRARY_SUFFIXES})
        set(CMAKE_SYSTEM_FRAMEWORK_PATH ${CMAKE_SYSTEM_FRAMEWORK_PATH})

        set(OPENMW_RESOLVED_ITEMS \"\")

        function(gp_resolve_item_override context item exepath dirs resolved_item_var resolved_var)
            if(item MATCHES \"@executable_path\" AND NOT \${\${resolved_var}})
                if (item MATCHES \"Frameworks\") # if it is a framework
                    # get last segment of path
                    get_filename_component(fname \"\${item}\" NAME_WE)
                    find_library(ri NAMES \${fname} PATHS \${exepath} \${dirs} /Library/Frameworks)
                    if (ri)
                        message(STATUS \"found \${ri} for \${item}\")
                        string(REGEX REPLACE \"^.*/Frameworks/.*\\\\.framework\" \"\" item_part \${item})
                        set(ri \"\${ri}\${item_part}\")
                        set(\${resolved_item_var} \${ri} PARENT_SCOPE)
                        set(\${resolved_var} 1 PARENT_SCOPE)
                        set(OPENMW_RESOLVED_ITEMS \${_OPENMW_RESOLVED_ITEMS} \${ri})
                    endif()
                else()
                    # code path for standard (non-framework) libs (ogre & qt pugins)
                endif()
            endif()
        endfunction(gp_resolve_item_override)

        cmake_policy(SET CMP0009 OLD)
        set(BU_CHMOD_BUNDLE_ITEMS ON)
        include(BundleUtilities)
        fixup_bundle(\"${APPS}\" \"${PLUGINS}\" \"${DIRS}\")
        " COMPONENT Runtime)

include(CPack)

set(CMAKE_EXE_LINKER_FLAGS "-arch i386")
set(CMAKE_CXX_FLAGS "-arch i386")

endif (APPLE)<|MERGE_RESOLUTION|>--- conflicted
+++ resolved
@@ -205,12 +205,8 @@
 ENDIF(WIN32)
 ENDIF(OGRE_STATIC)
 include_directories("."
-<<<<<<< HEAD
-    ${OGRE_INCLUDE_DIR} ${OGRE_INCLUDE_DIR}/Ogre ${OGRE_INCLUDE_DIR}/OGRE
+    ${OGRE_INCLUDE_DIR} ${OGRE_INCLUDE_DIR}/Ogre ${OGRE_INCLUDE_DIR}/OGRE ${OGRE_PLUGIN_INCLUDE_DIRS}
     ${OGRE_Terrain_INCLUDE_DIR}
-=======
-    ${OGRE_INCLUDE_DIR} ${OGRE_INCLUDE_DIR}/Ogre ${OGRE_INCLUDE_DIR}/OGRE ${OGRE_PLUGIN_INCLUDE_DIRS}
->>>>>>> 47bcbdef
     ${OIS_INCLUDE_DIRS} ${Boost_INCLUDE_DIR}
     ${PLATFORM_INCLUDE_DIR}
     ${MYGUI_INCLUDE_DIRS}
