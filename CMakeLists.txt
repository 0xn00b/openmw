# Apps and tools
option(BUILD_OPENMW             "Build OpenMW" ON)
option(BUILD_LAUNCHER           "Build Launcher" ON)
option(BUILD_WIZARD             "Build Installation Wizard" ON)
option(BUILD_MWINIIMPORTER      "Build MWiniImporter" ON)
option(BUILD_OPENCS             "Build OpenMW Construction Set" ON)
option(BUILD_ESSIMPORTER        "Build ESS (Morrowind save game) importer" ON)
option(BUILD_BSATOOL            "Build BSA extractor" ON)
option(BUILD_ESMTOOL            "Build ESM inspector" ON)
option(BUILD_NIFTEST            "Build nif file tester" ON)
option(BUILD_MYGUI_PLUGIN       "Build MyGUI plugin for OpenMW resources, to use with MyGUI tools" ON)
option(BUILD_DOCS               "Build documentation." OFF )
option(BUILD_WITH_CODE_COVERAGE "Enable code coverage with gconv" OFF)
option(BUILD_UNITTESTS          "Enable Unittests with Google C++ Unittest" OFF)

if (NOT BUILD_LAUNCHER AND NOT BUILD_OPENCS AND NOT BUILD_WIZARD)
   set(USE_QT FALSE)
else()
   set(USE_QT TRUE)
endif()

if (USE_QT)
    set(DESIRED_QT_VERSION 4 CACHE STRING "The QT version OpenMW should use (4 or 5)")
    set_property(CACHE DESIRED_QT_VERSION PROPERTY STRINGS 4 5)
endif()

# set the minimum required version across the board
cmake_minimum_required(VERSION 3.1.0)

project(OpenMW)

# If the user doesn't supply a CMAKE_BUILD_TYPE via command line, choose one for them.
IF(NOT CMAKE_BUILD_TYPE)
    SET(CMAKE_BUILD_TYPE RelWithDebInfo CACHE STRING
        "Choose the type of build, options are: None(CMAKE_CXX_FLAGS or CMAKE_C_FLAGS used) Debug Release RelWithDebInfo MinSizeRel."
        FORCE)
    set_property(CACHE CMAKE_BUILD_TYPE PROPERTY STRINGS None Debug Release RelWithDebInfo MinSizeRel)
ENDIF()

if (APPLE)
    set(APP_BUNDLE_NAME "${CMAKE_PROJECT_NAME}.app")

    set(APP_BUNDLE_DIR "${OpenMW_BINARY_DIR}/${APP_BUNDLE_NAME}")
endif (APPLE)

set(CMAKE_MODULE_PATH ${CMAKE_SOURCE_DIR}/cmake/)

if (ANDROID)
    set(CMAKE_FIND_ROOT_PATH ${OPENMW_DEPENDENCIES_DIR} "${CMAKE_FIND_ROOT_PATH}")
    set (OSG_PLUGINS_DIR CACHE STRING "")
endif()

# Version
message(STATUS "Configuring OpenMW...")

set(OPENMW_VERSION_MAJOR 0)
set(OPENMW_VERSION_MINOR 46)
set(OPENMW_VERSION_RELEASE 0)

set(OPENMW_VERSION_COMMITHASH "")
set(OPENMW_VERSION_TAGHASH "")
set(OPENMW_VERSION_COMMITDATE "")

set(OPENMW_VERSION "${OPENMW_VERSION_MAJOR}.${OPENMW_VERSION_MINOR}.${OPENMW_VERSION_RELEASE}")

set(GIT_CHECKOUT FALSE)
if(EXISTS ${PROJECT_SOURCE_DIR}/.git)
    find_package(Git)

    if(GIT_FOUND)
        set(GIT_CHECKOUT TRUE)
    else(GIT_FOUND)
        message(WARNING "Git executable not found")
    endif(GIT_FOUND)

    if(GIT_FOUND)
        execute_process (
                COMMAND ${GIT_EXECUTABLE} log -1 --format='%aI'
                WORKING_DIRECTORY ${PROJECT_SOURCE_DIR}
                RESULT_VARIABLE EXITCODE3
                OUTPUT_VARIABLE OPENMW_VERSION_COMMITDATE
                OUTPUT_STRIP_TRAILING_WHITESPACE)
        if(NOT EXITCODE3)
            string(SUBSTRING ${OPENMW_VERSION_COMMITDATE} 1 10 OPENMW_VERSION_COMMITDATE)
        endif(NOT EXITCODE3)
    endif(GIT_FOUND)
endif(EXISTS ${PROJECT_SOURCE_DIR}/.git)

# Macros
include(OpenMWMacros)

# doxygen main page

configure_file ("${OpenMW_SOURCE_DIR}/docs/mainpage.hpp.cmake" "${OpenMW_BINARY_DIR}/docs/mainpage.hpp")

option(MYGUI_STATIC "Link static build of Mygui into the binaries" FALSE)
option(BOOST_STATIC "Link static build of Boost into the binaries" FALSE)
option(SDL2_STATIC "Link static build of SDL into the binaries" FALSE)
option(OSG_STATIC "Link static build of OpenSceneGraph into the binaries" FALSE)
option(QT_STATIC "Link static build of QT into the binaries" FALSE)

option(OPENMW_UNITY_BUILD "Use fewer compilation units to speed up compile time" FALSE)

# what is necessary to build documentation
IF( BUILD_DOCS )
    # Builds the documentation.
    FIND_PACKAGE( Sphinx REQUIRED )
    FIND_PACKAGE( Doxygen REQUIRED )
ENDIF()

# OS X deployment
option(OPENMW_OSX_DEPLOYMENT OFF)

if (MSVC)
    option(OPENMW_MP_BUILD "Build OpenMW with /MP flag" OFF)
    option(OPENMW_LTO_BUILD "Build OpenMW with Link-Time Optimization (Needs ~2GB of RAM)" OFF)
endif()

# Set up common paths
if (APPLE)
    set(MORROWIND_DATA_FILES "./data" CACHE PATH "location of Morrowind data files")
    set(OPENMW_RESOURCE_FILES "../Resources/resources" CACHE PATH "location of OpenMW resources files")
elseif(UNIX)
    # Paths
    SET(BINDIR "${CMAKE_INSTALL_PREFIX}/bin" CACHE PATH "Where to install binaries")
    SET(LIBDIR "${CMAKE_INSTALL_PREFIX}/lib${LIB_SUFFIX}" CACHE PATH "Where to install libraries")
    SET(DATAROOTDIR "${CMAKE_INSTALL_PREFIX}/share" CACHE PATH "Sets the root of data directories to a non-default location")
    SET(GLOBAL_DATA_PATH "${DATAROOTDIR}/games/" CACHE PATH "Set data path prefix")
    SET(DATADIR "${GLOBAL_DATA_PATH}/openmw" CACHE PATH "Sets the openmw data directories to a non-default location")
    SET(ICONDIR "${DATAROOTDIR}/pixmaps" CACHE PATH "Set icon dir")
    SET(LICDIR "${DATAROOTDIR}/licenses/openmw" CACHE PATH "Sets the openmw license directory to a non-default location.")
    IF("${CMAKE_INSTALL_PREFIX}" STREQUAL "/usr")
        SET(GLOBAL_CONFIG_PATH "/etc/" CACHE PATH "Set config dir prefix")
    ELSE()
        SET(GLOBAL_CONFIG_PATH "${CMAKE_INSTALL_PREFIX}/etc/" CACHE PATH "Set config dir prefix")
    ENDIF()
    SET(SYSCONFDIR "${GLOBAL_CONFIG_PATH}/openmw" CACHE PATH "Set config dir")

    set(MORROWIND_DATA_FILES "${DATADIR}/data" CACHE PATH "location of Morrowind data files")
    set(OPENMW_RESOURCE_FILES "${DATADIR}/resources" CACHE PATH "location of OpenMW resources files")
else()
    set(MORROWIND_DATA_FILES "data" CACHE PATH "location of Morrowind data files")
    set(OPENMW_RESOURCE_FILES "resources" CACHE PATH "location of OpenMW resources files")
endif(APPLE)

if (WIN32)
    option(USE_DEBUG_CONSOLE "whether a debug console should be enabled for debug builds, if false debug output is redirected to Visual Studio output" ON)
endif()

# Dependencies
find_package(OpenGL REQUIRED)

if (USE_QT)
    message(STATUS "Using Qt${DESIRED_QT_VERSION}")

    if (DESIRED_QT_VERSION MATCHES 4)
        find_package(Qt4 REQUIRED COMPONENTS QtCore QtGui QtNetwork QtOpenGL)
    else()
        find_package(Qt5Widgets REQUIRED)
        find_package(Qt5Core REQUIRED)
        find_package(Qt5Network REQUIRED)
        find_package(Qt5OpenGL REQUIRED)
    # Instruct CMake to run moc automatically when needed.
    #set(CMAKE_AUTOMOC ON)
    endif()
endif()

# Sound setup

# Require at least ffmpeg 3.2 for now
SET(FFVER_OK FALSE)

find_package(FFmpeg REQUIRED COMPONENTS AVCODEC AVFORMAT AVUTIL SWSCALE SWRESAMPLE)

if(FFmpeg_FOUND)
    SET(FFVER_OK TRUE)

    # Can not detect FFmpeg version on Windows for now
    if (NOT WIN32)
        if(FFmpeg_AVFORMAT_VERSION VERSION_LESS "57.56.100")
            message(STATUS "libavformat is too old! (${FFmpeg_AVFORMAT_VERSION}, wanted 57.56.100)")
            set(FFVER_OK FALSE)
        endif()
        if(FFmpeg_AVCODEC_VERSION VERSION_LESS "57.64.100")
            message(STATUS "libavcodec is too old! (${FFmpeg_AVCODEC_VERSION}, wanted 57.64.100)")
            set(FFVER_OK FALSE)
        endif()
        if(FFmpeg_AVUTIL_VERSION VERSION_LESS "55.34.100")
            message(STATUS "libavutil is too old! (${FFmpeg_AVUTIL_VERSION}, wanted 55.34.100)")
            set(FFVER_OK FALSE)
        endif()
        if(FFmpeg_SWSCALE_VERSION VERSION_LESS "4.2.100")
            message(STATUS "libswscale is too old! (${FFmpeg_SWSCALE_VERSION}, wanted 4.2.100)")
            set(FFVER_OK FALSE)
        endif()
        if(FFmpeg_SWRESAMPLE_VERSION VERSION_LESS "2.3.100")
            message(STATUS "libswresample is too old! (${FFmpeg_SWRESAMPLE_VERSION}, wanted 2.3.100)")
            set(FFVER_OK FALSE)
        endif()
    endif()
endif()

if(NOT FFmpeg_FOUND)
    message(FATAL_ERROR "FFmpeg was not found" )
endif()

if(NOT FFVER_OK)
    message(FATAL_ERROR "FFmpeg version is too old, 3.2 is required" )
endif()

if(WIN32)
    message("Can not detect FFmpeg version, at least the 3.2 is required" )
endif()

<<<<<<< HEAD
# Required for building the FFmpeg headers
add_definitions(-D__STDC_CONSTANT_MACROS)

=======
>>>>>>> 6d38b5ae
# TinyXML
option(USE_SYSTEM_TINYXML "Use system TinyXML library instead of internal." OFF)
if (USE_SYSTEM_TINYXML)
    find_package(TinyXML REQUIRED)
    add_definitions (-DTIXML_USE_STL)
    include_directories(SYSTEM ${TinyXML_INCLUDE_DIRS})
endif()

# TES4
find_package(ZLIB REQUIRED)

# Platform specific
if (WIN32)
    if(NOT MINGW)
    set(Boost_USE_STATIC_LIBS   ON)
    add_definitions(-DBOOST_ALL_NO_LIB)
    endif(NOT MINGW)

    # Suppress WinMain(), provided by SDL
    add_definitions(-DSDL_MAIN_HANDLED)

    # Get rid of useless crud from windows.h
    add_definitions(-DNOMINMAX -DWIN32_LEAN_AND_MEAN)
endif()

if (NOT WIN32 AND BUILD_WIZARD) # windows users can just run the morrowind installer
    find_package(LIBUNSHIELD REQUIRED) # required only for non win32 when building openmw-wizard
    set(OPENMW_USE_UNSHIELD TRUE)
endif()

# Fix for not visible pthreads functions for linker with glibc 2.15
if (UNIX AND NOT APPLE)
    find_package (Threads)
endif()

# Look for stdint.h
include(CheckIncludeFile)
check_include_file(stdint.h HAVE_STDINT_H)
if(NOT HAVE_STDINT_H)
    unset(HAVE_STDINT_H CACHE)
    message(FATAL_ERROR "stdint.h was not found" )
endif()


find_package(OpenSceneGraph 3.3.4 REQUIRED osgDB osgViewer osgText osgGA osgParticle osgUtil osgFX)
include_directories(${OPENSCENEGRAPH_INCLUDE_DIRS})

set(USED_OSG_PLUGINS
                    osgdb_bmp
                    osgdb_dds
                    osgdb_jpeg
                    osgdb_osg
                    osgdb_png
                    osgdb_serializers_osg
                    osgdb_tga
                  )

set(OSGPlugins_LIB_DIR "")
foreach(OSGDB_LIB ${OSGDB_LIBRARY})
	# Skip library type names
	if(EXISTS ${OSGDB_LIB} AND NOT IS_DIRECTORY ${OSGDB_LIB})
		get_filename_component(OSG_LIB_DIR ${OSGDB_LIB} DIRECTORY)
		list(APPEND OSGPlugins_LIB_DIR "${OSG_LIB_DIR}/osgPlugins-${OPENSCENEGRAPH_VERSION}")
	endif()
endforeach(OSGDB_LIB)

if(OSG_STATIC)
    add_definitions(-DOSG_LIBRARY_STATIC)

    find_package(OSGPlugins REQUIRED COMPONENTS ${USED_OSG_PLUGINS})
    list(APPEND OPENSCENEGRAPH_LIBRARIES ${OSGPlugins_LIBRARIES})
endif()

if(QT_STATIC)
   if(WIN32)
      if(DESIRED_QT_VERSION MATCHES 4)
         # QtCore needs WSAAsyncSelect from Ws2_32.lib
         set(QT_QTCORE_LIBRARY ${QT_QTCORE_LIBRARY} Ws2_32.lib)
         message("QT_QTCORE_LIBRARY: ${QT_QTCORE_LIBRARY}")
      endif()
   endif()
endif()


set(BOOST_COMPONENTS system filesystem program_options iostreams)
if(WIN32)
    set(BOOST_COMPONENTS ${BOOST_COMPONENTS} locale zlib)
endif(WIN32)

IF(BOOST_STATIC)
    set(Boost_USE_STATIC_LIBS   ON)
endif()

set(REQUIRED_BULLET_VERSION 286) # Bullet 286 required due to runtime bugfixes for btCapsuleShape
if (DEFINED ENV{TRAVIS_BRANCH} OR DEFINED ENV{APPVEYOR})
    set(REQUIRED_BULLET_VERSION 283) # but for build testing, 283 is fine
endif()

find_package(Boost REQUIRED COMPONENTS ${BOOST_COMPONENTS})
find_package(MyGUI 3.2.1 REQUIRED)
find_package(SDL2 REQUIRED)
find_package(OpenAL REQUIRED)
find_package(Bullet ${REQUIRED_BULLET_VERSION} REQUIRED COMPONENTS BulletCollision LinearMath)

include_directories("."
    SYSTEM
    ${SDL2_INCLUDE_DIR}
    ${Boost_INCLUDE_DIR}
    ${MyGUI_INCLUDE_DIRS}
    ${OPENAL_INCLUDE_DIR}
<<<<<<< HEAD
    ${Bullet_INCLUDE_DIRS}
)

link_directories(${SDL2_LIBRARY_DIRS} ${Boost_LIBRARY_DIRS})
=======
    ${BULLET_INCLUDE_DIRS}
    ${ZLIB_INCLUDE_DIRS}
)

link_directories(${SDL2_LIBRARY_DIRS} ${Boost_LIBRARY_DIRS} ${OGRE_LIB_DIR} ${MYGUI_LIB_DIR} ${ZLIB_LIB_DIR})
>>>>>>> 6d38b5ae

if(MYGUI_STATIC)
   add_definitions(-DMYGUI_STATIC)
endif (MYGUI_STATIC)

if (APPLE)
    configure_file(${OpenMW_SOURCE_DIR}/files/mac/openmw-Info.plist.in
        "${APP_BUNDLE_DIR}/Contents/Info.plist")

    configure_file(${OpenMW_SOURCE_DIR}/files/mac/openmw.icns
        "${APP_BUNDLE_DIR}/Contents/Resources/OpenMW.icns" COPYONLY)
endif (APPLE)

if (NOT APPLE)
    set(OPENMW_MYGUI_FILES_ROOT ${OpenMW_BINARY_DIR})
    set(OPENMW_SHADERS_ROOT ${OpenMW_BINARY_DIR})
endif ()

add_subdirectory(files/)

# Specify build paths

if (APPLE)
    set(CMAKE_RUNTIME_OUTPUT_DIRECTORY "${APP_BUNDLE_DIR}/Contents/MacOS")
    set(CMAKE_LIBRARY_OUTPUT_DIRECTORY "${APP_BUNDLE_DIR}/Contents/MacOS")

    if (OPENMW_OSX_DEPLOYMENT)
        SET(CMAKE_INSTALL_RPATH_USE_LINK_PATH TRUE)
    endif()
else (APPLE)
    set(CMAKE_RUNTIME_OUTPUT_DIRECTORY "${OpenMW_BINARY_DIR}")
    set(CMAKE_LIBRARY_OUTPUT_DIRECTORY "${OpenMW_BINARY_DIR}")
endif (APPLE)

# Other files

configure_resource_file(${OpenMW_SOURCE_DIR}/files/settings-default.cfg
    "${OpenMW_BINARY_DIR}" "settings-default.cfg")

configure_resource_file(${OpenMW_SOURCE_DIR}/files/openmw.appdata.xml
    "${OpenMW_BINARY_DIR}" "openmw.appdata.xml")

if (NOT APPLE)
    configure_resource_file(${OpenMW_SOURCE_DIR}/files/openmw.cfg.local
        "${OpenMW_BINARY_DIR}" "openmw.cfg")
    configure_resource_file(${OpenMW_SOURCE_DIR}/files/openmw.cfg
        "${OpenMW_BINARY_DIR}" "openmw.cfg.install")
else ()
    configure_file(${OpenMW_SOURCE_DIR}/files/openmw.cfg
        "${OpenMW_BINARY_DIR}/openmw.cfg")
endif ()

configure_resource_file(${OpenMW_SOURCE_DIR}/files/openmw-cs.cfg
    "${OpenMW_BINARY_DIR}" "openmw-cs.cfg")

# Needs the copy version because the configure version assumes the end of the file has been reached when a null character is reached and there are no CMake expressions to evaluate.
copy_resource_file(${OpenMW_SOURCE_DIR}/files/opencs/defaultfilters
    "${OpenMW_BINARY_DIR}" "resources/defaultfilters")

configure_resource_file(${OpenMW_SOURCE_DIR}/files/gamecontrollerdb.txt
    "${OpenMW_BINARY_DIR}" "gamecontrollerdb.txt")

configure_resource_file(${OpenMW_SOURCE_DIR}/files/gamecontrollerdb_204.txt
        "${OpenMW_BINARY_DIR}" "gamecontrollerdb_204.txt")

configure_resource_file(${OpenMW_SOURCE_DIR}/files/gamecontrollerdb_205.txt
        "${OpenMW_BINARY_DIR}" "gamecontrollerdb_205.txt")

if (NOT WIN32 AND NOT APPLE)
    configure_file(${OpenMW_SOURCE_DIR}/files/openmw.desktop
        "${OpenMW_BINARY_DIR}/openmw.desktop")
    configure_file(${OpenMW_SOURCE_DIR}/files/openmw.appdata.xml
        "${OpenMW_BINARY_DIR}/openmw.appdata.xml")
    configure_file(${OpenMW_SOURCE_DIR}/files/openmw-cs.desktop
        "${OpenMW_BINARY_DIR}/openmw-cs.desktop")
endif()

# CXX Compiler settings
set(CMAKE_CXX_STANDARD 11)
if (CMAKE_CXX_COMPILER_ID STREQUAL GNU OR CMAKE_CXX_COMPILER_ID STREQUAL Clang)
    set(CMAKE_CXX_FLAGS "${CMAKE_CXX_FLAGS} -Wall -Wextra -Wundef -Wno-unused-parameter -std=c++11 -pedantic -Wno-long-long")
    add_definitions( -DBOOST_NO_CXX11_SCOPED_ENUMS=ON )

    if (APPLE)
        set(CMAKE_CXX_FLAGS "${CMAKE_CXX_FLAGS} -stdlib=libc++")
        set(CMAKE_EXE_LINKER_FLAGS "${CMAKE_EXE_LINKER_FLAGS} -stdlib=libc++")
    endif()

    if (CMAKE_CXX_COMPILER_ID STREQUAL Clang AND NOT APPLE)
        if (CMAKE_CXX_COMPILER_VERSION VERSION_GREATER 3.6 OR CMAKE_CXX_COMPILER_VERSION VERSION_EQUAL 3.6)
            set(CMAKE_CXX_FLAGS "${CMAKE_CXX_FLAGS} -Wno-potentially-evaluated-expression")
        endif ()
    endif()

    if (CMAKE_CXX_COMPILER_ID STREQUAL GNU AND CMAKE_CXX_COMPILER_VERSION VERSION_GREATER 4.6 OR CMAKE_CXX_COMPILER_VERSION VERSION_EQUAL 4.6)
        set(CMAKE_CXX_FLAGS "${CMAKE_CXX_FLAGS} -Wno-unused-but-set-parameter")
    endif()
elseif (MSVC)
    # Enable link-time code generation globally for all linking
    if (OPENMW_LTO_BUILD)
        set(CMAKE_CXX_FLAGS_RELEASE "${CMAKE_CXX_FLAGS_RELEASE} /GL")
        set(CMAKE_EXE_LINKER_FLAGS_RELEASE "${CMAKE_EXE_LINKER_FLAGS_RELEASE} /LTCG")
        set(CMAKE_SHARED_LINKER_FLAGS_RELEASE "${CMAKE_SHARED_LINKER_FLAGS_RELEASE} /LTCG")
        set(CMAKE_STATIC_LINKER_FLAGS_RELEASE "${CMAKE_STATIC_LINKER_FLAGS_RELEASE} /LTCG")
    endif()

    set(CMAKE_EXE_LINKER_FLAGS "${CMAKE_EXE_LINKER_FLAGS} /FORCE:MULTIPLE")
endif (CMAKE_CXX_COMPILER_ID STREQUAL GNU OR CMAKE_CXX_COMPILER_ID STREQUAL Clang)

IF(NOT WIN32 AND NOT APPLE)
    # Linux installation

    # Install binaries
    IF(BUILD_OPENMW)
        INSTALL(PROGRAMS "${OpenMW_BINARY_DIR}/openmw" DESTINATION "${BINDIR}" )
    ENDIF(BUILD_OPENMW)
    IF(BUILD_LAUNCHER)
        INSTALL(PROGRAMS "${OpenMW_BINARY_DIR}/openmw-launcher" DESTINATION "${BINDIR}" )
    ENDIF(BUILD_LAUNCHER)
    IF(BUILD_BSATOOL)
        INSTALL(PROGRAMS "${OpenMW_BINARY_DIR}/bsatool" DESTINATION "${BINDIR}" )
    ENDIF(BUILD_BSATOOL)
    IF(BUILD_ESMTOOL)
        INSTALL(PROGRAMS "${OpenMW_BINARY_DIR}/esmtool" DESTINATION "${BINDIR}" )
    ENDIF(BUILD_ESMTOOL)
    IF(BUILD_NIFTEST)
        INSTALL(PROGRAMS "${OpenMW_BINARY_DIR}/niftest" DESTINATION "${BINDIR}" )
    ENDIF(BUILD_NIFTEST)
    IF(BUILD_MWINIIMPORTER)
        INSTALL(PROGRAMS "${OpenMW_BINARY_DIR}/openmw-iniimporter" DESTINATION "${BINDIR}" )
    ENDIF(BUILD_MWINIIMPORTER)
    IF(BUILD_ESSIMPORTER)
        INSTALL(PROGRAMS "${OpenMW_BINARY_DIR}/openmw-essimporter" DESTINATION "${BINDIR}" )
    ENDIF(BUILD_ESSIMPORTER)
    IF(BUILD_OPENCS)
        INSTALL(PROGRAMS "${OpenMW_BINARY_DIR}/openmw-cs" DESTINATION "${BINDIR}" )
    ENDIF(BUILD_OPENCS)
    IF(BUILD_WIZARD)
        INSTALL(PROGRAMS "${OpenMW_BINARY_DIR}/openmw-wizard" DESTINATION "${BINDIR}" )
    ENDIF(BUILD_WIZARD)
    #if(BUILD_MYGUI_PLUGIN)
    #    INSTALL(PROGRAMS "${OpenMW_BINARY_DIR}/Plugin_MyGUI_OpenMW_Resources.so" DESTINATION "${LIBDIR}" )
    #ENDIF(BUILD_MYGUI_PLUGIN)

    # Install licenses
    INSTALL(FILES "files/mygui/DejaVu Font License.txt" DESTINATION "${LICDIR}" )

    # Install icon and desktop file
    INSTALL(FILES "${OpenMW_BINARY_DIR}/openmw.desktop" DESTINATION "${DATAROOTDIR}/applications" COMPONENT "openmw")
    INSTALL(FILES "${OpenMW_SOURCE_DIR}/files/launcher/images/openmw.png" DESTINATION "${ICONDIR}" COMPONENT "openmw")
<<<<<<< HEAD
    INSTALL(FILES "${OpenMW_BINARY_DIR}/openmw.appdata.xml" DESTINATION "${DATAROOTDIR}/metainfo" COMPONENT "openmw")
=======
    INSTALL(FILES "${OpenMW_BINARY_DIR}/openmw.appdata.xml" DESTINATION "${DATAROOTDIR}/appdata" COMPONENT "openmw")
>>>>>>> 6d38b5ae
    IF(BUILD_OPENCS)
        INSTALL(FILES "${OpenMW_BINARY_DIR}/openmw-cs.desktop" DESTINATION "${DATAROOTDIR}/applications" COMPONENT "opencs")
        INSTALL(FILES "${OpenMW_SOURCE_DIR}/files/opencs/openmw-cs.png" DESTINATION "${ICONDIR}" COMPONENT "opencs")
    ENDIF(BUILD_OPENCS)

    # Install global configuration files
    INSTALL(FILES "${OpenMW_BINARY_DIR}/settings-default.cfg" DESTINATION "${SYSCONFDIR}" COMPONENT "openmw")
    INSTALL(FILES "${OpenMW_BINARY_DIR}/openmw.cfg.install" DESTINATION "${SYSCONFDIR}" RENAME "openmw.cfg" COMPONENT "openmw")
    INSTALL(FILES "${OpenMW_BINARY_DIR}/resources/version" DESTINATION "${SYSCONFDIR}" COMPONENT "openmw")
    INSTALL(FILES "${OpenMW_BINARY_DIR}/gamecontrollerdb.txt" DESTINATION "${SYSCONFDIR}" COMPONENT "openmw")
    INSTALL(FILES "${OpenMW_BINARY_DIR}/gamecontrollerdb_204.txt" DESTINATION "${SYSCONFDIR}" COMPONENT "openmw")
    INSTALL(FILES "${OpenMW_BINARY_DIR}/gamecontrollerdb_205.txt" DESTINATION "${SYSCONFDIR}" COMPONENT "openmw")

    IF(BUILD_OPENCS)
        INSTALL(FILES "${OpenMW_BINARY_DIR}/openmw-cs.cfg" DESTINATION "${SYSCONFDIR}" COMPONENT "opencs")
    ENDIF(BUILD_OPENCS)

    # Install resources
    INSTALL(DIRECTORY "${OpenMW_BINARY_DIR}/resources" DESTINATION "${DATADIR}" COMPONENT "Resources")
    INSTALL(DIRECTORY DESTINATION "${DATADIR}/data" COMPONENT "Resources")
ENDIF(NOT WIN32 AND NOT APPLE)

if(WIN32)
    FILE(GLOB dll_files_debug "${OpenMW_BINARY_DIR}/Debug/*.dll")
    FILE(GLOB dll_files_release "${OpenMW_BINARY_DIR}/Release/*.dll")
    INSTALL(FILES ${dll_files_debug} DESTINATION "." CONFIGURATIONS Debug)
    INSTALL(FILES ${dll_files_release} DESTINATION "." CONFIGURATIONS Release;RelWithDebInfo;MinSizeRel)
    INSTALL(FILES "${OpenMW_BINARY_DIR}/Debug/openmw.cfg.install" DESTINATION "." RENAME "openmw.cfg" CONFIGURATIONS Debug)
    INSTALL(FILES "${OpenMW_BINARY_DIR}/Release/openmw.cfg.install" DESTINATION "." RENAME "openmw.cfg" CONFIGURATIONS Release;RelWithDebInfo;MinSizeRel)
    INSTALL(FILES "${OpenMW_SOURCE_DIR}/CHANGELOG.md" DESTINATION "." RENAME "CHANGELOG.txt")
    INSTALL(FILES "${OpenMW_SOURCE_DIR}/README.md" DESTINATION "." RENAME "README.txt")
    INSTALL(FILES "${OpenMW_SOURCE_DIR}/LICENSE" DESTINATION "." RENAME "LICENSE.txt")
    INSTALL(FILES
        "${OpenMW_SOURCE_DIR}/files/mygui/DejaVu Font License.txt"
        DESTINATION ".")
    INSTALL(FILES "${OpenMW_BINARY_DIR}/Debug/settings-default.cfg" DESTINATION "." CONFIGURATIONS Debug)
    INSTALL(FILES "${OpenMW_BINARY_DIR}/Release/settings-default.cfg" DESTINATION "." CONFIGURATIONS Release;RelWithDebInfo;MinSizeRel)
    INSTALL(FILES "${OpenMW_BINARY_DIR}/Debug/gamecontrollerdb.txt" DESTINATION "." CONFIGURATIONS Debug)
    INSTALL(FILES "${OpenMW_BINARY_DIR}/Release/gamecontrollerdb.txt" DESTINATION "." CONFIGURATIONS Release;RelWithDebInfo;MinSizeRel)
    INSTALL(FILES "${OpenMW_BINARY_DIR}/Debug/gamecontrollerdb_204.txt" DESTINATION "." CONFIGURATIONS Debug)
    INSTALL(FILES "${OpenMW_BINARY_DIR}/Release/gamecontrollerdb_204.txt" DESTINATION "." CONFIGURATIONS Release;RelWithDebInfo;MinSizeRel)
    INSTALL(FILES "${OpenMW_BINARY_DIR}/Debug/gamecontrollerdb_205.txt" DESTINATION "." CONFIGURATIONS Debug)
    INSTALL(FILES "${OpenMW_BINARY_DIR}/Release/gamecontrollerdb_205.txt" DESTINATION "." CONFIGURATIONS Release;RelWithDebInfo;MinSizeRel)

    if(BUILD_MYGUI_PLUGIN)
        INSTALL(PROGRAMS "${OpenMW_BINARY_DIR}/Debug/Plugin_MyGUI_OpenMW_Resources.dll" DESTINATION "." CONFIGURATIONS Debug)
        INSTALL(PROGRAMS "${OpenMW_BINARY_DIR}/Release/Plugin_MyGUI_OpenMW_Resources.dll" DESTINATION "." CONFIGURATIONS Release;RelWithDebInfo;MinSizeRel)
    ENDIF(BUILD_MYGUI_PLUGIN)

    IF(DESIRED_QT_VERSION MATCHES 5)
        INSTALL(DIRECTORY "${OpenMW_BINARY_DIR}/Debug/platforms" DESTINATION "." CONFIGURATIONS Debug)
        INSTALL(DIRECTORY "${OpenMW_BINARY_DIR}/Release/platforms" DESTINATION "." CONFIGURATIONS Release;RelWithDebInfo;MinSizeRel)
    ENDIF()

    INSTALL(DIRECTORY "${OpenMW_BINARY_DIR}/Debug/resources" DESTINATION "." CONFIGURATIONS Debug)
    INSTALL(DIRECTORY "${OpenMW_BINARY_DIR}/Release/resources" DESTINATION "." CONFIGURATIONS Release;RelWithDebInfo;MinSizeRel)

    FILE(GLOB plugin_dir_debug "${OpenMW_BINARY_DIR}/Debug/osgPlugins-*")
    FILE(GLOB plugin_dir_release "${OpenMW_BINARY_DIR}/Release/osgPlugins-*")
    INSTALL(DIRECTORY ${plugin_dir_debug} DESTINATION "." CONFIGURATIONS Debug)
    INSTALL(DIRECTORY ${plugin_dir_release} DESTINATION "." CONFIGURATIONS Release;RelWithDebInfo;MinSizeRel)

    SET(CPACK_GENERATOR "NSIS")
    SET(CPACK_PACKAGE_NAME "OpenMW")
    SET(CPACK_PACKAGE_VENDOR "OpenMW.org")
    SET(CPACK_PACKAGE_VERSION ${OPENMW_VERSION})
    SET(CPACK_PACKAGE_VERSION_MAJOR ${OPENMW_VERSION_MAJOR})
    SET(CPACK_PACKAGE_VERSION_MINOR ${OPENMW_VERSION_MINOR})
    SET(CPACK_PACKAGE_VERSION_PATCH ${OPENMW_VERSION_RELEASE})
    SET(CPACK_PACKAGE_EXECUTABLES "openmw;OpenMW")
    IF(BUILD_LAUNCHER)
        SET(CPACK_PACKAGE_EXECUTABLES "${CPACK_PACKAGE_EXECUTABLES};openmw-launcher;OpenMW Launcher")
    ENDIF(BUILD_LAUNCHER)
    IF(BUILD_OPENCS)
        SET(CPACK_PACKAGE_EXECUTABLES "${CPACK_PACKAGE_EXECUTABLES};openmw-cs;OpenMW Construction Set")
    ENDIF(BUILD_OPENCS)
    IF(BUILD_WIZARD)
        SET(CPACK_PACKAGE_EXECUTABLES "${CPACK_PACKAGE_EXECUTABLES};openmw-wizard;OpenMW Wizard")
    ENDIF(BUILD_WIZARD)
    SET(CPACK_NSIS_CREATE_ICONS_EXTRA "CreateShortCut '\$SMPROGRAMS\\\\$STARTMENU_FOLDER\\\\Readme.lnk' '\$INSTDIR\\\\README.txt'")
    SET(CPACK_NSIS_DELETE_ICONS_EXTRA "
        !insertmacro MUI_STARTMENU_GETFOLDER Application $MUI_TEMP
        Delete \\\"$SMPROGRAMS\\\\$MUI_TEMP\\\\Readme.lnk\\\"
        ")
    SET(CPACK_RESOURCE_FILE_README "${OpenMW_SOURCE_DIR}/README.md")
    SET(CPACK_PACKAGE_DESCRIPTION_FILE "${OpenMW_SOURCE_DIR}/README.md")
    SET(CPACK_NSIS_EXECUTABLES_DIRECTORY ".")
    SET(CPACK_NSIS_DISPLAY_NAME "OpenMW ${OPENMW_VERSION}")
    SET(CPACK_NSIS_HELP_LINK "https:\\\\\\\\www.openmw.org")
    SET(CPACK_NSIS_URL_INFO_ABOUT "https:\\\\\\\\www.openmw.org")
    SET(CPACK_NSIS_INSTALLED_ICON_NAME "openmw-launcher.exe")
    SET(CPACK_NSIS_MUI_FINISHPAGE_RUN "openmw-launcher.exe")
    SET(CPACK_NSIS_MUI_ICON "${OpenMW_SOURCE_DIR}/files/windows/openmw.ico")
    SET(CPACK_NSIS_MUI_UNIICON "${OpenMW_SOURCE_DIR}/files/windows/openmw.ico")
    SET(CPACK_PACKAGE_ICON "${OpenMW_SOURCE_DIR}\\\\files\\\\openmw.bmp")

    SET(VCREDIST32 "${OpenMW_BINARY_DIR}/vcredist_x86.exe")
    if(EXISTS ${VCREDIST32})
        INSTALL(FILES ${VCREDIST32} DESTINATION "redist")
        SET(CPACK_NSIS_EXTRA_INSTALL_COMMANDS "ExecWait '\\\"$INSTDIR\\\\redist\\\\vcredist_x86.exe\\\" /q'" )
    endif(EXISTS ${VCREDIST32})

    SET(VCREDIST64 "${OpenMW_BINARY_DIR}/vcredist_x64.exe")
    if(EXISTS ${VCREDIST64})
        INSTALL(FILES ${VCREDIST64} DESTINATION "redist")
        SET(CPACK_NSIS_EXTRA_INSTALL_COMMANDS "ExecWait '\\\"$INSTDIR\\\\redist\\\\vcredist_x64.exe\\\" /q'" )
    endif(EXISTS ${VCREDIST64})

    SET(OALREDIST "${OpenMW_BINARY_DIR}/oalinst.exe")
    if(EXISTS ${OALREDIST})
        INSTALL(FILES ${OALREDIST} DESTINATION "redist")
        SET(CPACK_NSIS_EXTRA_INSTALL_COMMANDS "${CPACK_NSIS_EXTRA_INSTALL_COMMANDS}
            ExecWait '\\\"$INSTDIR\\\\redist\\\\oalinst.exe\\\" /s'" )
    endif(EXISTS ${OALREDIST})

    if(CMAKE_CL_64)
        SET(CPACK_NSIS_INSTALL_ROOT "$PROGRAMFILES64")
    endif()

    include(CPack)
endif(WIN32)

# Extern
set(RECASTNAVIGATION_DEMO OFF CACHE BOOL "Do not build RecastDemo")
set(RECASTNAVIGATION_STATIC ON CACHE BOOL "Build recastnavigation static libraries")
set(RECASTNAVIGATION_TESTS OFF CACHE BOOL "Do not build recastnavigation tests")

add_subdirectory (extern/recastnavigation EXCLUDE_FROM_ALL)
add_subdirectory (extern/osg-ffmpeg-videoplayer)
add_subdirectory (extern/oics)
<<<<<<< HEAD
if (BUILD_OPENCS)
    add_subdirectory (extern/osgQt)
endif()
add_subdirectory (extern/bsaopthash)
=======
add_subdirectory (extern/sdl4ogre)
add_subdirectory (extern/esm4)
add_subdirectory (extern/murmurhash)
add_subdirectory (extern/BSAOpt)
>>>>>>> 6d38b5ae

# Components
add_subdirectory (components)

# Apps and tools
if (BUILD_OPENMW)
    add_subdirectory( apps/openmw )
endif()

if (BUILD_BSATOOL)
  add_subdirectory( apps/bsatool )
endif()

if (BUILD_ESMTOOL)
  add_subdirectory( apps/esmtool )
endif()

if (BUILD_LAUNCHER)
   add_subdirectory( apps/launcher )
endif()

if (BUILD_MWINIIMPORTER)
   add_subdirectory( apps/mwiniimporter )
endif()

if (BUILD_ESSIMPORTER)
   add_subdirectory (apps/essimporter )
endif()

if (BUILD_OPENCS)
   add_subdirectory (apps/opencs)
endif()

if (BUILD_WIZARD)
   add_subdirectory(apps/wizard)
endif()

if (BUILD_NIFTEST)
    add_subdirectory(apps/niftest)
endif(BUILD_NIFTEST)

# UnitTests
if (BUILD_UNITTESTS)
  add_subdirectory( apps/openmw_test_suite )
endif()

if (WIN32)
  if (MSVC)
    if (OPENMW_MP_BUILD)
        set( MT_BUILD "/MP")
    endif()

    foreach( OUTPUTCONFIG ${CMAKE_CONFIGURATION_TYPES} )
        string( TOUPPER ${OUTPUTCONFIG} OUTPUTCONFIG )
        set( CMAKE_RUNTIME_OUTPUT_DIRECTORY_${OUTPUTCONFIG} "$(SolutionDir)$(Configuration)" )
        set( CMAKE_LIBRARY_OUTPUT_DIRECTORY_${OUTPUTCONFIG} "$(ProjectDir)$(Configuration)" )
    endforeach( OUTPUTCONFIG )

    if (USE_DEBUG_CONSOLE AND BUILD_OPENMW)
      set_target_properties(openmw PROPERTIES LINK_FLAGS_DEBUG "/SUBSYSTEM:CONSOLE")
      set_target_properties(openmw PROPERTIES LINK_FLAGS_RELWITHDEBINFO "/SUBSYSTEM:CONSOLE")
      set_target_properties(openmw PROPERTIES COMPILE_DEFINITIONS $<$<CONFIG:Debug>:_CONSOLE>)
    elseif (BUILD_OPENMW)
      # Turn off debug console, debug output will be written to visual studio output instead
      set_target_properties(openmw PROPERTIES LINK_FLAGS_DEBUG "/SUBSYSTEM:WINDOWS")
      set_target_properties(openmw PROPERTIES LINK_FLAGS_RELWITHDEBINFO "/SUBSYSTEM:WINDOWS")
    endif()

    if (BUILD_OPENMW)
        # Release builds don't use the debug console
        set_target_properties(openmw PROPERTIES LINK_FLAGS_RELEASE "/SUBSYSTEM:WINDOWS")
        set_target_properties(openmw PROPERTIES LINK_FLAGS_MINSIZEREL "/SUBSYSTEM:WINDOWS")
    endif()

    # Play a bit with the warning levels

    set(WARNINGS "/Wall") # Since windows can only disable specific warnings, not enable them

    set(WARNINGS_DISABLE
        # Warnings that aren't enabled normally and don't need to be enabled
        # They're unneeded and sometimes completely retarded warnings that /Wall enables
        # Not going to bother commenting them as they tend to warn on every standard library file
        4061 4263 4264 4266 4350 4371 4435 4514 4548 4571 4610 4619 4623 4625
        4626 4628 4640 4668 4710 4711 4768 4820 4826 4917 4946 5032 5039 5045

        # Warnings that are thrown on standard libraries and not OpenMW
        4347 # Non-template function with same name and parameter count as template function
        4365 # Variable signed/unsigned mismatch
        4510 4512 # Unable to generate copy constructor/assignment operator as it's not public in the base
        4706 # Assignment in conditional expression
        4738 # Storing 32-bit float result in memory, possible loss of performance
        4774 # Format string expected in argument is not a string literal
        4986 # Undocumented warning that occurs in the crtdbg.h file
        4987 # nonstandard extension used (triggered by setjmp.h)
        4996 # Function was declared deprecated

        # caused by OSG
        4589 # Constructor of abstract class 'osg::Operation' ignores initializer for virtual base class 'osg::Referenced' (False warning)

        # caused by boost
        4191 # 'type cast' : unsafe conversion (1.56, thread_primitives.hpp, normally off)
        4643 # Forward declaring 'X' in namespace std is not permitted by the C++ Standard. (in *_std_fwd.h files)

        # caused by MyGUI
        4275 # non dll-interface class 'std::exception' used as base for dll-interface class 'MyGUI::Exception'
        4297 # function assumed not to throw an exception but does

        # OpenMW specific warnings
        4099 # Type mismatch, declared class or struct is defined with other type
        4100 # Unreferenced formal parameter (-Wunused-parameter)
        4101 # Unreferenced local variable (-Wunused-variable)
        4127 # Conditional expression is constant
        4242 # Storing value in a variable of a smaller type, possible loss of data
        4244 # Storing value of one type in variable of another (size_t in int, for example)
        4245 # Signed/unsigned mismatch
        4267 # Conversion from 'size_t' to 'int', possible loss of data
        4305 # Truncating value (double to float, for example)
        4309 # Variable overflow, trying to store 128 in a signed char for example
        4351 # New behavior: elements of array 'array' will be default initialized (desired behavior)
        4355 # Using 'this' in member initialization list
        4464 # relative include path contains '..'
        4505 # Unreferenced local function has been removed
        4701 # Potentially uninitialized local variable used
        4702 # Unreachable code
        4714 # function 'QString QString::trimmed(void) &&' marked as __forceinline not inlined
        4800 # Boolean optimization warning, e.g. myBool = (myInt != 0) instead of myBool = myInt
        )

<<<<<<< HEAD
    if (MSVC_VERSION GREATER 1800)
        set(WARNINGS_DISABLE ${WARNINGS_DISABLE} 5026 5027
            5031 # #pragma warning(pop): likely mismatch, popping warning state pushed in different file (config_begin.hpp, config_end.hpp)
        )
=======
    # MSVC 2015
    if (MSVC_VERSION GREATER 1899)
        set(WARNINGS_DISABLE ${WARNINGS_DISABLE}
            4464 # relative include path contains '..'
            5026 # move constructor was implicitly defined as deleted
            5027 # move assignment operator was implicitly defined as deleted
            5031 # #pragma warning(pop): likely mismatch, popping warning state pushed in different file
            5032 # detected #pragma warning(push) with no corresponding #pragma warning(pop)
            )
>>>>>>> 6d38b5ae
    endif()

    foreach(d ${WARNINGS_DISABLE})
        set(WARNINGS "${WARNINGS} /wd${d}")
    endforeach(d)

    set_target_properties(components PROPERTIES COMPILE_FLAGS "${WARNINGS} ${MT_BUILD}")
    set_target_properties(osg-ffmpeg-videoplayer PROPERTIES COMPILE_FLAGS "${WARNINGS} ${MT_BUILD}")

    if (BUILD_BSATOOL)
        set_target_properties(bsatool PROPERTIES COMPILE_FLAGS "${WARNINGS} ${MT_BUILD}")
    endif()

    if (BUILD_ESMTOOL)
        set_target_properties(esmtool PROPERTIES COMPILE_FLAGS "${WARNINGS} ${MT_BUILD}")
    endif()

    if (BUILD_ESSIMPORTER)
        set_target_properties(openmw-essimporter PROPERTIES COMPILE_FLAGS "${WARNINGS} ${MT_BUILD}")
    endif()

    if (BUILD_LAUNCHER)
        set_target_properties(openmw-launcher PROPERTIES COMPILE_FLAGS "${WARNINGS} ${MT_BUILD}")
    endif()

    if (BUILD_MWINIIMPORTER)
        set_target_properties(openmw-iniimporter PROPERTIES COMPILE_FLAGS "${WARNINGS} ${MT_BUILD}")
    endif()

    if (BUILD_OPENCS)
        set_target_properties(openmw-cs PROPERTIES COMPILE_FLAGS "${WARNINGS} ${MT_BUILD}")
    endif()

    if (BUILD_OPENMW)
        if (OPENMW_UNITY_BUILD)
            set_target_properties(openmw PROPERTIES COMPILE_FLAGS "${WARNINGS} ${MT_BUILD} /bigobj")
        else()
            set_target_properties(openmw PROPERTIES COMPILE_FLAGS "${WARNINGS} ${MT_BUILD}")
        endif()
    endif()

    if (BUILD_WIZARD)
        set_target_properties(openmw-wizard PROPERTIES COMPILE_FLAGS "${WARNINGS} ${MT_BUILD}")
    endif()
  endif(MSVC)

  # TODO: At some point release builds should not use the console but rather write to a log file
  #set_target_properties(openmw PROPERTIES LINK_FLAGS_RELEASE "/SUBSYSTEM:WINDOWS")
  #set_target_properties(openmw PROPERTIES LINK_FLAGS_MINSIZEREL "/SUBSYSTEM:WINDOWS")
endif()

# Apple bundling
if (OPENMW_OSX_DEPLOYMENT AND APPLE AND DESIRED_QT_VERSION MATCHES 5)
    if (${CMAKE_MAJOR_VERSION} STREQUAL "3" AND ${CMAKE_MINOR_VERSION} STREQUAL "13")
        message(FATAL_ERROR "macOS packaging is broken in CMake 3.13.*, see https://gitlab.com/OpenMW/openmw/issues/4767. Please use an older version like 3.12.4")
    endif ()

    get_property(QT_COCOA_PLUGIN_PATH TARGET Qt5::QCocoaIntegrationPlugin PROPERTY LOCATION_RELEASE)
    get_filename_component(QT_COCOA_PLUGIN_DIR "${QT_COCOA_PLUGIN_PATH}" DIRECTORY)
    get_filename_component(QT_COCOA_PLUGIN_GROUP "${QT_COCOA_PLUGIN_DIR}" NAME)
    get_filename_component(QT_COCOA_PLUGIN_NAME "${QT_COCOA_PLUGIN_PATH}" NAME)
    configure_file("${QT_COCOA_PLUGIN_PATH}" "${APP_BUNDLE_DIR}/Contents/PlugIns/${QT_COCOA_PLUGIN_GROUP}/${QT_COCOA_PLUGIN_NAME}" COPYONLY)
    configure_file("${OpenMW_SOURCE_DIR}/files/mac/qt.conf" "${APP_BUNDLE_DIR}/Contents/Resources/qt.conf" COPYONLY)

    if (BUILD_OPENCS)
      get_property(OPENCS_BUNDLE_NAME_TMP TARGET openmw-cs PROPERTY OUTPUT_NAME)
      set(OPENCS_BUNDLE_NAME "${OPENCS_BUNDLE_NAME_TMP}.app")
      configure_file("${QT_COCOA_PLUGIN_PATH}" "${OPENCS_BUNDLE_NAME}/Contents/PlugIns/${QT_COCOA_PLUGIN_GROUP}/${QT_COCOA_PLUGIN_NAME}" COPYONLY)
      configure_file("${OpenMW_SOURCE_DIR}/files/mac/qt.conf" "${OPENCS_BUNDLE_NAME}/Contents/Resources/qt.conf" COPYONLY)
    endif ()

    install(DIRECTORY "${APP_BUNDLE_DIR}" USE_SOURCE_PERMISSIONS DESTINATION "." COMPONENT Runtime)

    set(CPACK_GENERATOR "DragNDrop")
    set(CPACK_PACKAGE_VERSION ${OPENMW_VERSION})
    set(CPACK_PACKAGE_VERSION_MAJOR ${OPENMW_VERSION_MAJOR})
    set(CPACK_PACKAGE_VERSION_MINOR ${OPENMW_VERSION_MINOR})
    set(CPACK_PACKAGE_VERSION_PATCH ${OPENMW_VERSION_RELEASE})

    set(INSTALLED_OPENMW_APP "\${CMAKE_INSTALL_PREFIX}/${APP_BUNDLE_NAME}")
    set(INSTALLED_OPENCS_APP "\${CMAKE_INSTALL_PREFIX}/${OPENCS_BUNDLE_NAME}")

    install(CODE "
        set(BU_CHMOD_BUNDLE_ITEMS ON)
        set(CMAKE_MODULE_PATH ${CMAKE_MODULE_PATH})
        include(BundleUtilities)
        cmake_minimum_required(VERSION 3.1)
    " COMPONENT Runtime)

    set(ABSOLUTE_PLUGINS "")

    set(OSGPlugins_DONT_FIND_DEPENDENCIES 1)
    find_package(OSGPlugins REQUIRED COMPONENTS ${USED_OSG_PLUGINS})

    foreach (PLUGIN_NAME ${USED_OSG_PLUGINS})
        string(TOUPPER ${PLUGIN_NAME} PLUGIN_NAME_UC)
        if(${PLUGIN_NAME_UC}_LIBRARY_RELEASE)
            set(PLUGIN_ABS ${${PLUGIN_NAME_UC}_LIBRARY_RELEASE})
        elseif(${PLUGIN_NAME_UC}_LIBRARY)
            set(PLUGIN_ABS ${${PLUGIN_NAME_UC}_LIBRARY})
        else()
            message(FATAL_ERROR "Can't find library file for ${PLUGIN_NAME}")
            # We used to construct the path manually from OSGPlugins_LIB_DIR and the plugin name.
            # Maybe that could be restored as a fallback?
        endif()
        set(ABSOLUTE_PLUGINS ${PLUGIN_ABS} ${ABSOLUTE_PLUGINS})
    endforeach ()

    set(OSG_PLUGIN_PREFIX_DIR "osgPlugins-${OPENSCENEGRAPH_VERSION}")

    # installs used plugins in bundle at given path (bundle_path must be relative to ${CMAKE_INSTALL_PREFIX})
    # and returns list of install paths for all installed plugins
    function (install_plugins_for_bundle bundle_path plugins_var)
        set(RELATIVE_PLUGIN_INSTALL_BASE "${bundle_path}/Contents/PlugIns/${OSG_PLUGIN_PREFIX_DIR}")

        set(PLUGINS "")
        set(PLUGIN_INSTALL_BASE "\${CMAKE_INSTALL_PREFIX}/${RELATIVE_PLUGIN_INSTALL_BASE}")

        foreach (PLUGIN ${ABSOLUTE_PLUGINS})
            get_filename_component(PLUGIN_RELATIVE ${PLUGIN} NAME)
            get_filename_component(PLUGIN_RELATIVE_WE ${PLUGIN} NAME_WE)

            set(PLUGIN_DYLIB_IN_BUNDLE "${PLUGIN_INSTALL_BASE}/${PLUGIN_RELATIVE}")
            set(PLUGINS ${PLUGINS} "${PLUGIN_DYLIB_IN_BUNDLE}")

            install(CODE "
                copy_resolved_item_into_bundle(\"${PLUGIN}\" \"${PLUGIN_DYLIB_IN_BUNDLE}\")
            " COMPONENT Runtime)
        endforeach ()

        set(${plugins_var} ${PLUGINS} PARENT_SCOPE)
    endfunction (install_plugins_for_bundle)

    install_plugins_for_bundle("${APP_BUNDLE_NAME}" PLUGINS)
    install_plugins_for_bundle("${OPENCS_BUNDLE_NAME}" OPENCS_PLUGINS)

    set(PLUGINS ${PLUGINS} "${INSTALLED_OPENMW_APP}/Contents/PlugIns/${QT_COCOA_PLUGIN_GROUP}/${QT_COCOA_PLUGIN_NAME}")
    set(OPENCS_PLUGINS ${OPENCS_PLUGINS} "${INSTALLED_OPENCS_APP}/Contents/PlugIns/${QT_COCOA_PLUGIN_GROUP}/${QT_COCOA_PLUGIN_NAME}")

    install(CODE "
        function(gp_item_default_embedded_path_override item  default_embedded_path_var)
            if (\${item} MATCHES ${OSG_PLUGIN_PREFIX_DIR})
              set(path \"@executable_path/../PlugIns/${OSG_PLUGIN_PREFIX_DIR}\")
              set(\${default_embedded_path_var} \"\${path}\" PARENT_SCOPE)
            endif()
        endfunction()

        fixup_bundle(\"${INSTALLED_OPENMW_APP}\" \"${PLUGINS}\" \"\")
        fixup_bundle(\"${INSTALLED_OPENCS_APP}\" \"${OPENCS_PLUGINS}\" \"\")
        " COMPONENT Runtime)
    include(CPack)
endif ()

# Doxygen Target -- simply run 'make doc' or 'make doc_pages'
# output directory for 'make doc'       is "${OpenMW_BINARY_DIR}/docs/Doxygen"
# output directory for 'make doc_pages' is "${DOXYGEN_PAGES_OUTPUT_DIR}" if defined
#                                       or "${OpenMW_BINARY_DIR}/docs/Pages" otherwise
find_package(Doxygen)
if (DOXYGEN_FOUND)
    # determine output directory for doc_pages
    if (NOT DEFINED DOXYGEN_PAGES_OUTPUT_DIR)
        set(DOXYGEN_PAGES_OUTPUT_DIR "${OpenMW_BINARY_DIR}/docs/Pages")
    endif ()
    configure_file(${OpenMW_SOURCE_DIR}/docs/Doxyfile.cmake ${OpenMW_BINARY_DIR}/docs/Doxyfile @ONLY)
    configure_file(${OpenMW_SOURCE_DIR}/docs/DoxyfilePages.cmake ${OpenMW_BINARY_DIR}/docs/DoxyfilePages @ONLY)
    add_custom_target(doc
        ${DOXYGEN_EXECUTABLE} ${OpenMW_BINARY_DIR}/docs/Doxyfile
        WORKING_DIRECTORY ${OpenMW_BINARY_DIR}
        COMMENT "Generating Doxygen documentation at ${OpenMW_BINARY_DIR}/docs/Doxygen"
        VERBATIM)
    add_custom_target(doc_pages
        ${DOXYGEN_EXECUTABLE} ${OpenMW_BINARY_DIR}/docs/DoxyfilePages
        WORKING_DIRECTORY ${OpenMW_BINARY_DIR}
        COMMENT "Generating documentation for the github-pages at ${DOXYGEN_PAGES_OUTPUT_DIR}" VERBATIM)
endif ()
<|MERGE_RESOLUTION|>--- conflicted
+++ resolved
@@ -212,12 +212,9 @@
     message("Can not detect FFmpeg version, at least the 3.2 is required" )
 endif()
 
-<<<<<<< HEAD
 # Required for building the FFmpeg headers
 add_definitions(-D__STDC_CONSTANT_MACROS)
 
-=======
->>>>>>> 6d38b5ae
 # TinyXML
 option(USE_SYSTEM_TINYXML "Use system TinyXML library instead of internal." OFF)
 if (USE_SYSTEM_TINYXML)
@@ -225,9 +222,6 @@
     add_definitions (-DTIXML_USE_STL)
     include_directories(SYSTEM ${TinyXML_INCLUDE_DIRS})
 endif()
-
-# TES4
-find_package(ZLIB REQUIRED)
 
 # Platform specific
 if (WIN32)
@@ -328,18 +322,10 @@
     ${Boost_INCLUDE_DIR}
     ${MyGUI_INCLUDE_DIRS}
     ${OPENAL_INCLUDE_DIR}
-<<<<<<< HEAD
     ${Bullet_INCLUDE_DIRS}
 )
 
 link_directories(${SDL2_LIBRARY_DIRS} ${Boost_LIBRARY_DIRS})
-=======
-    ${BULLET_INCLUDE_DIRS}
-    ${ZLIB_INCLUDE_DIRS}
-)
-
-link_directories(${SDL2_LIBRARY_DIRS} ${Boost_LIBRARY_DIRS} ${OGRE_LIB_DIR} ${MYGUI_LIB_DIR} ${ZLIB_LIB_DIR})
->>>>>>> 6d38b5ae
 
 if(MYGUI_STATIC)
    add_definitions(-DMYGUI_STATIC)
@@ -490,11 +476,7 @@
     # Install icon and desktop file
     INSTALL(FILES "${OpenMW_BINARY_DIR}/openmw.desktop" DESTINATION "${DATAROOTDIR}/applications" COMPONENT "openmw")
     INSTALL(FILES "${OpenMW_SOURCE_DIR}/files/launcher/images/openmw.png" DESTINATION "${ICONDIR}" COMPONENT "openmw")
-<<<<<<< HEAD
     INSTALL(FILES "${OpenMW_BINARY_DIR}/openmw.appdata.xml" DESTINATION "${DATAROOTDIR}/metainfo" COMPONENT "openmw")
-=======
-    INSTALL(FILES "${OpenMW_BINARY_DIR}/openmw.appdata.xml" DESTINATION "${DATAROOTDIR}/appdata" COMPONENT "openmw")
->>>>>>> 6d38b5ae
     IF(BUILD_OPENCS)
         INSTALL(FILES "${OpenMW_BINARY_DIR}/openmw-cs.desktop" DESTINATION "${DATAROOTDIR}/applications" COMPONENT "opencs")
         INSTALL(FILES "${OpenMW_SOURCE_DIR}/files/opencs/openmw-cs.png" DESTINATION "${ICONDIR}" COMPONENT "opencs")
@@ -625,17 +607,10 @@
 add_subdirectory (extern/recastnavigation EXCLUDE_FROM_ALL)
 add_subdirectory (extern/osg-ffmpeg-videoplayer)
 add_subdirectory (extern/oics)
-<<<<<<< HEAD
 if (BUILD_OPENCS)
     add_subdirectory (extern/osgQt)
 endif()
-add_subdirectory (extern/bsaopthash)
-=======
-add_subdirectory (extern/sdl4ogre)
-add_subdirectory (extern/esm4)
-add_subdirectory (extern/murmurhash)
 add_subdirectory (extern/BSAOpt)
->>>>>>> 6d38b5ae
 
 # Components
 add_subdirectory (components)
@@ -764,22 +739,10 @@
         4800 # Boolean optimization warning, e.g. myBool = (myInt != 0) instead of myBool = myInt
         )
 
-<<<<<<< HEAD
     if (MSVC_VERSION GREATER 1800)
         set(WARNINGS_DISABLE ${WARNINGS_DISABLE} 5026 5027
             5031 # #pragma warning(pop): likely mismatch, popping warning state pushed in different file (config_begin.hpp, config_end.hpp)
         )
-=======
-    # MSVC 2015
-    if (MSVC_VERSION GREATER 1899)
-        set(WARNINGS_DISABLE ${WARNINGS_DISABLE}
-            4464 # relative include path contains '..'
-            5026 # move constructor was implicitly defined as deleted
-            5027 # move assignment operator was implicitly defined as deleted
-            5031 # #pragma warning(pop): likely mismatch, popping warning state pushed in different file
-            5032 # detected #pragma warning(push) with no corresponding #pragma warning(pop)
-            )
->>>>>>> 6d38b5ae
     endif()
 
     foreach(d ${WARNINGS_DISABLE})
