project(OpenMW)

if (APPLE)
    set(APP_BUNDLE_NAME "${CMAKE_PROJECT_NAME}.app")

    set(APP_BUNDLE_DIR "${OpenMW_BINARY_DIR}/${APP_BUNDLE_NAME}")
endif (APPLE)

# Macros

set(CMAKE_MODULE_PATH ${CMAKE_SOURCE_DIR}/cmake/)

include (OpenMWMacros)

# Version

set (OPENMW_VERSION_MAJOR 0)
set (OPENMW_VERSION_MINOR 23)
set (OPENMW_VERSION_RELEASE 0)

set (OPENMW_VERSION "${OPENMW_VERSION_MAJOR}.${OPENMW_VERSION_MINOR}.${OPENMW_VERSION_RELEASE}")

# doxygen main page

configure_file ("${OpenMW_SOURCE_DIR}/Docs/mainpage.hpp.cmake" "${OpenMW_SOURCE_DIR}/Docs/mainpage.hpp")

option(MYGUI_STATIC "Link static build of Mygui into the binaries" FALSE)
option(OGRE_STATIC  "Link static build of Ogre and Ogre Plugins into the binaries" FALSE)
option(BOOST_STATIC "Link static build of Boost into the binaries" FALSE)

# Apps and tools
option(BUILD_BSATOOL "build BSA extractor" OFF)
option(BUILD_ESMTOOL "build ESM inspector" ON)
option(BUILD_LAUNCHER "build Launcher" ON)
option(BUILD_MWINIIMPORTER "build MWiniImporter" ON)
option(BUILD_OPENCS "build OpenMW Construction Set" ON)
option(BUILD_WITH_CODE_COVERAGE "Enable code coverage with gconv" OFF)
option(BUILD_UNITTESTS "Enable Unittests with Google C++ Unittest ang GMock frameworks" OFF)

# Sound source selection
option(USE_FFMPEG "use ffmpeg for sound" ON)
option(USE_AUDIERE "use audiere for sound" ON)
option(USE_MPG123 "use mpg123 + libsndfile for sound" ON)

# OS X deployment
option(OPENMW_OSX_DEPLOYMENT OFF)

find_program(DPKG_PROGRAM dpkg DOC "dpkg program of Debian-based systems")

# Location of morrowind data files
if(DPKG_PROGRAM)
    set(MORROWIND_DATA_FILES "/usr/share/games/openmw/data/" CACHE PATH "location of Morrowind data files")
    set(MORROWIND_RESOURCE_FILES "/usr/share/games/openmw/resources/" CACHE PATH "location of OpenMW resources files")
else()
    if (APPLE)
        set(MORROWIND_DATA_FILES "./data" CACHE PATH "location of Morrowind data files")
        set(MORROWIND_RESOURCE_FILES "./resources" CACHE PATH "location of OpenMW resources files")
    else()
        set(MORROWIND_DATA_FILES "data" CACHE PATH "location of Morrowind data files")
        set(MORROWIND_RESOURCE_FILES "resources" CACHE PATH "location of OpenMW resources files")
    endif(APPLE)
endif(DPKG_PROGRAM)

if (WIN32)
    option(USE_DEBUG_CONSOLE "whether a debug console should be enabled for debug builds, if false debug output is redirected to Visual Studio output" ON)
endif()

# We probably support older versions than this.
cmake_minimum_required(VERSION 2.6)

# source directory: libs

set(LIBDIR ${CMAKE_SOURCE_DIR}/libs)

set(OENGINE_OGRE
  ${LIBDIR}/openengine/ogre/renderer.cpp
  ${LIBDIR}/openengine/ogre/fader.cpp
  ${LIBDIR}/openengine/ogre/particles.cpp
  ${LIBDIR}/openengine/ogre/selectionbuffer.cpp
)
set(OENGINE_GUI
  ${LIBDIR}/openengine/gui/manager.cpp
)

set(OENGINE_BULLET
    ${LIBDIR}/openengine/bullet/btKinematicCharacterController.cpp
    ${LIBDIR}/openengine/bullet/btKinematicCharacterController.h
    ${LIBDIR}/openengine/bullet/BtOgre.cpp
    ${LIBDIR}/openengine/bullet/BtOgreExtras.h
    ${LIBDIR}/openengine/bullet/BtOgreGP.h
    ${LIBDIR}/openengine/bullet/BtOgrePG.h
    ${LIBDIR}/openengine/bullet/CMotionState.cpp
    ${LIBDIR}/openengine/bullet/CMotionState.h
    ${LIBDIR}/openengine/bullet/physic.cpp
    ${LIBDIR}/openengine/bullet/physic.hpp
    ${LIBDIR}/openengine/bullet/BulletShapeLoader.cpp
    ${LIBDIR}/openengine/bullet/BulletShapeLoader.h
    ${LIBDIR}/openengine/bullet/trace.cpp
    ${LIBDIR}/openengine/bullet/trace.h

)

set(OENGINE_ALL ${OENGINE_OGRE} ${OENGINE_GUI} ${OENGINE_BULLET})
source_group(libs\\openengine FILES ${OENGINE_ALL})

set(OPENMW_LIBS ${OENGINE_ALL})
set(OPENMW_LIBS_HEADER)

# Sound setup
set(GOT_SOUND_INPUT 0)
set(SOUND_INPUT_INCLUDES "")
set(SOUND_INPUT_LIBRARY "")
set(SOUND_DEFINE "")
if (USE_FFMPEG)
    set(FFmpeg_FIND_COMPONENTS AVCODEC AVFORMAT AVUTIL SWSCALE)
    find_package(FFmpeg)
    if (FFMPEG_FOUND)
        set(SOUND_INPUT_INCLUDES ${SOUND_INPUT_INCLUDES} ${FFMPEG_INCLUDE_DIRS})
        set(SOUND_INPUT_LIBRARY ${SOUND_INPUT_LIBRARY} ${FFMPEG_LIBRARIES} ${SWSCALE_LIBRARIES})
        set(SOUND_DEFINE ${SOUND_DEFINE} -DOPENMW_USE_FFMPEG)
        set(GOT_SOUND_INPUT 1)
    endif (FFMPEG_FOUND)
endif (USE_FFMPEG)

if (USE_AUDIERE AND NOT GOT_SOUND_INPUT)
    find_package(Audiere)
    if (AUDIERE_FOUND)
        set(SOUND_INPUT_INCLUDES ${SOUND_INPUT_INCLUDES} ${AUDIERE_INCLUDE_DIR})
        set(SOUND_INPUT_LIBRARY ${SOUND_INPUT_LIBRARY} ${AUDIERE_LIBRARY})
        set(SOUND_DEFINE ${SOUND_DEFINE} -DOPENMW_USE_AUDIERE)
        set(GOT_SOUND_INPUT 1)
    endif (AUDIERE_FOUND)
endif (USE_AUDIERE AND NOT GOT_SOUND_INPUT)

if (USE_MPG123 AND NOT GOT_SOUND_INPUT)
    find_package(MPG123 REQUIRED)
    find_package(SNDFILE REQUIRED)
    if (MPG123_FOUND AND SNDFILE_FOUND)
        set(SOUND_INPUT_INCLUDES ${SOUND_INPUT_INCLUDES} ${MPG123_INCLUDE_DIR} ${SNDFILE_INCLUDE_DIR})
        set(SOUND_INPUT_LIBRARY ${SOUND_INPUT_LIBRARY} ${MPG123_LIBRARY} ${SNDFILE_LIBRARY})
        set(SOUND_DEFINE ${SOUND_DEFINE} -DOPENMW_USE_MPG123)
        set(GOT_SOUND_INPUT 1)
    endif (MPG123_FOUND AND SNDFILE_FOUND)
endif (USE_MPG123 AND NOT GOT_SOUND_INPUT)

if (NOT GOT_SOUND_INPUT)
    message(WARNING "--------------------")
    message(WARNING "Failed to find any sound input packages")
    message(WARNING "--------------------")
endif (NOT GOT_SOUND_INPUT)

if (NOT FFMPEG_FOUND)
    message(WARNING "--------------------")
    message(WARNING "FFmpeg not found, video playback will be disabled")
    message(WARNING "--------------------")
endif (NOT FFMPEG_FOUND)


# Platform specific
if (WIN32)
    set(Boost_USE_STATIC_LIBS   ON)
    set(PLATFORM_INCLUDE_DIR "platform")
    add_definitions(-DBOOST_ALL_NO_LIB)
else (WIN32)
    set(PLATFORM_INCLUDE_DIR "")
    find_path (UUID_INCLUDE_DIR uuid/uuid.h)
    include_directories(${UUID_INCLUDE_DIR})
endif (WIN32)
if (MSVC10)
    set(PLATFORM_INCLUDE_DIR "")
endif()

if (APPLE)
    set(Boost_USE_STATIC_LIBS   ON)
endif (APPLE)

# Dependencies

# Fix for not visible pthreads functions for linker with glibc 2.15
if (UNIX AND NOT APPLE)
    find_package (Threads)
endif()

include (CheckIncludeFileCXX)
check_include_file_cxx(unordered_map HAVE_UNORDERED_MAP)
if (HAVE_UNORDERED_MAP)
    add_definitions(-DHAVE_UNORDERED_MAP)
endif ()


set(BOOST_COMPONENTS system filesystem program_options thread date_time wave)

IF(BOOST_STATIC)
    set(Boost_USE_STATIC_LIBS   ON)
endif()

find_package(OGRE REQUIRED)
find_package(MyGUI REQUIRED)
find_package(Boost REQUIRED COMPONENTS ${BOOST_COMPONENTS})
find_package(SDL2 REQUIRED)
find_package(OpenAL REQUIRED)
find_package(Bullet REQUIRED)
IF(OGRE_STATIC)
find_package(Cg)
IF(WIN32)
set(OGRE_PLUGIN_INCLUDE_DIRS ${OGRE_Plugin_CgProgramManager_INCLUDE_DIRS} ${OGRE_Plugin_OctreeSceneManager_INCLUDE_DIRS} ${OGRE_Plugin_ParticleFX_INCLUDE_DIRS} ${OGRE_RenderSystem_Direct3D9_INCLUDE_DIRS} ${OGRE_RenderSystem_GL_INCLUDE_DIRS})
ELSE(WIN32)
set(OGRE_PLUGIN_INCLUDE_DIRS ${OGRE_Plugin_CgProgramManager_INCLUDE_DIRS} ${OGRE_Plugin_OctreeSceneManager_INCLUDE_DIRS} ${OGRE_Plugin_ParticleFX_INCLUDE_DIRS} ${OGRE_RenderSystem_GL_INCLUDE_DIRS})
ENDIF(WIN32)
ENDIF(OGRE_STATIC)
include_directories("."
    ${OGRE_INCLUDE_DIR} ${OGRE_INCLUDE_DIR}/Ogre ${OGRE_INCLUDE_DIR}/OGRE ${OGRE_PLUGIN_INCLUDE_DIRS}
    ${OGRE_Terrain_INCLUDE_DIR}
    ${SDL2_INCLUDE_DIR}
    ${Boost_INCLUDE_DIR}
    ${PLATFORM_INCLUDE_DIR}
    ${MYGUI_INCLUDE_DIRS}
    ${MYGUI_PLATFORM_INCLUDE_DIRS}
    ${OPENAL_INCLUDE_DIR}
    ${UUID_INCLUDE_DIR}
    ${LIBDIR}
)

link_directories(${SDL2_LIBRARY_DIRS} ${Boost_LIBRARY_DIRS} ${OGRE_LIB_DIR} ${MYGUI_LIB_DIR})

if (APPLE)
    # List used Ogre plugins
    SET(USED_OGRE_PLUGINS ${OGRE_RenderSystem_GL_LIBRARY_REL}
                          ${OGRE_Plugin_OctreeSceneManager_LIBRARY_REL}
                          ${OGRE_Plugin_CgProgramManager_LIBRARY_REL}
                          ${OGRE_Plugin_ParticleFX_LIBRARY_REL})

    if (${OGRE_PLUGIN_DIR_REL}})
        set(OGRE_PLUGINS_REL_FOUND TRUE)
    endif ()

    if (${OGRE_PLUGIN_DIR_DBG})
        set(OGRE_PLUGINS_DBG_FOUND TRUE)
    endif ()

    if (${OGRE_PLUGINS_REL_FOUND})
        set(OGRE_PLUGIN_DIR ${OGRE_PLUGIN_DIR_REL})
    else ()
        set(OGRE_PLUGIN_DIR ${OGRE_PLUGIN_DIR_DBG})
    endif ()

    #set(OGRE_PLUGIN_DIR "${OGRE_PLUGIN_DIR}/")

    configure_file(${OpenMW_SOURCE_DIR}/files/mac/Info.plist
        "${APP_BUNDLE_DIR}/Contents/Info.plist")

    configure_file(${OpenMW_SOURCE_DIR}/files/mac/openmw.icns
        "${APP_BUNDLE_DIR}/Contents/Resources/OpenMW.icns" COPYONLY)
endif (APPLE)

# Set up DEBUG define
set_directory_properties(PROPERTIES COMPILE_DEFINITIONS_DEBUG DEBUG=1)

# Set up Ogre plugin folder & debug suffix
if (APPLE)
    # Ogre on OS X doesn't use "_d" suffix (see Ogre's CMakeLists.txt)
    add_definitions(-DOGRE_PLUGIN_DEBUG_SUFFIX="")
else ()
    add_definitions(-DOGRE_PLUGIN_DEBUG_SUFFIX="_d")
endif()

add_definitions(-DOGRE_PLUGIN_DIR_REL="${OGRE_PLUGIN_DIR_REL}")
add_definitions(-DOGRE_PLUGIN_DIR_DBG="${OGRE_PLUGIN_DIR_DBG}")
if (APPLE AND OPENMW_OSX_DEPLOYMENT)
    add_definitions(-DOGRE_PLUGIN_DIR="${APP_BUNDLE_NAME}/Contents/Plugins")
else()
    add_definitions(-DOGRE_PLUGIN_DIR="${OGRE_PLUGIN_DIR}")
endif()


add_subdirectory(files/)
add_subdirectory(files/mygui)

# Specify build paths

if (APPLE)
    set(CMAKE_RUNTIME_OUTPUT_DIRECTORY "${APP_BUNDLE_DIR}/Contents/MacOS")
else (APPLE)
    set(CMAKE_RUNTIME_OUTPUT_DIRECTORY "${OpenMW_BINARY_DIR}")
endif (APPLE)

# Other files

configure_file(${OpenMW_SOURCE_DIR}/files/settings-default.cfg
    "${OpenMW_BINARY_DIR}/settings-default.cfg")

configure_file(${OpenMW_SOURCE_DIR}/files/transparency-overrides.cfg
    "${OpenMW_BINARY_DIR}/transparency-overrides.cfg")

configure_file(${OpenMW_SOURCE_DIR}/files/openmw.cfg.local
    "${OpenMW_BINARY_DIR}/openmw.cfg")
configure_file(${OpenMW_SOURCE_DIR}/files/openmw.cfg
    "${OpenMW_BINARY_DIR}/openmw.cfg.install")


if (NOT WIN32 AND NOT APPLE)
    configure_file(${OpenMW_SOURCE_DIR}/files/openmw.desktop
        "${OpenMW_BINARY_DIR}/openmw.desktop")
    configure_file(${OpenMW_SOURCE_DIR}/files/opencs.desktop
        "${OpenMW_BINARY_DIR}/opencs.desktop")
endif()

# Compiler settings
if (CMAKE_COMPILER_IS_GNUCC)
    add_definitions (-Wall -Wextra -Wno-unused-parameter -Wno-reorder -std=c++98 -pedantic -Wno-long-long)

    # Silence warnings in OGRE headers. Remove once OGRE got fixed!
    add_definitions (-Wno-ignored-qualifiers)

    execute_process(COMMAND ${CMAKE_C_COMPILER} -dumpversion
                OUTPUT_VARIABLE GCC_VERSION)
    if ("${GCC_VERSION}" VERSION_GREATER 4.6 OR "${GCC_VERSION}" VERSION_EQUAL 4.6)
        add_definitions (-Wno-unused-but-set-parameter)
    endif("${GCC_VERSION}" VERSION_GREATER 4.6 OR "${GCC_VERSION}" VERSION_EQUAL 4.6)
endif (CMAKE_COMPILER_IS_GNUCC)

if(DPKG_PROGRAM)
    SET(CMAKE_INSTALL_PREFIX "/usr")

    if(IS_DIRECTORY "${CMAKE_CURRENT_SOURCE_DIR}/.git")
        exec_program("git" ${CMAKE_CURRENT_SOURCE_DIR} ARGS "describe" OUTPUT_VARIABLE GIT_VERSION )
        STRING(REGEX REPLACE "openmw-" "" VERSION_STRING "${GIT_VERSION}")
        exec_program("git" ARGS "config --get user.name" OUTPUT_VARIABLE GIT_NAME )
        exec_program("git" ARGS "config --get user.email" OUTPUT_VARIABLE GIT_EMAIL)
        set(PACKAGE_MAINTAINER "${GIT_NAME} <${GIT_EMAIL}>")
    else()
        set(VERSION_STRING "${OPENMW_VERSION}")
        set(PACKAGE_MAINTAINER "unknown")
    endif()

    #Install icon and desktop file
    INSTALL(FILES "${OpenMW_BINARY_DIR}/openmw.desktop" DESTINATION "share/applications/" PERMISSIONS OWNER_READ OWNER_WRITE GROUP_READ WORLD_READ COMPONENT "openmw")
    INSTALL(FILES "${OpenMW_SOURCE_DIR}/files/launcher/images/openmw.png" DESTINATION "share/pixmaps/" PERMISSIONS OWNER_READ OWNER_WRITE GROUP_READ WORLD_READ COMPONENT "openmw")

    #Install global configuration files
    INSTALL(FILES "${OpenMW_BINARY_DIR}/settings-default.cfg" DESTINATION "../etc/openmw/" PERMISSIONS OWNER_READ OWNER_WRITE GROUP_READ WORLD_READ COMPONENT "openmw")
    INSTALL(FILES "${OpenMW_BINARY_DIR}/transparency-overrides.cfg" DESTINATION "../etc/openmw/" PERMISSIONS OWNER_READ OWNER_WRITE GROUP_READ WORLD_READ COMPONENT "openmw")
    INSTALL(FILES "${OpenMW_BINARY_DIR}/openmw.cfg.install" DESTINATION "../etc/openmw/" RENAME "openmw.cfg" PERMISSIONS OWNER_READ OWNER_WRITE GROUP_READ WORLD_READ COMPONENT "openmw")

    #Install resources
    INSTALL(DIRECTORY "${OpenMW_BINARY_DIR}/resources" DESTINATION "share/games/openmw/" FILE_PERMISSIONS OWNER_READ GROUP_READ WORLD_READ COMPONENT "Resources")
    INSTALL(DIRECTORY DESTINATION "share/games/openmw/data/" COMPONENT "Resources")

    SET(CPACK_GENERATOR "DEB")
    SET(CPACK_PACKAGE_NAME "openmw")
    SET(CPACK_DEBIAN_PACKAGE_HOMEPAGE "http://openmw.org")
    SET(CPACK_DEBIAN_PACKAGE_PRIORITY "optional")
    SET(CPACK_DEBIAN_PACKAGE_MAINTAINER "${PACKAGE_MAINTAINER}")
    SET(CPACK_DEBIAN_PACKAGE_DESCRIPTION "A reimplementation of The Elder Scrolls III: Morrowind
 OpenMW is a reimplementation of the Bethesda Game Studios game The Elder Scrolls III: Morrowind.
 Data files from the original game is required to run it.")
    SET(CPACK_DEBIAN_PACKAGE_NAME "openmw")
    SET(CPACK_DEBIAN_PACKAGE_VERSION "${VERSION_STRING}")
<<<<<<< HEAD
    SET(CPACK_PACKAGE_EXECUTABLES "openmw;OpenMW esmtool;Esmtool omwlauncher;OMWLauncher mwiniimporter;MWiniImporter")
    #TODO: should SDL2 be mentioned in here somewhere?
=======
        SET(CPACK_PACKAGE_EXECUTABLES "openmw;OpenMW bsatool;Bsatool esmtool;Esmtool omwlauncher;OMWLauncher mwiniimporter;MWiniImporter")
>>>>>>> daab4f55
    SET(CPACK_DEBIAN_PACKAGE_DEPENDS "libc6 (>= 2.11.2), libfreetype6 (>= 2.2.1), libgcc1 (>= 1:4.1.1), libmpg123-0 (>= 1.12.1), libois-1.3.0 (>= 1.3.0), libopenal1 (>= 1:1.12.854), libsndfile1 (>= 1.0.23), libstdc++6 (>= 4.4.5), libuuid1 (>= 2.17.2), libqtgui4 (>= 4.7.0)")

    SET(CPACK_DEBIAN_PACKAGE_SECTION "Games")

    string(TOLOWER "${CPACK_PACKAGE_NAME}" CPACK_PACKAGE_NAME_LOWERCASE)
    execute_process(
        COMMAND ${DPKG_PROGRAM} --print-architecture
        OUTPUT_VARIABLE CPACK_DEBIAN_PACKAGE_ARCHITECTURE
        OUTPUT_STRIP_TRAILING_WHITESPACE
    )
    set(CPACK_PACKAGE_FILE_NAME "${CPACK_PACKAGE_NAME_LOWERCASE}_${CPACK_DEBIAN_PACKAGE_VERSION}_${CPACK_DEBIAN_PACKAGE_ARCHITECTURE}")


    include(CPack)
endif(DPKG_PROGRAM)

if(WIN32)
    FILE(GLOB dll_files "${OpenMW_BINARY_DIR}/Release/*.dll")
    INSTALL(FILES ${dll_files} DESTINATION ".")
    INSTALL(FILES "${OpenMW_BINARY_DIR}/openmw.cfg.install" DESTINATION "." RENAME "openmw.cfg")
    INSTALL(FILES
        "${OpenMW_SOURCE_DIR}/readme.txt"
        "${OpenMW_SOURCE_DIR}/GPL3.txt"
        "${OpenMW_SOURCE_DIR}/OFL.txt"
        "${OpenMW_SOURCE_DIR}/DejaVu Font License.txt"
        "${OpenMW_SOURCE_DIR}/Daedric Font License.txt"
        "${OpenMW_BINARY_DIR}/settings-default.cfg"
        "${OpenMW_BINARY_DIR}/transparency-overrides.cfg"
        "${OpenMW_BINARY_DIR}/Release/mwiniimport.exe"
        "${OpenMW_BINARY_DIR}/Release/omwlauncher.exe"
        "${OpenMW_BINARY_DIR}/Release/openmw.exe"
        DESTINATION ".")
    INSTALL(DIRECTORY "${OpenMW_BINARY_DIR}/resources" DESTINATION ".")

    SET(CPACK_GENERATOR "NSIS")
    SET(CPACK_PACKAGE_NAME "OpenMW")
    SET(CPACK_PACKAGE_VENDOR "OpenMW.org")
    SET(CPACK_PACKAGE_VERSION ${OPENMW_VERSION})
    SET(CPACK_PACKAGE_VERSION_MAJOR ${OPENMW_VERSION_MAJOR})
    SET(CPACK_PACKAGE_VERSION_MINOR ${OPENMW_VERSION_MINOR})
    SET(CPACK_PACKAGE_VERSION_PATCH ${OPENMW_VERSION_RELEASE})
    SET(CPACK_PACKAGE_EXECUTABLES "openmw;OpenMW;omwlauncher;OpenMW Launcher")
    SET(CPACK_NSIS_CREATE_ICONS_EXTRA "CreateShortCut '\$SMPROGRAMS\\\\$STARTMENU_FOLDER\\\\Readme.lnk' '\$INSTDIR\\\\readme.txt'")
    SET(CPACK_NSIS_DELETE_ICONS_EXTRA "
        !insertmacro MUI_STARTMENU_GETFOLDER Application $MUI_TEMP
        Delete \\\"$SMPROGRAMS\\\\$MUI_TEMP\\\\Readme.lnk\\\"
        ")
    SET(CPACK_RESOURCE_FILE_README "${OpenMW_SOURCE_DIR}/readme.txt")
    SET(CPACK_PACKAGE_DESCRIPTION_FILE "${OpenMW_SOURCE_DIR}/readme.txt")
    SET(CPACK_NSIS_EXECUTABLES_DIRECTORY ".")
    SET(CPACK_NSIS_DISPLAY_NAME "OpenMW ${OPENMW_VERSION}")
    SET(CPACK_NSIS_HELP_LINK "http:\\\\\\\\www.openmw.org")
    SET(CPACK_NSIS_URL_INFO_ABOUT "http:\\\\\\\\www.openmw.org")
    SET(CPACK_NSIS_INSTALLED_ICON_NAME "omwlauncher.exe")
    SET(CPACK_NSIS_MUI_ICON "${OpenMW_SOURCE_DIR}/files/launcher/images/openmw.ico")
    SET(CPACK_NSIS_MUI_UNIICON "${OpenMW_SOURCE_DIR}/files/launcher/images/openmw.ico")
    SET(CPACK_PACKAGE_ICON "${OpenMW_SOURCE_DIR}\\\\files\\\\openmw.bmp")

    SET(VCREDIST32 "${OpenMW_BINARY_DIR}/vcredist_x86.exe")
    if(EXISTS ${VCREDIST32})
        INSTALL(FILES ${VCREDIST32} DESTINATION "redist")
        SET(CPACK_NSIS_EXTRA_INSTALL_COMMANDS "ExecWait '\\\"$INSTDIR\\\\redist\\\\vcredist_x86.exe\\\" /q'" )
    endif(EXISTS ${VCREDIST32})

    SET(VCREDIST64 "${OpenMW_BINARY_DIR}/vcredist_x64.exe")
    if(EXISTS ${VCREDIST64})
        INSTALL(FILES ${VCREDIST64} DESTINATION "redist")
        SET(CPACK_NSIS_EXTRA_INSTALL_COMMANDS "ExecWait '\\\"$INSTDIR\\\\redist\\\\vcredist_x64.exe\\\" /q'" )
    endif(EXISTS ${VCREDIST64})

    SET(OALREDIST "${OpenMW_BINARY_DIR}/oalinst.exe")
    if(EXISTS ${OALREDIST})
        INSTALL(FILES ${OALREDIST} DESTINATION "redist")
        SET(CPACK_NSIS_EXTRA_INSTALL_COMMANDS "${CPACK_NSIS_EXTRA_INSTALL_COMMANDS}
            ExecWait '\\\"$INSTDIR\\\\redist\\\\oalinst.exe\\\" /s'" )
    endif(EXISTS ${OALREDIST})

    if(CMAKE_CL_64)
        SET(CPACK_NSIS_INSTALL_ROOT "$PROGRAMFILES64")
    endif()

    include(CPack)
endif(WIN32)

# Extern
add_subdirectory (extern/shiny)
add_subdirectory (extern/oics)
add_subdirectory (extern/sdl4ogre)

# Components
add_subdirectory (components)

# Apps and tools
add_subdirectory( apps/openmw )

if (BUILD_BSATOOL)
  add_subdirectory( apps/bsatool )
endif()

if (BUILD_ESMTOOL)
  add_subdirectory( apps/esmtool )
endif()

if (BUILD_LAUNCHER)
   add_subdirectory( apps/launcher )
endif()

if (BUILD_MWINIIMPORTER)
   add_subdirectory( apps/mwiniimporter )
endif()

if (BUILD_OPENCS)
   add_subdirectory (apps/opencs)
endif()

# UnitTests
if (BUILD_UNITTESTS)
  add_subdirectory( apps/openmw_test_suite )
endif()

if (WIN32)
  if (MSVC)
    if (USE_DEBUG_CONSOLE)
      set_target_properties(openmw PROPERTIES LINK_FLAGS_DEBUG "/SUBSYSTEM:CONSOLE")
      set_target_properties(openmw PROPERTIES LINK_FLAGS_RELWITHDEBINFO "/SUBSYSTEM:CONSOLE")
      set_target_properties(openmw PROPERTIES COMPILE_DEFINITIONS_DEBUG "_CONSOLE")
    else()
      # Turn off debug console, debug output will be written to visual studio output instead
      set_target_properties(openmw PROPERTIES LINK_FLAGS_DEBUG "/SUBSYSTEM:WINDOWS")
      set_target_properties(openmw PROPERTIES LINK_FLAGS_RELWITHDEBINFO "/SUBSYSTEM:WINDOWS")
    endif()

    # Release builds use the debug console
    set_target_properties(openmw PROPERTIES LINK_FLAGS_RELEASE "/SUBSYSTEM:CONSOLE")
    set_target_properties(openmw PROPERTIES COMPILE_DEFINITIONS_RELEASE "_CONSOLE")
    set_target_properties(openmw PROPERTIES LINK_FLAGS_MINSIZEREL "/SUBSYSTEM:CONSOLE")

    # Play a bit with the warning levels

    set(WARNINGS "/Wall") # Since windows can only disable specific warnings, not enable them

    set(WARNINGS_DISABLE
        # Warnings that aren't enabled normally and don't need to be enabled
        # They're unneeded and sometimes completely retarded warnings that /Wall enables
        # Not going to bother commenting them as they tend to warn on every standard library files
        4061 4263 4264 4266 4350 4371 4514 4548 4571 4610 4619 4623 4625 4626 4628 4640 4668 4710 4711 4820 4826 4917 4946

        # Warnings that are thrown on standard libraries and not OpenMW
        4347 # Non-template function with same name and parameter count as template function
        4365 # Variable signed/unsigned mismatch
        4510 4512 # Unable to generate copy constructor/assignment operator as it's not public in the base
        4706 # Assignment in conditional expression
        4738 # Storing 32-bit float result in memory, possible loss of performance
        4986 # Undocumented warning that occurs in the crtdbg.h file
        4996 # Function was declared deprecated

        # cause by ogre extensivly
        4193 # #pragma warning(pop) : no matching '#pragma warning(push)'
        4251 # class 'XXXX' needs to have dll-interface to be used by clients of class 'YYYY'
        4275 # non dll-interface struct 'XXXX' used as base for dll-interface class 'YYYY'

        # OpenMW specific warnings
        4099 # Type mismatch, declared class or struct is defined with other type
        4100 # Unreferenced formal parameter (-Wunused-parameter)
        4127 # Conditional expression is constant
        4242 # Storing value in a variable of a smaller type, possible loss of data
        4244 # Storing value of one type in variable of another (size_t in int, for example)
        4305 # Truncating value (double to float, for example)
        4309 # Variable overflow, trying to store 128 in a signed char for example
        4355 # Using 'this' in member initialization list
        4701 # Potentially uninitialized local variable used
        4800 # Boolean optimization warning, e.g. myBool = (myInt != 0) instead of myBool = myInt
        )

    foreach(d ${WARNINGS_DISABLE})
        set(WARNINGS "${WARNINGS} /wd${d}")
    endforeach(d)

    set_target_properties(shiny PROPERTIES COMPILE_FLAGS ${WARNINGS})
    set_target_properties(shiny.OgrePlatform PROPERTIES COMPILE_FLAGS ${WARNINGS})
    set_target_properties(components PROPERTIES COMPILE_FLAGS ${WARNINGS})
    if (BUILD_LAUNCHER)
        set_target_properties(omwlauncher PROPERTIES COMPILE_FLAGS ${WARNINGS})
    endif (BUILD_LAUNCHER)
    set_target_properties(openmw PROPERTIES COMPILE_FLAGS ${WARNINGS})
        if (BUILD_BSATOOL)
        set_target_properties(bsatool PROPERTIES COMPILE_FLAGS ${WARNINGS})
            endif (BUILD_BSATOOL)
    if (BUILD_ESMTOOL)
        set_target_properties(esmtool PROPERTIES COMPILE_FLAGS ${WARNINGS})
    endif (BUILD_ESMTOOL)
  endif(MSVC)

  # Same for MinGW
  if (MINGW)
    if (USE_DEBUG_CONSOLE)
      set_target_properties(openmw PROPERTIES LINK_FLAGS_DEBUG "-Wl,-subsystem,console")
      set_target_properties(openmw PROPERTIES LINK_FLAGS_RELWITHDEBINFO "-Wl,-subsystem,console")
      set_target_properties(openmw PROPERTIES COMPILE_DEFINITIONS_DEBUG "_CONSOLE")
    else(USE_DEBUG_CONSOLE)
      set_target_properties(openmw PROPERTIES LINK_FLAGS_DEBUG "-Wl,-subsystem,windows")
      set_target_properties(openmw PROPERTIES LINK_FLAGS_RELWITHDEBINFO "-Wl,-subsystem,windows")
    endif(USE_DEBUG_CONSOLE)

    set_target_properties(openmw PROPERTIES LINK_FLAGS_RELEASE "-Wl,-subsystem,console")
    set_target_properties(openmw PROPERTIES LINK_FLAGS_MINSIZEREL "-Wl,-subsystem,console")
    set_target_properties(openmw PROPERTIES COMPILE_DEFINITIONS_RELEASE "_CONSOLE")
  endif(MINGW)

  # TODO: At some point release builds should not use the console but rather write to a log file
  #set_target_properties(openmw PROPERTIES LINK_FLAGS_RELEASE "/SUBSYSTEM:WINDOWS")
  #set_target_properties(openmw PROPERTIES LINK_FLAGS_MINSIZEREL "/SUBSYSTEM:WINDOWS")
endif()

# Apple bundling
if (APPLE)
    set(INSTALL_SUBDIR OpenMW)

    install(DIRECTORY "${APP_BUNDLE_DIR}" USE_SOURCE_PERMISSIONS DESTINATION "${INSTALL_SUBDIR}" COMPONENT Runtime)
    install(DIRECTORY "${OpenMW_BINARY_DIR}/resources" DESTINATION "${INSTALL_SUBDIR}" COMPONENT Runtime)
    install(FILES "${OpenMW_BINARY_DIR}/openmw.cfg.install" RENAME "openmw.cfg" DESTINATION "${INSTALL_SUBDIR}" COMPONENT Runtime)
    install(FILES "${OpenMW_BINARY_DIR}/settings-default.cfg" DESTINATION "${INSTALL_SUBDIR}" COMPONENT Runtime)
    install(FILES "${OpenMW_BINARY_DIR}/transparency-overrides.cfg" DESTINATION "${INSTALL_SUBDIR}" COMPONENT Runtime)

    set(CPACK_GENERATOR "DragNDrop")
    set(CPACK_PACKAGE_VERSION ${OPENMW_VERSION})
    set(CPACK_PACKAGE_VERSION_MAJOR ${OPENMW_VERSION_MAJOR})
    set(CPACK_PACKAGE_VERSION_MINOR ${OPENMW_VERSION_MINO})
    set(CPACK_PACKAGE_VERSION_PATCH ${OPENMW_VERSION_RELEASE})

    set(APPS "\${CMAKE_INSTALL_PREFIX}/${INSTALL_SUBDIR}/${APP_BUNDLE_NAME}")
    set(PLUGINS "")
    set(ABSOLUTE_PLUGINS "")

    foreach (PLUGIN ${USED_OGRE_PLUGINS})
        get_filename_component(PLUGIN_ABS ${PLUGIN} REALPATH)
        set(ABSOLUTE_PLUGINS ${PLUGIN_ABS} ${ABSOLUTE_PLUGINS})
    endforeach ()

    set(PLUGIN_INSTALL_BASE "\${CMAKE_INSTALL_PREFIX}/${INSTALL_SUBDIR}/${APP_BUNDLE_NAME}/Contents/Plugins")
    install(FILES ${ABSOLUTE_PLUGINS} DESTINATION "${INSTALL_SUBDIR}/${APP_BUNDLE_NAME}/Contents/Plugins" COMPONENT Runtime)
    foreach (PLUGIN ${ABSOLUTE_PLUGINS})
        get_filename_component(PLUGIN_RELATIVE ${PLUGIN} NAME)
        set(PLUGINS ${PLUGINS} "${PLUGIN_INSTALL_BASE}/${PLUGIN_RELATIVE}")
    endforeach ()

    #For now, search unresolved dependencies only in default system paths, so if you put unresolveable (i.e. with @executable_path in id name) lib or framework somewhere else, it would fail
    set(DIRS "")

    # Overriding item resolving during installation, it needed if
    # some library already has been "fixed up", i.e. its id name contains @executable_path,
    # but library is not embedded in bundle. For example, it's Ogre.framework from Ogre SDK.
    # Current implementation of GetPrerequsities/BundleUtilities doesn't handle that case.
    #
    # Current limitations:
    #   1. Handles only frameworks, not simple libs
    INSTALL(CODE "
        set(CMAKE_FIND_LIBRARY_PREFIXES ${CMAKE_FIND_LIBRARY_PREFIXES})
        set(CMAKE_FIND_LIBRARY_SUFFIXES ${CMAKE_FIND_LIBRARY_SUFFIXES})
        set(CMAKE_SYSTEM_FRAMEWORK_PATH ${CMAKE_SYSTEM_FRAMEWORK_PATH})

        set(OPENMW_RESOLVED_ITEMS \"\")

        function(gp_resolve_item_override context item exepath dirs resolved_item_var resolved_var)
            if(item MATCHES \"@executable_path\" AND NOT \${\${resolved_var}})
                if (item MATCHES \"Frameworks\") # if it is a framework
                    # get last segment of path
                    get_filename_component(fname \"\${item}\" NAME_WE)
                    find_library(ri NAMES \${fname} PATHS \${exepath} \${dirs} \${CMAKE_SYSTEM_FRAMEWORK_PATH})
                    if (ri)
                        string(REGEX REPLACE \"^.*/Frameworks/.*\\\\.framework\" \"\" item_part \${item})
                        set(ri \"\${ri}\${item_part}\")
                        set(\${resolved_item_var} \${ri} PARENT_SCOPE)
                        set(\${resolved_var} 1 PARENT_SCOPE)
                    endif()
                else()
                    # code path for standard (non-framework) libs (ogre & qt pugins)
                    get_filename_component(fname \"\${item}\" NAME_WE)
                    string(REGEX REPLACE \"^lib\" \"\" fname \${fname})
                    find_library(ri NAMES \${fname} PATHS \${exepath} \${dirs} /usr/lib /usr/local/lib)
                    if (ri)
                        set(\${resolved_item_var} \${ri} PARENT_SCOPE)
                        set(\${resolved_var} 1 PARENT_SCOPE)
                    endif ()
                endif()
            endif()
        endfunction(gp_resolve_item_override)

        cmake_policy(SET CMP0009 OLD)
        set(BU_CHMOD_BUNDLE_ITEMS ON)
        include(BundleUtilities)
        fixup_bundle(\"${APPS}\" \"${PLUGINS}\" \"${DIRS}\")
        " COMPONENT Runtime)
        include(CPack)
endif (APPLE)

if (NOT WIN32 AND NOT DPKG_PROGRAM AND NOT APPLE)
    ## Non Debian based Linux building
    # paths
    set(BINDIR "${CMAKE_INSTALL_PREFIX}/bin" CACHE PATH "Where to install binaries")
    set(DATAROOTDIR "${CMAKE_INSTALL_PREFIX}/share" CACHE PATH "Sets the root of data directories to a non-default location")
    set(DATADIR "${DATAROOTDIR}/games/openmw" CACHE PATH "Sets the openmw data directories to a non-default location")
    set(DOCDIR "${DATAROOTDIR}/doc/openmw" CACHE PATH "Sets the doc directory to a non-default location.")
    set(MANDIR "${DATAROOTDIR}/man" CACHE PATH "Where to install manpages")
    set(SYSCONFDIR "/etc/openmw" CACHE PATH "Set config dir")
    set(ICONDIR "${DATAROOTDIR}/pixmaps" CACHE PATH "Set icon dir")

    # Install binaries
    INSTALL(PROGRAMS "${OpenMW_BINARY_DIR}/openmw" DESTINATION "${BINDIR}" )
    IF(BUILD_LAUNCHER)
        INSTALL(PROGRAMS "${OpenMW_BINARY_DIR}/omwlauncher" DESTINATION "${BINDIR}" )
    ENDIF(BUILD_LAUNCHER)
        IF(BUILD_BSATOOL)
        INSTALL(PROGRAMS "${OpenMW_BINARY_DIR}/bsatool" DESTINATION "${BINDIR}" )
            ENDIF(BUILD_BSATOOL)
    IF(BUILD_ESMTOOL)
        INSTALL(PROGRAMS "${OpenMW_BINARY_DIR}/esmtool" DESTINATION "${BINDIR}" )
    ENDIF(BUILD_ESMTOOL)
    IF(BUILD_MWINIIMPORTER)
        INSTALL(PROGRAMS "${OpenMW_BINARY_DIR}/mwiniimport" DESTINATION "${BINDIR}" )
    ENDIF(BUILD_MWINIIMPORTER)
    IF(BUILD_OPENCS)
        INSTALL(PROGRAMS "${OpenMW_BINARY_DIR}/opencs" DESTINATION "${BINDIR}" )
    ENDIF(BUILD_OPENCS)

    # Install icon and .desktop
    INSTALL(FILES "${OpenMW_SOURCE_DIR}/files/launcher/images/openmw.png" DESTINATION "${ICONDIR}")
    INSTALL(FILES "${OpenMW_BINARY_DIR}/openmw.desktop" DESTINATION "${DATAROOTDIR}/applications")
    IF(BUILD_OPENCS)
        INSTALL(FILES "${OpenMW_SOURCE_DIR}/files/opencs/opencs.png" DESTINATION "${ICONDIR}")
        INSTALL(FILES "${OpenMW_BINARY_DIR}/opencs.desktop" DESTINATION "${DATAROOTDIR}/applications")
    ENDIF(BUILD_OPENCS)

    # Install global configuration files
    INSTALL(FILES "${OpenMW_BINARY_DIR}/openmw.cfg.install" DESTINATION "${SYSCONFDIR}" RENAME "openmw.cfg" )
    #INSTALL(FILES "${OpenMW_BINARY_DIR}/plugins.cfg" DESTINATION "${SYSCONFDIR}" )
    INSTALL(FILES "${OpenMW_BINARY_DIR}/settings-default.cfg" DESTINATION "${SYSCONFDIR}" )
    INSTALL(FILES "${OpenMW_BINARY_DIR}/transparency-overrides.cfg" DESTINATION "${SYSCONFDIR}" )

    # Install resources
    INSTALL(DIRECTORY "${OpenMW_BINARY_DIR}/resources" DESTINATION "${DATADIR}" )
endif(NOT WIN32 AND NOT DPKG_PROGRAM AND NOT APPLE)<|MERGE_RESOLUTION|>--- conflicted
+++ resolved
@@ -356,12 +356,7 @@
  Data files from the original game is required to run it.")
     SET(CPACK_DEBIAN_PACKAGE_NAME "openmw")
     SET(CPACK_DEBIAN_PACKAGE_VERSION "${VERSION_STRING}")
-<<<<<<< HEAD
-    SET(CPACK_PACKAGE_EXECUTABLES "openmw;OpenMW esmtool;Esmtool omwlauncher;OMWLauncher mwiniimporter;MWiniImporter")
-    #TODO: should SDL2 be mentioned in here somewhere?
-=======
-        SET(CPACK_PACKAGE_EXECUTABLES "openmw;OpenMW bsatool;Bsatool esmtool;Esmtool omwlauncher;OMWLauncher mwiniimporter;MWiniImporter")
->>>>>>> daab4f55
+    SET(CPACK_PACKAGE_EXECUTABLES "openmw;OpenMW bsatool;Bsatool esmtool;Esmtool omwlauncher;OMWLauncher mwiniimporter;MWiniImporter")
     SET(CPACK_DEBIAN_PACKAGE_DEPENDS "libc6 (>= 2.11.2), libfreetype6 (>= 2.2.1), libgcc1 (>= 1:4.1.1), libmpg123-0 (>= 1.12.1), libois-1.3.0 (>= 1.3.0), libopenal1 (>= 1:1.12.854), libsndfile1 (>= 1.0.23), libstdc++6 (>= 4.4.5), libuuid1 (>= 2.17.2), libqtgui4 (>= 4.7.0)")
 
     SET(CPACK_DEBIAN_PACKAGE_SECTION "Games")
