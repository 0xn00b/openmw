--- conflicted
+++ resolved
@@ -14,14 +14,9 @@
     apps/openmw/world.cpp)
 set(GAME_HEADER 
     apps/openmw/mwinput/inputmanager.hpp 
-<<<<<<< HEAD
     apps/openmw/engine.hpp
     apps/openmw/world.hpp)
 source_group(game FILES ${GAME} ${GAME_HEADER})
-=======
-    apps/openmw/engine.hpp)
-source_group(apps\\openmw FILES ${GAME} ${GAME_HEADER})
->>>>>>> 450542b4
 
 set(GAMEREND 
     apps/openmw/mwrender/mwscene.cpp 
