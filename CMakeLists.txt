--- conflicted
+++ resolved
@@ -697,13 +697,9 @@
         set_target_properties(esmtool PROPERTIES COMPILE_FLAGS "${WARNINGS} ${MT_BUILD}")
     endif (BUILD_ESMTOOL)
     if (BUILD_OPENCS)
-<<<<<<< HEAD
-        set_target_properties(opencs PROPERTIES COMPILE_FLAGS "${WARNINGS} ${MT_BUILD}")
-=======
         # QT triggers an informational warning that the object layout may differ when compiled with /vd2
-        set(OPENCS_WARNINGS "${WARNINGS} /wd4435")
+        set(OPENCS_WARNINGS "${WARNINGS} ${MT_BUILD} /wd4435")
         set_target_properties(opencs PROPERTIES COMPILE_FLAGS ${OPENCS_WARNINGS})
->>>>>>> 35ced14e
     endif (BUILD_OPENCS)
     if (BUILD_MWINIIMPORTER)
         set_target_properties(mwiniimport PROPERTIES COMPILE_FLAGS "${WARNINGS} ${MT_BUILD}")
