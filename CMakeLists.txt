project(OpenMW)

if (APPLE)
    set(APP_BUNDLE_NAME "${CMAKE_PROJECT_NAME}.app")

    set(APP_BUNDLE_DIR "${OpenMW_BINARY_DIR}/${APP_BUNDLE_NAME}")
endif (APPLE)

# Macros

set(CMAKE_MODULE_PATH ${CMAKE_SOURCE_DIR}/cmake/)

include(OpenMWMacros)

# Version

include(GetGitRevisionDescription)

get_git_tag_revision(TAGHASH --tags --max-count=1 "HEAD...")
get_git_head_revision(REFSPEC COMMITHASH)
git_describe(VERSION --tags ${TAGHASH})

string(REGEX MATCH "^openmw-[^0-9]*[0-9]+\\.[0-9]+\\.[0-9]+.*" MATCH "${VERSION}")
if (MATCH)
    string(REGEX REPLACE "^openmw-([0-9]+)\\..*" "\\1" OPENMW_VERSION_MAJOR "${VERSION}")
    string(REGEX REPLACE "^openmw-[0-9]+\\.([0-9]+).*" "\\1" OPENMW_VERSION_MINOR "${VERSION}")
    string(REGEX REPLACE "^openmw-[0-9]+\\.[0-9]+\\.([0-9]+).*" "\\1" OPENMW_VERSION_RELEASE "${VERSION}")

    set(OPENMW_VERSION "${OPENMW_VERSION_MAJOR}.${OPENMW_VERSION_MINOR}.${OPENMW_VERSION_RELEASE}")
    set(OPENMW_VERSION_COMMITHASH "${COMMITHASH}")
    set(OPENMW_VERSION_TAGHASH "${TAGHASH}")

    message(STATUS "Configuring OpenMW ${OPENMW_VERSION}...")
else (MATCH)
    message(FATAL_ERROR "Failed to get valid version information from Git")
endif (MATCH)

# doxygen main page

configure_file ("${OpenMW_SOURCE_DIR}/Docs/mainpage.hpp.cmake" "${OpenMW_SOURCE_DIR}/Docs/mainpage.hpp")

option(MYGUI_STATIC "Link static build of Mygui into the binaries" FALSE)
option(OGRE_STATIC  "Link static build of Ogre and Ogre Plugins into the binaries" FALSE)
option(BOOST_STATIC "Link static build of Boost into the binaries" FALSE)
option(SDL2_STATIC "Link static build of SDL into the binaries" FALSE)

# Apps and tools
option(BUILD_BSATOOL "build BSA extractor" OFF)
option(BUILD_ESMTOOL "build ESM inspector" ON)
option(BUILD_LAUNCHER "build Launcher" ON)
option(BUILD_MWINIIMPORTER "build MWiniImporter" ON)
option(BUILD_OPENCS "build OpenMW Construction Set" ON)
option(BUILD_WITH_CODE_COVERAGE "Enable code coverage with gconv" OFF)
option(BUILD_UNITTESTS "Enable Unittests with Google C++ Unittest ang GMock frameworks" OFF)

# Sound source selection
option(USE_FFMPEG "use ffmpeg for sound" ON)
option(USE_AUDIERE "use audiere for sound" ON)
option(USE_MPG123 "use mpg123 + libsndfile for sound" ON)

# OS X deployment
option(OPENMW_OSX_DEPLOYMENT OFF)

if(UNIX AND NOT APPLE)
    option(BUILD_WITH_DPKG "enable dpkg-based install for debian and debian derivatives" OFF)
    if(BUILD_WITH_DPKG)
        find_program(DPKG_PROGRAM dpkg DOC "dpkg program of Debian-based systems")
    endif(BUILD_WITH_DPKG)
endif(UNIX AND NOT APPLE)

# Location of morrowind data files
if (APPLE)
    set(MORROWIND_DATA_FILES "./data" CACHE PATH "location of Morrowind data files")
    set(MORROWIND_RESOURCE_FILES "./resources" CACHE PATH "location of OpenMW resources files")
elseif(UNIX)
    set(MORROWIND_DATA_FILES "/usr/share/games/openmw/data/" CACHE PATH "location of Morrowind data files")
    set(MORROWIND_RESOURCE_FILES "/usr/share/games/openmw/resources/" CACHE PATH "location of OpenMW resources files")
else()
    set(MORROWIND_DATA_FILES "data" CACHE PATH "location of Morrowind data files")
    set(MORROWIND_RESOURCE_FILES "resources" CACHE PATH "location of OpenMW resources files")
endif(APPLE)

if (WIN32)
    option(USE_DEBUG_CONSOLE "whether a debug console should be enabled for debug builds, if false debug output is redirected to Visual Studio output" ON)
endif()

# We probably support older versions than this.
cmake_minimum_required(VERSION 2.6)

# source directory: libs

set(LIBDIR ${CMAKE_SOURCE_DIR}/libs)

set(OENGINE_OGRE
  ${LIBDIR}/openengine/ogre/renderer.cpp
  ${LIBDIR}/openengine/ogre/fader.cpp
  ${LIBDIR}/openengine/ogre/lights.cpp
  ${LIBDIR}/openengine/ogre/selectionbuffer.cpp
  ${LIBDIR}/openengine/ogre/imagerotate.cpp
)

set(OENGINE_GUI
  ${LIBDIR}/openengine/gui/manager.cpp
)

set(OENGINE_BULLET
    ${LIBDIR}/openengine/bullet/BtOgre.cpp
    ${LIBDIR}/openengine/bullet/BtOgreExtras.h
    ${LIBDIR}/openengine/bullet/BtOgreGP.h
    ${LIBDIR}/openengine/bullet/BtOgrePG.h
    ${LIBDIR}/openengine/bullet/physic.cpp
    ${LIBDIR}/openengine/bullet/physic.hpp
    ${LIBDIR}/openengine/bullet/BulletShapeLoader.cpp
    ${LIBDIR}/openengine/bullet/BulletShapeLoader.h
    ${LIBDIR}/openengine/bullet/trace.cpp
    ${LIBDIR}/openengine/bullet/trace.h

)

set(OENGINE_ALL ${OENGINE_OGRE} ${OENGINE_GUI} ${OENGINE_BULLET})
source_group(libs\\openengine FILES ${OENGINE_ALL})

set(OPENMW_LIBS ${OENGINE_ALL})
set(OPENMW_LIBS_HEADER)

# Sound setup
set(GOT_SOUND_INPUT 0)
set(SOUND_INPUT_INCLUDES "")
set(SOUND_INPUT_LIBRARY "")
set(SOUND_DEFINE "")
if (USE_FFMPEG)
    set(FFmpeg_FIND_COMPONENTS AVCODEC AVFORMAT AVUTIL SWSCALE)
    find_package(FFmpeg)
    if (FFMPEG_FOUND)
        set(SOUND_INPUT_INCLUDES ${SOUND_INPUT_INCLUDES} ${FFMPEG_INCLUDE_DIRS})
        set(SOUND_INPUT_LIBRARY ${SOUND_INPUT_LIBRARY} ${FFMPEG_LIBRARIES} ${SWSCALE_LIBRARIES})
        set(SOUND_DEFINE ${SOUND_DEFINE} -DOPENMW_USE_FFMPEG)
        set(GOT_SOUND_INPUT 1)
    endif (FFMPEG_FOUND)
endif (USE_FFMPEG)

if (USE_AUDIERE AND NOT GOT_SOUND_INPUT)
    find_package(Audiere)
    if (AUDIERE_FOUND)
        set(SOUND_INPUT_INCLUDES ${SOUND_INPUT_INCLUDES} ${AUDIERE_INCLUDE_DIR})
        set(SOUND_INPUT_LIBRARY ${SOUND_INPUT_LIBRARY} ${AUDIERE_LIBRARY})
        set(SOUND_DEFINE ${SOUND_DEFINE} -DOPENMW_USE_AUDIERE)
        set(GOT_SOUND_INPUT 1)
    endif (AUDIERE_FOUND)
endif (USE_AUDIERE AND NOT GOT_SOUND_INPUT)

if (USE_MPG123 AND NOT GOT_SOUND_INPUT)
    find_package(MPG123 REQUIRED)
    find_package(SNDFILE REQUIRED)
    if (MPG123_FOUND AND SNDFILE_FOUND)
        set(SOUND_INPUT_INCLUDES ${SOUND_INPUT_INCLUDES} ${MPG123_INCLUDE_DIR} ${SNDFILE_INCLUDE_DIR})
        set(SOUND_INPUT_LIBRARY ${SOUND_INPUT_LIBRARY} ${MPG123_LIBRARY} ${SNDFILE_LIBRARY})
        set(SOUND_DEFINE ${SOUND_DEFINE} -DOPENMW_USE_MPG123)
        set(GOT_SOUND_INPUT 1)
    endif (MPG123_FOUND AND SNDFILE_FOUND)
endif (USE_MPG123 AND NOT GOT_SOUND_INPUT)

if (NOT GOT_SOUND_INPUT)
    message(WARNING "--------------------")
    message(WARNING "Failed to find any sound input packages")
    message(WARNING "--------------------")
endif (NOT GOT_SOUND_INPUT)

if (NOT FFMPEG_FOUND)
    message(WARNING "--------------------")
    message(WARNING "FFmpeg not found, video playback will be disabled")
    message(WARNING "--------------------")
endif (NOT FFMPEG_FOUND)

# TinyXML
option(USE_SYSTEM_TINYXML "Use system TinyXML library instead of internal." OFF)
if(USE_SYSTEM_TINYXML)
    find_library(TINYXML_LIBRARIES tinyxml)
    find_path(TINYXML_INCLUDE_DIR tinyxml.h)
    message(STATUS "Found TinyXML: ${TINYXML_LIBRARIES} ${TINYXML_INCLUDE_DIR}")
    add_definitions (-DTIXML_USE_STL)
    if(TINYXML_LIBRARIES AND TINYXML_INCLUDE_DIR)
        include_directories(${TINYXML_INCLUDE_DIR})
        message(STATUS "Using system TinyXML library.")
    else()
        message(FATAL_ERROR "Detection of system TinyXML incomplete.")
    endif()
endif()

# Platform specific
if (WIN32)
    set(Boost_USE_STATIC_LIBS   ON)
    set(PLATFORM_INCLUDE_DIR "platform")
    add_definitions(-DBOOST_ALL_NO_LIB)

    # Suppress WinMain(), provided by SDL
    add_definitions(-DSDL_MAIN_HANDLED)
else (WIN32)
    set(PLATFORM_INCLUDE_DIR "")
endif (WIN32)
if (MSVC10)
    set(PLATFORM_INCLUDE_DIR "")
endif()

# Dependencies

# Fix for not visible pthreads functions for linker with glibc 2.15
if (UNIX AND NOT APPLE)
    find_package (Threads)
endif()

include (CheckIncludeFileCXX)
check_include_file_cxx(unordered_map HAVE_UNORDERED_MAP)
if (HAVE_UNORDERED_MAP)
    add_definitions(-DHAVE_UNORDERED_MAP)
endif ()


set(BOOST_COMPONENTS system filesystem program_options)

IF(BOOST_STATIC)
    set(Boost_USE_STATIC_LIBS   ON)
endif()

find_package(OGRE REQUIRED)
find_package(MyGUI REQUIRED)
find_package(Boost REQUIRED COMPONENTS ${BOOST_COMPONENTS})
find_package(SDL2 REQUIRED)
find_package(OpenAL REQUIRED)
find_package(Bullet REQUIRED)
IF(OGRE_STATIC)
find_package(Cg)
IF(WIN32)
set(OGRE_PLUGIN_INCLUDE_DIRS ${OGRE_Plugin_CgProgramManager_INCLUDE_DIRS} ${OGRE_Plugin_OctreeSceneManager_INCLUDE_DIRS} ${OGRE_Plugin_ParticleFX_INCLUDE_DIRS} ${OGRE_RenderSystem_Direct3D9_INCLUDE_DIRS} ${OGRE_RenderSystem_GL_INCLUDE_DIRS})
ELSE(WIN32)
set(OGRE_PLUGIN_INCLUDE_DIRS ${OGRE_Plugin_CgProgramManager_INCLUDE_DIRS} ${OGRE_Plugin_OctreeSceneManager_INCLUDE_DIRS} ${OGRE_Plugin_ParticleFX_INCLUDE_DIRS} ${OGRE_RenderSystem_GL_INCLUDE_DIRS})
ENDIF(WIN32)
ENDIF(OGRE_STATIC)
include_directories("."
    ${OGRE_INCLUDE_DIR} ${OGRE_INCLUDE_DIR}/Ogre ${OGRE_INCLUDE_DIR}/OGRE ${OGRE_PLUGIN_INCLUDE_DIRS}
    ${SDL2_INCLUDE_DIR}
    ${Boost_INCLUDE_DIR}
    ${PLATFORM_INCLUDE_DIR}
    ${MYGUI_INCLUDE_DIRS}
    ${MYGUI_PLATFORM_INCLUDE_DIRS}
    ${OPENAL_INCLUDE_DIR}
    ${LIBDIR}
)

link_directories(${SDL2_LIBRARY_DIRS} ${Boost_LIBRARY_DIRS} ${OGRE_LIB_DIR} ${MYGUI_LIB_DIR})

if (APPLE)
    # List used Ogre plugins
    SET(USED_OGRE_PLUGINS ${OGRE_RenderSystem_GL_LIBRARY_REL}
                          ${OGRE_Plugin_OctreeSceneManager_LIBRARY_REL}
                          ${OGRE_Plugin_ParticleFX_LIBRARY_REL})

    # Actually we must use OGRE_Plugin_CgProgramManager_FOUND but it's
    # not reliable and equals TRUE even if there's no Ogre Cg plugin
    if (Cg_FOUND)
        set(USED_OGRE_PLUGINS ${USED_OGRE_PLUGINS}
                              ${OGRE_Plugin_CgProgramManager_LIBRARY_REL})
    endif ()

    if (${OGRE_PLUGIN_DIR_REL}})
        set(OGRE_PLUGINS_REL_FOUND TRUE)
    endif ()

    if (${OGRE_PLUGIN_DIR_DBG})
        set(OGRE_PLUGINS_DBG_FOUND TRUE)
    endif ()

    if (${OGRE_PLUGINS_REL_FOUND})
        set(OGRE_PLUGIN_DIR ${OGRE_PLUGIN_DIR_REL})
    else ()
        set(OGRE_PLUGIN_DIR ${OGRE_PLUGIN_DIR_DBG})
    endif ()

    configure_file(${OpenMW_SOURCE_DIR}/files/mac/Info.plist
        "${APP_BUNDLE_DIR}/Contents/Info.plist")

    configure_file(${OpenMW_SOURCE_DIR}/files/mac/openmw.icns
        "${APP_BUNDLE_DIR}/Contents/Resources/OpenMW.icns" COPYONLY)
endif (APPLE)

# Set up DEBUG define
set_directory_properties(PROPERTIES COMPILE_DEFINITIONS_DEBUG DEBUG=1)

# Set up Ogre plugin folder & debug suffix
if (APPLE)
    # Ogre on OS X doesn't use "_d" suffix (see Ogre's CMakeLists.txt)
    add_definitions(-DOGRE_PLUGIN_DEBUG_SUFFIX="")
else ()
    add_definitions(-DOGRE_PLUGIN_DEBUG_SUFFIX="_d")
endif()

add_definitions(-DOGRE_PLUGIN_DIR_REL="${OGRE_PLUGIN_DIR_REL}")
add_definitions(-DOGRE_PLUGIN_DIR_DBG="${OGRE_PLUGIN_DIR_DBG}")
if (APPLE AND OPENMW_OSX_DEPLOYMENT)
<<<<<<< HEAD
    add_definitions(-DOGRE_PLUGIN_DIR="${APP_BUNDLE_NAME}/Contents/Frameworks")
=======
    # make it empty so plugin loading code can check this and try to find plugins inside app bundle
    add_definitions(-DOGRE_PLUGIN_DIR="")
>>>>>>> 053b3dc3
else()
    add_definitions(-DOGRE_PLUGIN_DIR="${OGRE_PLUGIN_DIR}")
endif()


add_subdirectory(files/)
add_subdirectory(files/mygui)

# Specify build paths

if (APPLE)
    set(CMAKE_RUNTIME_OUTPUT_DIRECTORY "${APP_BUNDLE_DIR}/Contents/MacOS")
else (APPLE)
    set(CMAKE_RUNTIME_OUTPUT_DIRECTORY "${OpenMW_BINARY_DIR}")
endif (APPLE)

# Other files

configure_file(${OpenMW_SOURCE_DIR}/files/settings-default.cfg
    "${OpenMW_BINARY_DIR}/settings-default.cfg")

configure_file(${OpenMW_SOURCE_DIR}/files/transparency-overrides.cfg
    "${OpenMW_BINARY_DIR}/transparency-overrides.cfg")

configure_file(${OpenMW_SOURCE_DIR}/files/openmw.cfg.local
    "${OpenMW_BINARY_DIR}/openmw.cfg")

configure_file(${OpenMW_SOURCE_DIR}/files/openmw.cfg
    "${OpenMW_BINARY_DIR}/openmw.cfg.install")

configure_file(${OpenMW_SOURCE_DIR}/files/opencs.cfg
    "${OpenMW_BINARY_DIR}/opencs.cfg")

configure_file(${OpenMW_SOURCE_DIR}/files/opencs/defaultfilters
    "${OpenMW_BINARY_DIR}/resources/defaultfilters" COPYONLY)

if (NOT WIN32 AND NOT APPLE)
    configure_file(${OpenMW_SOURCE_DIR}/files/openmw.desktop
        "${OpenMW_BINARY_DIR}/openmw.desktop")
    configure_file(${OpenMW_SOURCE_DIR}/files/opencs.desktop
        "${OpenMW_BINARY_DIR}/opencs.desktop")
endif()

# Compiler settings
if (CMAKE_COMPILER_IS_GNUCC)
    SET(CMAKE_CXX_FLAGS "-Wall -Wextra -Wno-unused-parameter -Wno-reorder -std=c++98 -pedantic -Wno-long-long ${CMAKE_CXX_FLAGS}")

    # Silence warnings in OGRE headers. Remove once OGRE got fixed!
    SET(CMAKE_CXX_FLAGS "-Wno-ignored-qualifiers ${CMAKE_CXX_FLAGS}")

    execute_process(COMMAND ${CMAKE_C_COMPILER} -dumpversion
                OUTPUT_VARIABLE GCC_VERSION)
    if ("${GCC_VERSION}" VERSION_GREATER 4.6 OR "${GCC_VERSION}" VERSION_EQUAL 4.6)
        SET(CMAKE_CXX_FLAGS "-Wno-unused-but-set-parameter ${CMAKE_CXX_FLAGS}")
    endif("${GCC_VERSION}" VERSION_GREATER 4.6 OR "${GCC_VERSION}" VERSION_EQUAL 4.6)
endif (CMAKE_COMPILER_IS_GNUCC)

IF(NOT WIN32 AND NOT APPLE)
    ## Debian and non debian Linux building
    # Paths
    IF (DPKG_PROGRAM)
        ## Debian specific
        SET(CMAKE_INSTALL_PREFIX "/usr")
        SET(DATAROOTDIR "share" CACHE PATH "Sets the root of data directories to a non-default location")
        SET(DATADIR "share/games/openmw" CACHE PATH "Sets the openmw data directories to a non-default location")
        SET(ICONDIR "share/pixmaps" CACHE PATH "Set icon dir")
        SET(SYSCONFDIR "../etc/openmw" CACHE PATH "Set config dir")
    ELSE ()
        ## Non debian specific
        SET(BINDIR "${CMAKE_INSTALL_PREFIX}/bin" CACHE PATH "Where to install binaries")
        SET(DATAROOTDIR "${CMAKE_INSTALL_PREFIX}/share" CACHE PATH "Sets the root of data directories to a non-default location")
        SET(DATADIR "${DATAROOTDIR}/games/openmw" CACHE PATH "Sets the openmw data directories to a non-default location")
        SET(ICONDIR "${DATAROOTDIR}/pixmaps" CACHE PATH "Set icon dir")
        SET(LICDIR "${DATAROOTDIR}/licenses/openmw" CACHE PATH "Sets the openmw license directory to a non-default location.")
        SET(SYSCONFDIR "/etc/openmw" CACHE PATH "Set config dir")

        # Install binaries
        INSTALL(PROGRAMS "${OpenMW_BINARY_DIR}/openmw" DESTINATION "${BINDIR}" )
        IF(BUILD_LAUNCHER)
            INSTALL(PROGRAMS "${OpenMW_BINARY_DIR}/omwlauncher" DESTINATION "${BINDIR}" )
        ENDIF(BUILD_LAUNCHER)
        IF(BUILD_BSATOOL)
            INSTALL(PROGRAMS "${OpenMW_BINARY_DIR}/bsatool" DESTINATION "${BINDIR}" )
        ENDIF(BUILD_BSATOOL)
        IF(BUILD_ESMTOOL)
            INSTALL(PROGRAMS "${OpenMW_BINARY_DIR}/esmtool" DESTINATION "${BINDIR}" )
        ENDIF(BUILD_ESMTOOL)
        IF(BUILD_MWINIIMPORTER)
            INSTALL(PROGRAMS "${OpenMW_BINARY_DIR}/mwiniimport" DESTINATION "${BINDIR}" )
        ENDIF(BUILD_MWINIIMPORTER)
        IF(BUILD_OPENCS)
            INSTALL(PROGRAMS "${OpenMW_BINARY_DIR}/opencs" DESTINATION "${BINDIR}" )
        ENDIF(BUILD_OPENCS)

        # Install licenses
        INSTALL(FILES "DejaVu Font License.txt" DESTINATION "${LICDIR}" )
        INSTALL(FILES "OFL.txt" DESTINATION "${LICDIR}" )
        INSTALL(FILES "extern/shiny/License.txt" DESTINATION "${LICDIR}" RENAME "Shiny License.txt" )
    ENDIF (DPKG_PROGRAM)

    # Install icon and desktop file
    INSTALL(FILES "${OpenMW_BINARY_DIR}/openmw.desktop" DESTINATION "${DATAROOTDIR}/applications" PERMISSIONS OWNER_READ OWNER_WRITE GROUP_READ WORLD_READ COMPONENT "openmw")
    INSTALL(FILES "${OpenMW_SOURCE_DIR}/files/launcher/images/openmw.png" DESTINATION "${ICONDIR}" PERMISSIONS OWNER_READ OWNER_WRITE GROUP_READ WORLD_READ COMPONENT "openmw")
    IF(BUILD_OPENCS)
        INSTALL(FILES "${OpenMW_BINARY_DIR}/opencs.desktop" DESTINATION "${DATAROOTDIR}/applications" PERMISSIONS OWNER_READ OWNER_WRITE GROUP_READ WORLD_READ COMPONENT "opencs")
        INSTALL(FILES "${OpenMW_SOURCE_DIR}/files/opencs/opencs.png" DESTINATION "${ICONDIR}" PERMISSIONS OWNER_READ OWNER_WRITE GROUP_READ WORLD_READ COMPONENT "opencs")
    ENDIF(BUILD_OPENCS)

    # Install global configuration files
    INSTALL(FILES "${OpenMW_BINARY_DIR}/settings-default.cfg" DESTINATION "${SYSCONFDIR}" PERMISSIONS OWNER_READ OWNER_WRITE GROUP_READ WORLD_READ COMPONENT "openmw")
    INSTALL(FILES "${OpenMW_BINARY_DIR}/transparency-overrides.cfg" DESTINATION "${SYSCONFDIR}" PERMISSIONS OWNER_READ OWNER_WRITE GROUP_READ WORLD_READ COMPONENT "openmw")
    INSTALL(FILES "${OpenMW_BINARY_DIR}/openmw.cfg.install" DESTINATION "${SYSCONFDIR}" RENAME "openmw.cfg" PERMISSIONS OWNER_READ OWNER_WRITE GROUP_READ WORLD_READ COMPONENT "openmw")
    IF(BUILD_OPENCS)
        INSTALL(FILES "${OpenMW_BINARY_DIR}/opencs.cfg" DESTINATION "${SYSCONFDIR}" PERMISSIONS OWNER_READ OWNER_WRITE GROUP_READ WORLD_READ COMPONENT "opencs")
    ENDIF(BUILD_OPENCS)

    # Install resources
    INSTALL(DIRECTORY "${OpenMW_BINARY_DIR}/resources" DESTINATION "${DATADIR}" FILE_PERMISSIONS OWNER_READ GROUP_READ WORLD_READ COMPONENT "Resources")
    INSTALL(DIRECTORY DESTINATION "${DATADIR}/data" COMPONENT "Resources")
ENDIF(NOT WIN32 AND NOT APPLE)

if(WIN32)
    FILE(GLOB dll_files "${OpenMW_BINARY_DIR}/Release/*.dll")
    INSTALL(FILES ${dll_files} DESTINATION ".")
    INSTALL(FILES "${OpenMW_BINARY_DIR}/openmw.cfg.install" DESTINATION "." RENAME "openmw.cfg")
    INSTALL(FILES
        "${OpenMW_SOURCE_DIR}/readme.txt"
        "${OpenMW_SOURCE_DIR}/GPL3.txt"
        "${OpenMW_SOURCE_DIR}/OFL.txt"
        "${OpenMW_SOURCE_DIR}/DejaVu Font License.txt"
        "${OpenMW_BINARY_DIR}/settings-default.cfg"
        "${OpenMW_BINARY_DIR}/transparency-overrides.cfg"
        "${OpenMW_BINARY_DIR}/Release/openmw.exe"
        DESTINATION ".")

    IF(BUILD_LAUNCHER)
        INSTALL(PROGRAMS "${OpenMW_BINARY_DIR}/Release/omwlauncher.exe" DESTINATION ".")
    ENDIF(BUILD_LAUNCHER)
    IF(BUILD_MWINIIMPORTER)
        INSTALL(PROGRAMS "${OpenMW_BINARY_DIR}/Release/mwiniimport.exe" DESTINATION ".")
    ENDIF(BUILD_MWINIIMPORTER)
    IF(BUILD_OPENCS)
        INSTALL(PROGRAMS "${OpenMW_BINARY_DIR}/Release/opencs.exe" DESTINATION ".")
        INSTALL(FILES "${OpenMW_BINARY_DIR}/opencs.cfg" DESTINATION ".")
    ENDIF(BUILD_OPENCS)

    INSTALL(DIRECTORY "${OpenMW_BINARY_DIR}/resources" DESTINATION ".")

    SET(CPACK_GENERATOR "NSIS")
    SET(CPACK_PACKAGE_NAME "OpenMW")
    SET(CPACK_PACKAGE_VENDOR "OpenMW.org")
    SET(CPACK_PACKAGE_VERSION ${OPENMW_VERSION})
    SET(CPACK_PACKAGE_VERSION_MAJOR ${OPENMW_VERSION_MAJOR})
    SET(CPACK_PACKAGE_VERSION_MINOR ${OPENMW_VERSION_MINOR})
    SET(CPACK_PACKAGE_VERSION_PATCH ${OPENMW_VERSION_RELEASE})
    SET(CPACK_PACKAGE_EXECUTABLES "openmw;OpenMW")
    IF(BUILD_LAUNCHER)
        SET(CPACK_PACKAGE_EXECUTABLES "${CPACK_PACKAGE_EXECUTABLES};omwlauncher;OpenMW Launcher")
    ENDIF(BUILD_LAUNCHER)
    IF(BUILD_OPENCS)
        SET(CPACK_PACKAGE_EXECUTABLES "${CPACK_PACKAGE_EXECUTABLES};opencs;OpenMW Construction Set")
    ENDIF(BUILD_OPENCS)
    SET(CPACK_NSIS_CREATE_ICONS_EXTRA "CreateShortCut '\$SMPROGRAMS\\\\$STARTMENU_FOLDER\\\\Readme.lnk' '\$INSTDIR\\\\readme.txt'")
    SET(CPACK_NSIS_DELETE_ICONS_EXTRA "
        !insertmacro MUI_STARTMENU_GETFOLDER Application $MUI_TEMP
        Delete \\\"$SMPROGRAMS\\\\$MUI_TEMP\\\\Readme.lnk\\\"
        ")
    SET(CPACK_RESOURCE_FILE_README "${OpenMW_SOURCE_DIR}/readme.txt")
    SET(CPACK_PACKAGE_DESCRIPTION_FILE "${OpenMW_SOURCE_DIR}/readme.txt")
    SET(CPACK_NSIS_EXECUTABLES_DIRECTORY ".")
    SET(CPACK_NSIS_DISPLAY_NAME "OpenMW ${OPENMW_VERSION}")
    SET(CPACK_NSIS_HELP_LINK "http:\\\\\\\\www.openmw.org")
    SET(CPACK_NSIS_URL_INFO_ABOUT "http:\\\\\\\\www.openmw.org")
    SET(CPACK_NSIS_INSTALLED_ICON_NAME "omwlauncher.exe")
    SET(CPACK_NSIS_MUI_ICON "${OpenMW_SOURCE_DIR}/files/launcher/images/openmw.ico")
    SET(CPACK_NSIS_MUI_UNIICON "${OpenMW_SOURCE_DIR}/files/launcher/images/openmw.ico")
    SET(CPACK_PACKAGE_ICON "${OpenMW_SOURCE_DIR}\\\\files\\\\openmw.bmp")

    SET(VCREDIST32 "${OpenMW_BINARY_DIR}/vcredist_x86.exe")
    if(EXISTS ${VCREDIST32})
        INSTALL(FILES ${VCREDIST32} DESTINATION "redist")
        SET(CPACK_NSIS_EXTRA_INSTALL_COMMANDS "ExecWait '\\\"$INSTDIR\\\\redist\\\\vcredist_x86.exe\\\" /q'" )
    endif(EXISTS ${VCREDIST32})

    SET(VCREDIST64 "${OpenMW_BINARY_DIR}/vcredist_x64.exe")
    if(EXISTS ${VCREDIST64})
        INSTALL(FILES ${VCREDIST64} DESTINATION "redist")
        SET(CPACK_NSIS_EXTRA_INSTALL_COMMANDS "ExecWait '\\\"$INSTDIR\\\\redist\\\\vcredist_x64.exe\\\" /q'" )
    endif(EXISTS ${VCREDIST64})

    SET(OALREDIST "${OpenMW_BINARY_DIR}/oalinst.exe")
    if(EXISTS ${OALREDIST})
        INSTALL(FILES ${OALREDIST} DESTINATION "redist")
        SET(CPACK_NSIS_EXTRA_INSTALL_COMMANDS "${CPACK_NSIS_EXTRA_INSTALL_COMMANDS}
            ExecWait '\\\"$INSTDIR\\\\redist\\\\oalinst.exe\\\" /s'" )
    endif(EXISTS ${OALREDIST})

    if(CMAKE_CL_64)
        SET(CPACK_NSIS_INSTALL_ROOT "$PROGRAMFILES64")
    endif()

    include(CPack)
endif(WIN32)

# Extern
add_subdirectory (extern/shiny)
add_subdirectory (extern/oics)
add_subdirectory (extern/sdl4ogre)

# Components
add_subdirectory (components)

# Apps and tools
add_subdirectory( apps/openmw )

if (BUILD_BSATOOL)
  add_subdirectory( apps/bsatool )
endif()

if (BUILD_ESMTOOL)
  add_subdirectory( apps/esmtool )
endif()

if (BUILD_LAUNCHER)
    if(NOT WIN32)
        find_package(LIBUNSHIELD REQUIRED)
        if(NOT LIBUNSHIELD_FOUND)
               message(SEND_ERROR "Failed to find libunshield")
        endif(NOT LIBUNSHIELD_FOUND)
    endif(NOT WIN32)

   add_subdirectory( apps/launcher )
endif()

if (BUILD_MWINIIMPORTER)
   add_subdirectory( apps/mwiniimporter )
endif()

if (BUILD_OPENCS)
   add_subdirectory (apps/opencs)
endif()

# UnitTests
if (BUILD_UNITTESTS)
  add_subdirectory( apps/openmw_test_suite )
endif()

if (WIN32)
  if (MSVC)
    if (USE_DEBUG_CONSOLE)
      set_target_properties(openmw PROPERTIES LINK_FLAGS_DEBUG "/SUBSYSTEM:CONSOLE")
      set_target_properties(openmw PROPERTIES LINK_FLAGS_RELWITHDEBINFO "/SUBSYSTEM:CONSOLE")
      set_target_properties(openmw PROPERTIES COMPILE_DEFINITIONS_DEBUG "_CONSOLE")
    else()
      # Turn off debug console, debug output will be written to visual studio output instead
      set_target_properties(openmw PROPERTIES LINK_FLAGS_DEBUG "/SUBSYSTEM:WINDOWS")
      set_target_properties(openmw PROPERTIES LINK_FLAGS_RELWITHDEBINFO "/SUBSYSTEM:WINDOWS")
    endif()

    # Release builds use the debug console
    set_target_properties(openmw PROPERTIES LINK_FLAGS_RELEASE "/SUBSYSTEM:CONSOLE")
    set_target_properties(openmw PROPERTIES COMPILE_DEFINITIONS_RELEASE "_CONSOLE")
    set_target_properties(openmw PROPERTIES LINK_FLAGS_MINSIZEREL "/SUBSYSTEM:CONSOLE")

    # Play a bit with the warning levels

    set(WARNINGS "/Wall") # Since windows can only disable specific warnings, not enable them

    set(WARNINGS_DISABLE
        # Warnings that aren't enabled normally and don't need to be enabled
        # They're unneeded and sometimes completely retarded warnings that /Wall enables
        # Not going to bother commenting them as they tend to warn on every standard library files
        4061 4263 4264 4266 4350 4371 4514 4548 4571 4610 4619 4623 4625 4626 4628 4640 4668 4710 4711 4820 4826 4917 4946

        # Warnings that are thrown on standard libraries and not OpenMW
        4347 # Non-template function with same name and parameter count as template function
        4365 # Variable signed/unsigned mismatch
        4510 4512 # Unable to generate copy constructor/assignment operator as it's not public in the base
        4706 # Assignment in conditional expression
        4738 # Storing 32-bit float result in memory, possible loss of performance
        4986 # Undocumented warning that occurs in the crtdbg.h file
        4996 # Function was declared deprecated

        # cause by ogre extensivly
        4193 # #pragma warning(pop) : no matching '#pragma warning(push)'
        4251 # class 'XXXX' needs to have dll-interface to be used by clients of class 'YYYY'
        4275 # non dll-interface struct 'XXXX' used as base for dll-interface class 'YYYY'

        # OpenMW specific warnings
        4099 # Type mismatch, declared class or struct is defined with other type
        4100 # Unreferenced formal parameter (-Wunused-parameter)
        4127 # Conditional expression is constant
        4242 # Storing value in a variable of a smaller type, possible loss of data
        4244 # Storing value of one type in variable of another (size_t in int, for example)
        4305 # Truncating value (double to float, for example)
        4309 # Variable overflow, trying to store 128 in a signed char for example
        4355 # Using 'this' in member initialization list
        4701 # Potentially uninitialized local variable used
        4800 # Boolean optimization warning, e.g. myBool = (myInt != 0) instead of myBool = myInt
        )

    foreach(d ${WARNINGS_DISABLE})
        set(WARNINGS "${WARNINGS} /wd${d}")
    endforeach(d)

    set_target_properties(shiny PROPERTIES COMPILE_FLAGS ${WARNINGS})
    set_target_properties(shiny.OgrePlatform PROPERTIES COMPILE_FLAGS ${WARNINGS})
    set_target_properties(components PROPERTIES COMPILE_FLAGS ${WARNINGS})
    if (BUILD_LAUNCHER)
        set_target_properties(omwlauncher PROPERTIES COMPILE_FLAGS ${WARNINGS})
    endif (BUILD_LAUNCHER)
    set_target_properties(openmw PROPERTIES COMPILE_FLAGS ${WARNINGS})
        if (BUILD_BSATOOL)
        set_target_properties(bsatool PROPERTIES COMPILE_FLAGS ${WARNINGS})
            endif (BUILD_BSATOOL)
    if (BUILD_ESMTOOL)
        set_target_properties(esmtool PROPERTIES COMPILE_FLAGS ${WARNINGS})
    endif (BUILD_ESMTOOL)
  endif(MSVC)

  # Same for MinGW
  if (MINGW)
    if (USE_DEBUG_CONSOLE)
      set_target_properties(openmw PROPERTIES LINK_FLAGS_DEBUG "-Wl,-subsystem,console")
      set_target_properties(openmw PROPERTIES LINK_FLAGS_RELWITHDEBINFO "-Wl,-subsystem,console")
      set_target_properties(openmw PROPERTIES COMPILE_DEFINITIONS_DEBUG "_CONSOLE")
    else(USE_DEBUG_CONSOLE)
      set_target_properties(openmw PROPERTIES LINK_FLAGS_DEBUG "-Wl,-subsystem,windows")
      set_target_properties(openmw PROPERTIES LINK_FLAGS_RELWITHDEBINFO "-Wl,-subsystem,windows")
    endif(USE_DEBUG_CONSOLE)

    set_target_properties(openmw PROPERTIES LINK_FLAGS_RELEASE "-Wl,-subsystem,console")
    set_target_properties(openmw PROPERTIES LINK_FLAGS_MINSIZEREL "-Wl,-subsystem,console")
    set_target_properties(openmw PROPERTIES COMPILE_DEFINITIONS_RELEASE "_CONSOLE")
  endif(MINGW)

  # TODO: At some point release builds should not use the console but rather write to a log file
  #set_target_properties(openmw PROPERTIES LINK_FLAGS_RELEASE "/SUBSYSTEM:WINDOWS")
  #set_target_properties(openmw PROPERTIES LINK_FLAGS_MINSIZEREL "/SUBSYSTEM:WINDOWS")
endif()

# Apple bundling
if (APPLE)
    set(INSTALL_SUBDIR OpenMW)

    install(DIRECTORY "${APP_BUNDLE_DIR}" USE_SOURCE_PERMISSIONS DESTINATION "${INSTALL_SUBDIR}" COMPONENT Runtime)
    install(DIRECTORY "${OpenMW_BINARY_DIR}/resources" DESTINATION "${INSTALL_SUBDIR}" COMPONENT Runtime)
    install(FILES "${OpenMW_BINARY_DIR}/openmw.cfg.install" RENAME "openmw.cfg" DESTINATION "${INSTALL_SUBDIR}" COMPONENT Runtime)
    install(FILES "${OpenMW_BINARY_DIR}/settings-default.cfg" DESTINATION "${INSTALL_SUBDIR}" COMPONENT Runtime)
    install(FILES "${OpenMW_BINARY_DIR}/transparency-overrides.cfg" DESTINATION "${INSTALL_SUBDIR}" COMPONENT Runtime)
    install(FILES "${OpenMW_BINARY_DIR}/opencs.cfg" DESTINATION "${INSTALL_SUBDIR}" COMPONENT Runtime)

    set(CPACK_GENERATOR "DragNDrop")
    set(CPACK_PACKAGE_VERSION ${OPENMW_VERSION})
    set(CPACK_PACKAGE_VERSION_MAJOR ${OPENMW_VERSION_MAJOR})
    set(CPACK_PACKAGE_VERSION_MINOR ${OPENMW_VERSION_MINOR})
    set(CPACK_PACKAGE_VERSION_PATCH ${OPENMW_VERSION_RELEASE})

    set(OPENMW_APP "\${CMAKE_INSTALL_PREFIX}/${INSTALL_SUBDIR}/${APP_BUNDLE_NAME}")

    set(OPENCS_BUNDLE_NAME "OpenCS.app")
    set(OPENCS_APP "\${CMAKE_INSTALL_PREFIX}/${INSTALL_SUBDIR}/${OPENCS_BUNDLE_NAME}")

    set(ABSOLUTE_PLUGINS "")

    foreach (PLUGIN ${USED_OGRE_PLUGINS})
        get_filename_component(PLUGIN_ABS ${PLUGIN} REALPATH)
        set(ABSOLUTE_PLUGINS ${PLUGIN_ABS} ${ABSOLUTE_PLUGINS})
    endforeach ()

<<<<<<< HEAD
    set(PLUGIN_INSTALL_BASE "\${CMAKE_INSTALL_PREFIX}/${INSTALL_SUBDIR}/${APP_BUNDLE_NAME}/Contents/Frameworks")
    foreach (PLUGIN ${ABSOLUTE_PLUGINS})
        install(DIRECTORY ${PLUGIN} DESTINATION "${INSTALL_SUBDIR}/${APP_BUNDLE_NAME}/Contents/Frameworks" COMPONENT Runtime)
    endforeach ()
=======
    # installs used plugins in bundle at given path (bundle_path must be relative to ${CMAKE_INSTALL_PREFIX})
    # and returns list of install paths for all installed plugins
    function (install_plugins_for_bundle bundle_path plugins_var)
        set(RELATIVE_PLUGIN_INSTALL_BASE "${bundle_path}/Contents/Plugins")
        install(FILES ${ABSOLUTE_PLUGINS} DESTINATION ${RELATIVE_PLUGIN_INSTALL_BASE} COMPONENT Runtime)

        set(PLUGINS "")
        set(PLUGIN_INSTALL_BASE "\${CMAKE_INSTALL_PREFIX}/${RELATIVE_PLUGIN_INSTALL_BASE}")

        foreach (PLUGIN ${ABSOLUTE_PLUGINS})
            get_filename_component(PLUGIN_RELATIVE ${PLUGIN} NAME)
            set(PLUGINS ${PLUGINS} "${PLUGIN_INSTALL_BASE}/${PLUGIN_RELATIVE}")
        endforeach ()

        set(${plugins_var} ${PLUGINS} PARENT_SCOPE)
    endfunction (install_plugins_for_bundle)

    install_plugins_for_bundle("${INSTALL_SUBDIR}/${APP_BUNDLE_NAME}" PLUGINS)
    install_plugins_for_bundle("${INSTALL_SUBDIR}/${OPENCS_BUNDLE_NAME}" OPENCS_PLUGINS)
>>>>>>> 053b3dc3

    #For now, search unresolved dependencies only in default system paths, so if you put unresolveable (i.e. with @executable_path in id name) lib or framework somewhere else, it would fail
    set(DIRS "")

    # Overriding item resolving during installation, it needed if
    # some library already has been "fixed up", i.e. its id name contains @executable_path,
    # but library is not embedded in bundle. For example, it's Ogre.framework from Ogre SDK.
    # Current implementation of GetPrerequsities/BundleUtilities doesn't handle that case.
    #
    # Current limitations:
    #   1. Handles only frameworks, not simple libs
    INSTALL(CODE "
        set(CMAKE_FIND_LIBRARY_PREFIXES ${CMAKE_FIND_LIBRARY_PREFIXES})
        set(CMAKE_FIND_LIBRARY_SUFFIXES ${CMAKE_FIND_LIBRARY_SUFFIXES})
        set(CMAKE_SYSTEM_FRAMEWORK_PATH ${CMAKE_SYSTEM_FRAMEWORK_PATH})

        set(OPENMW_RESOLVED_ITEMS \"\")

        function(gp_resolve_item_override context item exepath dirs resolved_item_var resolved_var)
            if(item MATCHES \"@executable_path\" AND NOT \${\${resolved_var}})
                if (item MATCHES \"Frameworks\") # if it is a framework
                    # get last segment of path
                    get_filename_component(fname \"\${item}\" NAME_WE)
                    find_library(ri NAMES \${fname} PATHS \${exepath} \${dirs} \${CMAKE_SYSTEM_FRAMEWORK_PATH})
                    if (ri)
                        string(REGEX REPLACE \"^.*/Frameworks/.*\\\\.framework\" \"\" item_part \${item})
                        set(ri \"\${ri}\${item_part}\")
                        set(\${resolved_item_var} \${ri} PARENT_SCOPE)
                        set(\${resolved_var} 1 PARENT_SCOPE)
                    endif()
                else()
                    # code path for standard (non-framework) libs (ogre & qt pugins)
                    get_filename_component(fname \"\${item}\" NAME_WE)
                    string(REGEX REPLACE \"^lib\" \"\" fname \${fname})
                    find_library(ri NAMES \${fname} PATHS \${exepath} \${dirs} /usr/lib /usr/local/lib)
                    if (ri)
                        set(\${resolved_item_var} \${ri} PARENT_SCOPE)
                        set(\${resolved_var} 1 PARENT_SCOPE)
                    endif ()
                endif()
            endif()
        endfunction(gp_resolve_item_override)

        cmake_policy(SET CMP0009 OLD)
        set(BU_CHMOD_BUNDLE_ITEMS ON)
        include(BundleUtilities)
        fixup_bundle(\"${OPENMW_APP}\" \"${PLUGINS}\" \"${DIRS}\")
        fixup_bundle(\"${OPENCS_APP}\" \"${OPENCS_PLUGINS}\" \"${DIRS}\")
        " COMPONENT Runtime)
        include(CPack)
endif (APPLE)
<|MERGE_RESOLUTION|>--- conflicted
+++ resolved
@@ -297,12 +297,8 @@
 add_definitions(-DOGRE_PLUGIN_DIR_REL="${OGRE_PLUGIN_DIR_REL}")
 add_definitions(-DOGRE_PLUGIN_DIR_DBG="${OGRE_PLUGIN_DIR_DBG}")
 if (APPLE AND OPENMW_OSX_DEPLOYMENT)
-<<<<<<< HEAD
-    add_definitions(-DOGRE_PLUGIN_DIR="${APP_BUNDLE_NAME}/Contents/Frameworks")
-=======
     # make it empty so plugin loading code can check this and try to find plugins inside app bundle
     add_definitions(-DOGRE_PLUGIN_DIR="")
->>>>>>> 053b3dc3
 else()
     add_definitions(-DOGRE_PLUGIN_DIR="${OGRE_PLUGIN_DIR}")
 endif()
@@ -673,17 +669,11 @@
         set(ABSOLUTE_PLUGINS ${PLUGIN_ABS} ${ABSOLUTE_PLUGINS})
     endforeach ()
 
-<<<<<<< HEAD
-    set(PLUGIN_INSTALL_BASE "\${CMAKE_INSTALL_PREFIX}/${INSTALL_SUBDIR}/${APP_BUNDLE_NAME}/Contents/Frameworks")
-    foreach (PLUGIN ${ABSOLUTE_PLUGINS})
-        install(DIRECTORY ${PLUGIN} DESTINATION "${INSTALL_SUBDIR}/${APP_BUNDLE_NAME}/Contents/Frameworks" COMPONENT Runtime)
-    endforeach ()
-=======
     # installs used plugins in bundle at given path (bundle_path must be relative to ${CMAKE_INSTALL_PREFIX})
     # and returns list of install paths for all installed plugins
     function (install_plugins_for_bundle bundle_path plugins_var)
-        set(RELATIVE_PLUGIN_INSTALL_BASE "${bundle_path}/Contents/Plugins")
-        install(FILES ${ABSOLUTE_PLUGINS} DESTINATION ${RELATIVE_PLUGIN_INSTALL_BASE} COMPONENT Runtime)
+        set(RELATIVE_PLUGIN_INSTALL_BASE "${bundle_path}/Contents/Frameworks")
+        install(DIRECTORY ${ABSOLUTE_PLUGINS} DESTINATION ${RELATIVE_PLUGIN_INSTALL_BASE} COMPONENT Runtime)
 
         set(PLUGINS "")
         set(PLUGIN_INSTALL_BASE "\${CMAKE_INSTALL_PREFIX}/${RELATIVE_PLUGIN_INSTALL_BASE}")
@@ -698,7 +688,6 @@
 
     install_plugins_for_bundle("${INSTALL_SUBDIR}/${APP_BUNDLE_NAME}" PLUGINS)
     install_plugins_for_bundle("${INSTALL_SUBDIR}/${OPENCS_BUNDLE_NAME}" OPENCS_PLUGINS)
->>>>>>> 053b3dc3
 
     #For now, search unresolved dependencies only in default system paths, so if you put unresolveable (i.e. with @executable_path in id name) lib or framework somewhere else, it would fail
     set(DIRS "")
