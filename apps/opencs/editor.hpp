--- conflicted
+++ resolved
@@ -30,13 +30,9 @@
             CSMDoc::DocumentManager mDocumentManager;
             CSVDoc::ViewManager mViewManager;
             CSVDoc::StartupDialogue mStartup;
-<<<<<<< HEAD
-            CSVDoc::FileDialog mFileDialog;
-=======
             CSVDoc::NewGameDialogue mNewGame;
             CSVSettings::UserSettingsDialog mSettings;
-            FileDialog mFileDialog;
->>>>>>> d5ef843f
+            CSVDoc::FileDialog mFileDialog;
 
             Files::ConfigurationManager mCfgMgr;
             boost::filesystem::path mLocal;
