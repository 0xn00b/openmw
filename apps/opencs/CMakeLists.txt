--- conflicted
+++ resolved
@@ -18,12 +18,8 @@
 
 
 opencs_units (model/world
-<<<<<<< HEAD
     idtable idtableproxymodel regionmap data commanddispatcher
-    nestedtablemodel
-=======
-    idtable idtableproxymodel regionmap data commanddispatcher idtablebase resourcetable
->>>>>>> 3333f678
+    idtablebase resourcetable nestedtablemodel
     )
 
 
