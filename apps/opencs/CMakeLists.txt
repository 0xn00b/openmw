--- conflicted
+++ resolved
@@ -12,14 +12,9 @@
     documentmanager
     )
 
-<<<<<<< HEAD
-    view/doc/viewmanager.cpp view/doc/view.cpp view/doc/operations.cpp view/doc/operation.cpp view/doc/subviewfactory.cpp
-    view/doc/subview.cpp view/doc/opendialog.cpp
-=======
 opencs_hdrs_noqt (model/doc
     state
     )
->>>>>>> ba0d13fc
 
 
 opencs_units (model/world
@@ -36,10 +31,6 @@
     )
 
 
-<<<<<<< HEAD
-    view/doc/viewmanager.hpp view/doc/view.hpp view/doc/operations.hpp view/doc/operation.hpp view/doc/subviewfactory.hpp
-    view/doc/subview.hpp view/doc/subviewfactoryimp.hpp view/doc/opendialog.hpp
-=======
 opencs_units (model/tools
     tools operation reportmodel
     )
@@ -50,9 +41,8 @@
 
 
 opencs_units (view/doc
-    viewmanager view operations operation subview startup
+    viewmanager view operations operation subview startup opendialog
     )
->>>>>>> ba0d13fc
 
 
 opencs_units_noqt (view/doc
