--- conflicted
+++ resolved
@@ -153,21 +153,6 @@
     set(QT_USE_QTMAIN TRUE)
 endif(WIN32)
 
-<<<<<<< HEAD
-set(BOOST_COMPONENTS system filesystem program_options thread)
-if(WIN32)
-    set(BOOST_COMPONENTS ${BOOST_COMPONENTS} locale)
-endif(WIN32)
-
-find_package(Boost REQUIRED COMPONENTS ${BOOST_COMPONENTS})
-
-find_package(Qt4 COMPONENTS QtCore QtGui QtNetwork QtOpenGL REQUIRED)
-include(${QT_USE_FILE})
-
-qt4_wrap_ui(OPENCS_UI_HDR ${OPENCS_UI})
-qt4_wrap_cpp(OPENCS_MOC_SRC ${OPENCS_HDR_QT})
-qt4_add_resources(OPENCS_RES_SRC ${OPENCS_RES})
-=======
 if (DESIRED_QT_VERSION MATCHES 4)
     include(${QT_USE_FILE})
     qt4_wrap_ui(OPENCS_UI_HDR ${OPENCS_UI})
@@ -178,7 +163,6 @@
     qt5_wrap_cpp(OPENCS_MOC_SRC ${OPENCS_HDR_QT})
     qt5_add_resources(OPENCS_RES_SRC ${OPENCS_RES})
 endif()
->>>>>>> c560f8b8
 
 # for compiled .ui files
 include_directories(${CMAKE_CURRENT_BINARY_DIR})
@@ -214,22 +198,10 @@
 endif(APPLE)
 
 target_link_libraries(openmw-cs
-<<<<<<< HEAD
     ${OPENSCENEGRAPH_LIBRARIES}
-    ${Boost_LIBRARIES}
-    ${QT_LIBRARIES}
-=======
-    ${OENGINE_LIBRARY}
-    ${OGRE_LIBRARIES}
-    ${OGRE_Overlay_LIBRARIES}
-    ${OGRE_STATIC_PLUGINS}
-    ${SHINY_LIBRARIES}
     ${Boost_SYSTEM_LIBRARY}
     ${Boost_FILESYSTEM_LIBRARY}
     ${Boost_PROGRAM_OPTIONS_LIBRARY}
-    ${Boost_WAVE_LIBRARY}
-    ${BULLET_LIBRARIES}
->>>>>>> c560f8b8
     components
 )
 
@@ -237,9 +209,10 @@
     target_link_libraries(openmw-cs
     ${QT_QTGUI_LIBRARY}
     ${QT_QTCORE_LIBRARY}
-    ${QT_QTNETWORK_LIBRARY})
+    ${QT_QTNETWORK_LIBRARY}
+    ${QT_QTOPENGL_LIBRARY})
 else()
-    qt5_use_modules(openmw-cs Widgets Core Network)
+    qt5_use_modules(openmw-cs Widgets Core Network OpenGL)
 endif()
 
 if (WIN32)
