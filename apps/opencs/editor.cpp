
#include "editor.hpp"

#include <openengine/bullet/BulletShapeLoader.h>

#include <QApplication>
#include <QLocalServer>
#include <QLocalSocket>
#include <QMessageBox>

#include <OgreRoot.h>
#include <OgreRenderWindow.h>

#include <extern/shiny/Main/Factory.hpp>
#include <extern/shiny/Platforms/Ogre/OgrePlatform.hpp>

#include <components/ogreinit/ogreinit.hpp>

#include <components/bsa/resources.hpp>

#include "model/doc/document.hpp"
#include "model/world/data.hpp"

CS::Editor::Editor (OgreInit::OgreInit& ogreInit)
: mUserSettings (mCfgMgr), mOverlaySystem (0), mDocumentManager (mCfgMgr),
<<<<<<< HEAD
  mViewManager (mDocumentManager), mPhysicsManager (0),
  mIpcServerName ("org.openmw.OpenCS"), mServer(NULL), mClientSocket(NULL), mPid(""), mLock()
=======
  mViewManager (mDocumentManager),
  mIpcServerName ("org.openmw.OpenCS"), mServer(NULL), mClientSocket(NULL)
>>>>>>> f771b95a
{
    std::pair<Files::PathContainer, std::vector<std::string> > config = readConfig();

    setupDataFiles (config.first);

    CSMSettings::UserSettings::instance().loadSettings ("opencs.ini");
    mSettings.setModel (CSMSettings::UserSettings::instance());

    ogreInit.init ((mCfgMgr.getUserConfigPath() / "opencsOgre.log").string());

    mOverlaySystem.reset (new CSVRender::OverlaySystem);

    Bsa::registerResources (Files::Collections (config.first, !mFsStrict), config.second, true,
        mFsStrict);

    mDocumentManager.listResources();

    mNewGame.setLocalData (mLocal);
    mFileDialog.setLocalData (mLocal);

    connect (&mDocumentManager, SIGNAL (documentAdded (CSMDoc::Document *)),
        this, SLOT (documentAdded (CSMDoc::Document *)));
    connect (&mDocumentManager, SIGNAL (lastDocumentDeleted()),
        this, SLOT (lastDocumentDeleted()));

    connect (&mViewManager, SIGNAL (newGameRequest ()), this, SLOT (createGame ()));
    connect (&mViewManager, SIGNAL (newAddonRequest ()), this, SLOT (createAddon ()));
    connect (&mViewManager, SIGNAL (loadDocumentRequest ()), this, SLOT (loadDocument ()));
    connect (&mViewManager, SIGNAL (editSettingsRequest()), this, SLOT (showSettings ()));

    connect (&mStartup, SIGNAL (createGame()), this, SLOT (createGame ()));
    connect (&mStartup, SIGNAL (createAddon()), this, SLOT (createAddon ()));
    connect (&mStartup, SIGNAL (loadDocument()), this, SLOT (loadDocument ()));
    connect (&mStartup, SIGNAL (editConfig()), this, SLOT (showSettings ()));

    connect (&mFileDialog, SIGNAL(signalOpenFiles (const boost::filesystem::path&)),
             this, SLOT(openFiles (const boost::filesystem::path&)));

    connect (&mFileDialog, SIGNAL(signalCreateNewFile (const boost::filesystem::path&)),
             this, SLOT(createNewFile (const boost::filesystem::path&)));

    connect (&mNewGame, SIGNAL (createRequest (const boost::filesystem::path&)),
             this, SLOT (createNewGame (const boost::filesystem::path&)));
}

CS::Editor::~Editor ()
{
<<<<<<< HEAD
    if(mServer && boost::filesystem::exists(mPid))
        remove(mPid.string().c_str()); // ignore error
=======
    // cleanup global resources used by OEngine
    delete OEngine::Physic::BulletShapeManager::getSingletonPtr();
>>>>>>> f771b95a
}

void CS::Editor::setupDataFiles (const Files::PathContainer& dataDirs)
{
    for (Files::PathContainer::const_iterator iter = dataDirs.begin(); iter != dataDirs.end(); ++iter)
    {
        QString path = QString::fromUtf8 (iter->string().c_str());
        mFileDialog.addFiles(path);
    }
}

std::pair<Files::PathContainer, std::vector<std::string> > CS::Editor::readConfig()
{
    boost::program_options::variables_map variables;
    boost::program_options::options_description desc("Syntax: opencs <options>\nAllowed options");

    desc.add_options()
    ("data", boost::program_options::value<Files::PathContainer>()->default_value(Files::PathContainer(), "data")->multitoken()->composing())
    ("data-local", boost::program_options::value<std::string>()->default_value(""))
    ("fs-strict", boost::program_options::value<bool>()->implicit_value(true)->default_value(false))
    ("encoding", boost::program_options::value<std::string>()->default_value("win1252"))
    ("resources", boost::program_options::value<std::string>()->default_value("resources"))
    ("fallback-archive", boost::program_options::value<std::vector<std::string> >()->
        default_value(std::vector<std::string>(), "fallback-archive")->multitoken())
    ("script-blacklist", boost::program_options::value<std::vector<std::string> >()->default_value(std::vector<std::string>(), "")
        ->multitoken(), "exclude specified script from the verifier (if the use of the blacklist is enabled)")
    ("script-blacklist-use", boost::program_options::value<bool>()->implicit_value(true)
        ->default_value(true), "enable script blacklisting");

    boost::program_options::notify(variables);

    mCfgMgr.readConfiguration(variables, desc);

    mDocumentManager.setEncoding (
        ToUTF8::calculateEncoding (variables["encoding"].as<std::string>()));

    mDocumentManager.setResourceDir (mResources = variables["resources"].as<std::string>());

    if (variables["script-blacklist-use"].as<bool>())
        mDocumentManager.setBlacklistedScripts (
            variables["script-blacklist"].as<std::vector<std::string> >());

    mFsStrict = variables["fs-strict"].as<bool>();

    Files::PathContainer dataDirs, dataLocal;
    if (!variables["data"].empty()) {
        dataDirs = Files::PathContainer(variables["data"].as<Files::PathContainer>());
    }

    std::string local = variables["data-local"].as<std::string>();
    if (!local.empty()) {
        dataLocal.push_back(Files::PathContainer::value_type(local));
    }

    mCfgMgr.processPaths (dataDirs);
    mCfgMgr.processPaths (dataLocal, true);

    if (!dataLocal.empty())
        mLocal = dataLocal[0];
    else
    {
        QMessageBox messageBox;
        messageBox.setWindowTitle (tr ("No local data path available"));
        messageBox.setIcon (QMessageBox::Critical);
        messageBox.setStandardButtons (QMessageBox::Ok);
        messageBox.setText(tr("<br><b>OpenCS is unable to access the local data directory. This may indicate a faulty configuration or a broken install.</b>"));
        messageBox.exec();

        QApplication::exit (1);
    }

    dataDirs.insert (dataDirs.end(), dataLocal.begin(), dataLocal.end());

    //iterate the data directories and add them to the file dialog for loading
    for (Files::PathContainer::const_iterator iter = dataDirs.begin(); iter != dataDirs.end(); ++iter)
    {
        QString path = QString::fromUtf8 (iter->string().c_str());
        mFileDialog.addFiles(path);
    }

    return std::make_pair (dataDirs, variables["fallback-archive"].as<std::vector<std::string> >());
}

void CS::Editor::createGame()
{
    mStartup.hide();

    if (mNewGame.isHidden())
        mNewGame.show();

    mNewGame.raise();
    mNewGame.activateWindow();
}

void CS::Editor::createAddon()
{
    mStartup.hide();
    mFileDialog.showDialog (CSVDoc::ContentAction_New);
}

void CS::Editor::loadDocument()
{
    mStartup.hide();
    mFileDialog.showDialog (CSVDoc::ContentAction_Edit);
}

void CS::Editor::openFiles (const boost::filesystem::path &savePath)
{
    std::vector<boost::filesystem::path> files;

    foreach (const QString &path, mFileDialog.selectedFilePaths())
        files.push_back(path.toUtf8().constData());

    mDocumentManager.addDocument (files, savePath, false);

    mFileDialog.hide();
}

void CS::Editor::createNewFile (const boost::filesystem::path &savePath)
{
    std::vector<boost::filesystem::path> files;

    foreach (const QString &path, mFileDialog.selectedFilePaths()) {
        files.push_back(path.toUtf8().constData());
    }

    files.push_back (savePath);

    mDocumentManager.addDocument (files, savePath, true);

    mFileDialog.hide();
}

void CS::Editor::createNewGame (const boost::filesystem::path& file)
{
    std::vector<boost::filesystem::path> files;

    files.push_back (file);

    mDocumentManager.addDocument (files, file, true);

    mNewGame.hide();
}

void CS::Editor::showStartup()
{
    if(mStartup.isHidden())
        mStartup.show();
    mStartup.raise();
    mStartup.activateWindow();
}

void CS::Editor::showSettings()
{
    if (mSettings.isHidden())
        mSettings.show();

    mSettings.raise();
    mSettings.activateWindow();
}

bool CS::Editor::makeIPCServer()
{
    try
    {
        mPid = boost::filesystem::temp_directory_path();
        mPid /= "opencs.pid";
        bool pidExists = boost::filesystem::exists(mPid);

        boost::filesystem::ofstream tempFile(mPid);

        mLock = boost::interprocess::file_lock(mPid.string().c_str());
        if(!mLock.try_lock())
        {
            std::cerr << "OpenCS already running."  << std::endl;
            return false;
        }

#ifdef _WIN32
        tempFile << GetCurrentProcessId() << std::endl;
#else
        tempFile << getpid() << std::endl;
#endif
        tempFile.close();

        mServer = new QLocalServer(this);

        if(pidExists)
        {
            // hack to get the temp directory path
            mServer->listen("dummy");
            QString fullPath = mServer->fullServerName();
            mServer->close();
            fullPath.remove(QRegExp("dummy$"));
            fullPath += mIpcServerName;
            if(boost::filesystem::exists(fullPath.toStdString().c_str()))
            {
                // TODO: compare pid of the current process with that in the file
                std::cout << "Detected unclean shutdown." << std::endl;
                // delete the stale file
                if(remove(fullPath.toStdString().c_str()))
                    std::cerr << "ERROR removing stale connection file" << std::endl;
            }
        }
    }

    catch(const std::exception& e)
    {
        std::cerr << "ERROR " << e.what() << std::endl;
        return false;
    }

    if(mServer->listen(mIpcServerName))
    {
        connect(mServer, SIGNAL(newConnection()), this, SLOT(showStartup()));
        return true;
    }

    mServer->close();
    mServer = NULL;
    return false;
}

void CS::Editor::connectToIPCServer()
{
    mClientSocket = new QLocalSocket(this);
    mClientSocket->connectToServer(mIpcServerName);
    mClientSocket->close();
}

int CS::Editor::run()
{
    if (mLocal.empty())
        return 1;

    mStartup.show();

    QApplication::setQuitOnLastWindowClosed (true);

    return QApplication::exec();
}

std::auto_ptr<sh::Factory> CS::Editor::setupGraphics()
{
    std::string renderer =
#if OGRE_PLATFORM == OGRE_PLATFORM_WIN32
        "Direct3D9 Rendering Subsystem";
#else
        "OpenGL Rendering Subsystem";
#endif
    std::string renderSystem = mUserSettings.setting("Video/render system", renderer.c_str()).toStdString();

    Ogre::Root::getSingleton().setRenderSystem(Ogre::Root::getSingleton().getRenderSystemByName(renderSystem));

    // Initialise Ogre::OverlaySystem after Ogre::Root but before initialisation
    mOverlaySystem.get();

    Ogre::Root::getSingleton().initialise(false);

    // Create a hidden background window to keep resources
    Ogre::NameValuePairList params;
    params.insert(std::make_pair("title", ""));

    std::string antialiasing = mUserSettings.settingValue("Video/antialiasing").toStdString();
    if(antialiasing == "MSAA 16")     antialiasing = "16";
    else if(antialiasing == "MSAA 8") antialiasing = "8";
    else if(antialiasing == "MSAA 4") antialiasing = "4";
    else if(antialiasing == "MSAA 2") antialiasing = "2";
    else                              antialiasing = "0";
    params.insert(std::make_pair("FSAA", antialiasing));

    params.insert(std::make_pair("vsync", "false"));
    params.insert(std::make_pair("hidden", "true"));
#if OGRE_PLATFORM == OGRE_PLATFORM_APPLE
    params.insert(std::make_pair("macAPI", "cocoa"));
#endif
    // NOTE: fullscreen mode not supported (doesn't really make sense for opencs)
    Ogre::RenderWindow* hiddenWindow = Ogre::Root::getSingleton().createRenderWindow("InactiveHidden", 1, 1, false, &params);
    hiddenWindow->setActive(false);

    sh::OgrePlatform* platform =
        new sh::OgrePlatform ("General", (mResources / "materials").string());

    // for font used in overlays
    Ogre::Root::getSingleton().addResourceLocation ((mResources / "mygui").string(),
            "FileSystem", Ogre::ResourceGroupManager::DEFAULT_RESOURCE_GROUP_NAME, true);

    if (!boost::filesystem::exists (mCfgMgr.getCachePath()))
        boost::filesystem::create_directories (mCfgMgr.getCachePath());

    platform->setCacheFolder (mCfgMgr.getCachePath().string());

    std::auto_ptr<sh::Factory> factory (new sh::Factory (platform));

    QString shLang = mUserSettings.settingValue("General/shader mode");
    QString rend = renderSystem.c_str();
    bool openGL = rend.contains(QRegExp("^OpenGL", Qt::CaseInsensitive));
    bool glES = rend.contains(QRegExp("^OpenGL ES", Qt::CaseInsensitive));

    // force shader language based on render system
    if(shLang == ""
            || (openGL && shLang == "hlsl")
            || (!openGL && shLang == "glsl")
            || (glES && shLang != "glsles"))
    {
        shLang = openGL ? (glES ? "glsles" : "glsl") : "hlsl";
        //no group means "General" group in the "ini" file standard
        mUserSettings.setDefinitions("shader mode", (QStringList() << shLang));
    }
    enum sh::Language lang;
    if(shLang == "glsl")        lang = sh::Language_GLSL;
    else if(shLang == "glsles") lang = sh::Language_GLSLES;
    else if(shLang == "hlsl")   lang = sh::Language_HLSL;
    else                        lang = sh::Language_CG;

    factory->setCurrentLanguage (lang);
    factory->setWriteSourceCache (true);
    factory->setReadSourceCache (true);
    factory->setReadMicrocodeCache (true);
    factory->setWriteMicrocodeCache (true);

    factory->loadAllFiles();

    bool shaders = mUserSettings.setting("3d-render/shaders", QString("true")) == "true" ? true : false;
    sh::Factory::getInstance ().setShadersEnabled (shaders);

    std::string fog = mUserSettings.setting("Shader/fog", QString("true")).toStdString();
    sh::Factory::getInstance().setGlobalSetting ("fog", fog);


    std::string shadows = mUserSettings.setting("Shader/shadows", QString("false")).toStdString();
    sh::Factory::getInstance().setGlobalSetting ("shadows", shadows);

    std::string shadows_pssm = mUserSettings.setting("Shader/shadows_pssm", QString("false")).toStdString();
    sh::Factory::getInstance().setGlobalSetting ("shadows_pssm", shadows_pssm);

    std::string render_refraction = mUserSettings.setting("Shader/render_refraction", QString("false")).toStdString();
    sh::Factory::getInstance ().setGlobalSetting ("render_refraction", render_refraction);

    // internal setting - may be switched on or off by the use of shader configurations
    sh::Factory::getInstance ().setGlobalSetting ("viewproj_fix", "false");

    std::string num_lights = mUserSettings.setting("3d-render-adv/num_lights", QString("8")).toStdString();
    sh::Factory::getInstance ().setGlobalSetting ("num_lights", num_lights);

    /// \todo add more configurable shiny settings

    return factory;
}

void CS::Editor::documentAdded (CSMDoc::Document *document)
{
    mViewManager.addView (document);
}

void CS::Editor::lastDocumentDeleted()
{
    QApplication::quit();
}<|MERGE_RESOLUTION|>--- conflicted
+++ resolved
@@ -23,13 +23,8 @@
 
 CS::Editor::Editor (OgreInit::OgreInit& ogreInit)
 : mUserSettings (mCfgMgr), mOverlaySystem (0), mDocumentManager (mCfgMgr),
-<<<<<<< HEAD
-  mViewManager (mDocumentManager), mPhysicsManager (0),
+  mViewManager (mDocumentManager),
   mIpcServerName ("org.openmw.OpenCS"), mServer(NULL), mClientSocket(NULL), mPid(""), mLock()
-=======
-  mViewManager (mDocumentManager),
-  mIpcServerName ("org.openmw.OpenCS"), mServer(NULL), mClientSocket(NULL)
->>>>>>> f771b95a
 {
     std::pair<Files::PathContainer, std::vector<std::string> > config = readConfig();
 
@@ -77,13 +72,11 @@
 
 CS::Editor::~Editor ()
 {
-<<<<<<< HEAD
     if(mServer && boost::filesystem::exists(mPid))
         remove(mPid.string().c_str()); // ignore error
-=======
+
     // cleanup global resources used by OEngine
     delete OEngine::Physic::BulletShapeManager::getSingletonPtr();
->>>>>>> f771b95a
 }
 
 void CS::Editor::setupDataFiles (const Files::PathContainer& dataDirs)
