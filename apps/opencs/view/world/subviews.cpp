
#include "subviews.hpp"

#include "../doc/subviewfactoryimp.hpp"

#include "tablesubview.hpp"
#include "dialoguesubview.hpp"
#include "scriptsubview.hpp"
#include "regionmapsubview.hpp"
#include "genericcreator.hpp"
#include "cellcreator.hpp"
#include "referenceablecreator.hpp"
#include "referencecreator.hpp"

void CSVWorld::addSubViewFactories (CSVDoc::SubViewFactoryManager& manager)
{
    // Regular record tables (including references which are actually sub-records, but are promoted
    // to top-level records within the editor)
    manager.add (CSMWorld::UniversalId::Type_Gmsts,
        new CSVDoc::SubViewFactoryWithCreator<TableSubView, NullCreatorFactory>);

    manager.add (CSMWorld::UniversalId::Type_Skills,
        new CSVDoc::SubViewFactoryWithCreator<TableSubView, NullCreatorFactory>);

    static const CSMWorld::UniversalId::Type sTableTypes[] =
    {
        CSMWorld::UniversalId::Type_Globals,
        CSMWorld::UniversalId::Type_Classes,
        CSMWorld::UniversalId::Type_Factions,
        CSMWorld::UniversalId::Type_Races,
        CSMWorld::UniversalId::Type_Sounds,
        CSMWorld::UniversalId::Type_Scripts,
        CSMWorld::UniversalId::Type_Regions,
        CSMWorld::UniversalId::Type_Birthsigns,
        CSMWorld::UniversalId::Type_Spells,
<<<<<<< HEAD
        CSMWorld::UniversalId::Type_Cells,
        CSMWorld::UniversalId::Type_Referenceables,
        CSMWorld::UniversalId::Type_References,
        CSMWorld::UniversalId::Type_Filters,
=======
>>>>>>> 2e667f1d

        CSMWorld::UniversalId::Type_None // end marker
    };

    for (int i=0; sTableTypes[i]!=CSMWorld::UniversalId::Type_None; ++i)
        manager.add (sTableTypes[i],
            new CSVDoc::SubViewFactoryWithCreator<TableSubView, CreatorFactory<GenericCreator> >);

    manager.add (CSMWorld::UniversalId::Type_Cells,
        new CSVDoc::SubViewFactoryWithCreator<TableSubView, CreatorFactory<CellCreator> >);

    manager.add (CSMWorld::UniversalId::Type_Referenceables,
        new CSVDoc::SubViewFactoryWithCreator<TableSubView, CreatorFactory<ReferenceableCreator> >);

    manager.add (CSMWorld::UniversalId::Type_References,
        new CSVDoc::SubViewFactoryWithCreator<TableSubView, CreatorFactory<ReferenceCreator> >);

    // Subviews for editing/viewing individual records
    manager.add (CSMWorld::UniversalId::Type_Script, new CSVDoc::SubViewFactory<ScriptSubView>);

    // Other stuff (combined record tables)
    manager.add (CSMWorld::UniversalId::Type_RegionMap, new CSVDoc::SubViewFactory<RegionMapSubView>);
}<|MERGE_RESOLUTION|>--- conflicted
+++ resolved
@@ -33,13 +33,7 @@
         CSMWorld::UniversalId::Type_Regions,
         CSMWorld::UniversalId::Type_Birthsigns,
         CSMWorld::UniversalId::Type_Spells,
-<<<<<<< HEAD
-        CSMWorld::UniversalId::Type_Cells,
-        CSMWorld::UniversalId::Type_Referenceables,
-        CSMWorld::UniversalId::Type_References,
         CSMWorld::UniversalId::Type_Filters,
-=======
->>>>>>> 2e667f1d
 
         CSMWorld::UniversalId::Type_None // end marker
     };
