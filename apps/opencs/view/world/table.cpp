#include "table.hpp"

#include <QHeaderView>
#include <QAction>
#include <QApplication>
#include <QMenu>
#include <QContextMenuEvent>
#include <QString>
#include <QMetaObject>
#include <QtCore/qnamespace.h>

#include <components/misc/stringops.hpp>

#include "../../model/doc/document.hpp"

#include "../../model/world/data.hpp"
#include "../../model/world/commands.hpp"
#include "../../model/world/infotableproxymodel.hpp"
#include "../../model/world/idtableproxymodel.hpp"
#include "../../model/world/idtablebase.hpp"
#include "../../model/world/idtable.hpp"
#include "../../model/world/record.hpp"
#include "../../model/world/columns.hpp"
#include "../../model/world/tablemimedata.hpp"
#include "../../model/world/tablemimedata.hpp"
#include "../../model/world/commanddispatcher.hpp"
#include "../../model/filter/parser.hpp"
#include "../../model/filter/andnode.hpp"
#include "../../model/filter/ornode.hpp"
#include "../../model/settings/usersettings.hpp"

#include "recordstatusdelegate.hpp"
#include "tableeditidaction.hpp"
#include "util.hpp"

void CSVWorld::Table::contextMenuEvent (QContextMenuEvent *event)
{
    // configure dispatcher
    mDispatcher->setSelection (getSelectedIds());

    std::vector<CSMWorld::UniversalId> extendedTypes = mDispatcher->getExtendedTypes();

    mDispatcher->setExtendedTypes (extendedTypes);

    // create context menu
    QModelIndexList selectedRows = selectionModel()->selectedRows();
    QMenu menu (this);

    ///  \todo add menu items for select all and clear selection

    int currentRow = rowAt(event->y());
    int currentColumn = columnAt(event->x());
    if (mEditIdAction->isValidIdCell(currentRow, currentColumn))
    {
        mEditIdAction->setCell(currentRow, currentColumn);
        menu.addAction(mEditIdAction);
        menu.addSeparator();
    }

    if (!mEditLock && !(mModel->getFeatures() & CSMWorld::IdTableBase::Feature_Constant))
    {
        if (selectedRows.size()==1)
        {
            menu.addAction (mEditAction);

            if (mCreateAction)
                menu.addAction(mCloneAction);
        }

        if (mCreateAction)
            menu.addAction (mCreateAction);

        if (mDispatcher->canRevert())
        {
            menu.addAction (mRevertAction);

            if (!extendedTypes.empty())
                menu.addAction (mExtendedRevertAction);
        }

        if (mDispatcher->canDelete())
        {
            menu.addAction (mDeleteAction);

            if (!extendedTypes.empty())
                menu.addAction (mExtendedDeleteAction);
        }

        if (mModel->getFeatures() & CSMWorld::IdTableBase::Feature_ReorderWithinTopic)
        {
            /// \todo allow reordering of multiple rows
            if (selectedRows.size()==1)
            {
                int column = mModel->searchColumnIndex (CSMWorld::Columns::ColumnId_Topic);

                if (column==-1)
                    column = mModel->searchColumnIndex (CSMWorld::Columns::ColumnId_Journal);

                if (column!=-1)
                {
                    int row = mProxyModel->mapToSource (
                        mProxyModel->index (selectedRows.begin()->row(), 0)).row();
                    QString curData = mModel->data(mModel->index(row, column)).toString();

                    if (row > 0)
                    {
                        QString prevData = mModel->data(mModel->index(row - 1, column)).toString();
                        if (Misc::StringUtils::ciEqual(curData.toStdString(), prevData.toStdString()))
                        {
                            menu.addAction(mMoveUpAction);
                        }
                    }

                    if (row < mModel->rowCount() - 1)
                    {
                        QString nextData = mModel->data(mModel->index(row + 1, column)).toString();
                        if (Misc::StringUtils::ciEqual(curData.toStdString(), nextData.toStdString()))
                        {
                            menu.addAction(mMoveDownAction);
                        }
                    }
                }
            }
        }
    }

    if (selectedRows.size()==1)
    {
        int row = selectedRows.begin()->row();

        row = mProxyModel->mapToSource (mProxyModel->index (row, 0)).row();

        if (mModel->getFeatures() & CSMWorld::IdTableBase::Feature_View)
        {
            CSMWorld::UniversalId id = mModel->view (row).first;

            int index = mDocument.getData().getCells().searchId (id.getId());
            // index==-1: the ID references a worldspace instead of a cell (ignore for now and go
            // ahead)

            if (index==-1 || !mDocument.getData().getCells().getRecord (index).isDeleted())
                menu.addAction (mViewAction);
        }

        if (mModel->getFeatures() & CSMWorld::IdTableBase::Feature_Preview)
        {
            QModelIndex index = mModel->index (row,
                mModel->findColumnIndex (CSMWorld::Columns::ColumnId_Modification));

            CSMWorld::RecordBase::State state = static_cast<CSMWorld::RecordBase::State> (
                mModel->data (index).toInt());

            if (state!=CSMWorld::RecordBase::State_Deleted)
                menu.addAction (mPreviewAction);
        }
    }

    menu.exec (event->globalPos());
}

void CSVWorld::Table::mouseDoubleClickEvent (QMouseEvent *event)
{
    Qt::KeyboardModifiers modifiers =
        event->modifiers() & (Qt::ShiftModifier | Qt::ControlModifier);

    QModelIndex index = currentIndex();

    selectionModel()->select (index,
        QItemSelectionModel::Clear | QItemSelectionModel::Select | QItemSelectionModel::Rows);

    std::map<Qt::KeyboardModifiers, DoubleClickAction>::iterator iter =
        mDoubleClickActions.find (modifiers);

    if (iter==mDoubleClickActions.end())
    {
        event->accept();
        return;
    }

    switch (iter->second)
    {
        case Action_None:

            event->accept();
            break;

        case Action_InPlaceEdit:

            DragRecordTable::mouseDoubleClickEvent (event);
            break;

        case Action_EditRecord:

            event->accept();
            editRecord();
            break;

        case Action_View:

            event->accept();
            viewRecord();
            break;

        case Action_Revert:

            event->accept();
            if (mDispatcher->canRevert())
                mDispatcher->executeRevert();
            break;

        case Action_Delete:

            event->accept();
            if (mDispatcher->canDelete())
                mDispatcher->executeDelete();
            break;

        case Action_EditRecordAndClose:

            event->accept();
            editRecord();
            emit closeRequest();
            break;

        case Action_ViewAndClose:

            event->accept();
            viewRecord();
            emit closeRequest();
            break;
    }
}

CSVWorld::Table::Table (const CSMWorld::UniversalId& id,
    bool createAndDelete, bool sorting, CSMDoc::Document& document)
: DragRecordTable(document), mCreateAction (0),
  mCloneAction(0),mRecordStatusDisplay (0), mAutoJump (false)
{
    CSMSettings::UserSettings &settings = CSMSettings::UserSettings::instance();
    QString jumpSetting = settings.settingValue ("table-input/jump-to-added");
    if (jumpSetting.isEmpty() || jumpSetting == "Jump and Select") // default
    {
        mJumpToAddedRecord = true;
        mUnselectAfterJump = false;
    }
    else if(jumpSetting == "Jump Only")
    {
        mJumpToAddedRecord = true;
        mUnselectAfterJump = true;
    }
    else
    {
        mJumpToAddedRecord = false;
        mUnselectAfterJump = false;
    }

    mModel = &dynamic_cast<CSMWorld::IdTableBase&> (*mDocument.getData().getTableModel (id));

    bool isInfoTable = id.getType() == CSMWorld::UniversalId::Type_TopicInfos ||
                       id.getType() == CSMWorld::UniversalId::Type_JournalInfos;
    if (isInfoTable)
    {
        mProxyModel = new CSMWorld::InfoTableProxyModel(id.getType(), this);
    }
    else
    {
        mProxyModel = new CSMWorld::IdTableProxyModel (this);
    }
    mProxyModel->setSourceModel (mModel);

    mDispatcher = new CSMWorld::CommandDispatcher (document, id, this);

    setModel (mProxyModel);
#if QT_VERSION >= QT_VERSION_CHECK(5,0,0)
    horizontalHeader()->setSectionResizeMode (QHeaderView::Interactive);
#else
    horizontalHeader()->setResizeMode (QHeaderView::Interactive);
#endif
    verticalHeader()->hide();
    setSelectionBehavior (QAbstractItemView::SelectRows);
    setSelectionMode (QAbstractItemView::ExtendedSelection);

    setSortingEnabled (sorting);
    if (sorting)
    {
        sortByColumn (mModel->findColumnIndex(CSMWorld::Columns::ColumnId_Id), Qt::AscendingOrder);
    }

    int columns = mModel->columnCount();
    for (int i=0; i<columns; ++i)
    {
        int flags = mModel->headerData (i, Qt::Horizontal, CSMWorld::ColumnBase::Role_Flags).toInt();

        if (flags & CSMWorld::ColumnBase::Flag_Table)
        {
            CSMWorld::ColumnBase::Display display = static_cast<CSMWorld::ColumnBase::Display> (
                mModel->headerData (i, Qt::Horizontal, CSMWorld::ColumnBase::Role_Display).toInt());

            CommandDelegate *delegate = CommandDelegateFactoryCollection::get().makeDelegate (display,
                mDispatcher, document, this);

            mDelegates.push_back (delegate);
            setItemDelegateForColumn (i, delegate);
        }
        else
            hideColumn (i);
    }

    mEditAction = new QAction (tr ("Edit Record"), this);
    connect (mEditAction, SIGNAL (triggered()), this, SLOT (editRecord()));
    addAction (mEditAction);

    if (createAndDelete)
    {
        mCreateAction = new QAction (tr ("Add Record"), this);
        connect (mCreateAction, SIGNAL (triggered()), this, SIGNAL (createRequest()));
        addAction (mCreateAction);

        mCloneAction = new QAction (tr ("Clone Record"), this);
        connect(mCloneAction, SIGNAL (triggered()), this, SLOT (cloneRecord()));
        addAction(mCloneAction);
    }

    mRevertAction = new QAction (tr ("Revert Record"), this);
    connect (mRevertAction, SIGNAL (triggered()), mDispatcher, SLOT (executeRevert()));
    addAction (mRevertAction);

    mDeleteAction = new QAction (tr ("Delete Record"), this);
    connect (mDeleteAction, SIGNAL (triggered()), mDispatcher, SLOT (executeDelete()));
    addAction (mDeleteAction);

    mMoveUpAction = new QAction (tr ("Move Up"), this);
    connect (mMoveUpAction, SIGNAL (triggered()), this, SLOT (moveUpRecord()));
    addAction (mMoveUpAction);

    mMoveDownAction = new QAction (tr ("Move Down"), this);
    connect (mMoveDownAction, SIGNAL (triggered()), this, SLOT (moveDownRecord()));
    addAction (mMoveDownAction);

    mViewAction = new QAction (tr ("View"), this);
    connect (mViewAction, SIGNAL (triggered()), this, SLOT (viewRecord()));
    addAction (mViewAction);

    mPreviewAction = new QAction (tr ("Preview"), this);
    connect (mPreviewAction, SIGNAL (triggered()), this, SLOT (previewRecord()));
    addAction (mPreviewAction);

    mExtendedDeleteAction = new QAction (tr ("Extended Delete Record"), this);
    connect (mExtendedDeleteAction, SIGNAL (triggered()), this, SLOT (executeExtendedDelete()));
    addAction (mExtendedDeleteAction);

    mExtendedRevertAction = new QAction (tr ("Extended Revert Record"), this);
    connect (mExtendedRevertAction, SIGNAL (triggered()), this, SLOT (executeExtendedRevert()));
    addAction (mExtendedRevertAction);

    mEditIdAction = new TableEditIdAction (*this, this);
    connect (mEditIdAction, SIGNAL (triggered()), this, SLOT (editCell()));
    addAction (mEditIdAction);

    connect (mProxyModel, SIGNAL (rowsRemoved (const QModelIndex&, int, int)),
        this, SLOT (tableSizeUpdate()));

    //connect (mProxyModel, SIGNAL (rowsInserted (const QModelIndex&, int, int)),
    //    this, SLOT (rowsInsertedEvent(const QModelIndex&, int, int)));
    connect (mProxyModel, SIGNAL (rowAdded (const std::string &)),
        this, SLOT (rowAdded (const std::string &)));

    /// \note This signal could instead be connected to a slot that filters out changes not affecting
    /// the records status column (for permanence reasons)
    connect (mProxyModel, SIGNAL (dataChanged (const QModelIndex&, const QModelIndex&)),
        this, SLOT (dataChangedEvent(const QModelIndex&, const QModelIndex&)));

    connect (selectionModel(), SIGNAL (selectionChanged (const QItemSelection&, const QItemSelection&)),
        this, SLOT (selectionSizeUpdate ()));

    setAcceptDrops(true);

    mDoubleClickActions.insert (std::make_pair (Qt::NoModifier, Action_InPlaceEdit));
    mDoubleClickActions.insert (std::make_pair (Qt::ShiftModifier, Action_EditRecord));
    mDoubleClickActions.insert (std::make_pair (Qt::ControlModifier, Action_View));
    mDoubleClickActions.insert (std::make_pair (Qt::ShiftModifier | Qt::ControlModifier, Action_EditRecordAndClose));

    CSMFilter::Parser parser(mDocument.getData());

    CSMSettings::UserSettings &userSettings = CSMSettings::UserSettings::instance();
    if(userSettings.settingValue ("filter/project-added") == "true")
    {
        parser.parse("!string(\"Modified\", \"Added\")");
        mAdded = parser.getFilter();
    }

    if(userSettings.settingValue ("filter/project-modified") == "true")
    {
        parser.parse("!string(\"Modified\", \"Modified\")");
        mModified = parser.getFilter();
    }

    if(mAdded || mModified)
        recordFilterChanged(boost::shared_ptr<CSMFilter::Node>());
}

void CSVWorld::Table::setEditLock (bool locked)
{
    for (std::vector<CommandDelegate *>::iterator iter (mDelegates.begin()); iter!=mDelegates.end(); ++iter)
        (*iter)->setEditLock (locked);

    DragRecordTable::setEditLock(locked);
    mDispatcher->setEditLock (locked);
}

CSMWorld::UniversalId CSVWorld::Table::getUniversalId (int row) const
{
    row = mProxyModel->mapToSource (mProxyModel->index (row, 0)).row();

    int idColumn = mModel->findColumnIndex (CSMWorld::Columns::ColumnId_Id);
    int typeColumn = mModel->findColumnIndex (CSMWorld::Columns::ColumnId_RecordType);

    return CSMWorld::UniversalId (
        static_cast<CSMWorld::UniversalId::Type> (mModel->data (mModel->index (row, typeColumn)).toInt()),
        mModel->data (mModel->index (row, idColumn)).toString().toUtf8().constData());
}

std::vector<std::string> CSVWorld::Table::getSelectedIds() const
{
    std::vector<std::string> ids;
    QModelIndexList selectedRows = selectionModel()->selectedRows();
    int columnIndex = mModel->findColumnIndex (CSMWorld::Columns::ColumnId_Id);

    for (QModelIndexList::const_iterator iter (selectedRows.begin()); 
         iter != selectedRows.end();
         ++iter)
    {
        int row = mProxyModel->mapToSource (mProxyModel->index (iter->row(), 0)).row();
        ids.push_back (mModel->data (mModel->index (row, columnIndex)).toString().toUtf8().constData());
    }
    return ids;
}

void CSVWorld::Table::editRecord()
{
    if (!mEditLock || (mModel->getFeatures() & CSMWorld::IdTableBase::Feature_Constant))
    {
        QModelIndexList selectedRows = selectionModel()->selectedRows();

        if (selectedRows.size()==1)
            emit editRequest (getUniversalId (selectedRows.begin()->row()), "");
    }
}

void CSVWorld::Table::cloneRecord()
{
    if (!mEditLock || (mModel->getFeatures() & CSMWorld::IdTableBase::Feature_Constant))
    {
        QModelIndexList selectedRows = selectionModel()->selectedRows();
        const CSMWorld::UniversalId& toClone = getUniversalId(selectedRows.begin()->row());
        if (selectedRows.size() == 1)
        {
            emit cloneRequest (toClone);
        }
    }
}

void CSVWorld::Table::moveUpRecord()
{
    if (mEditLock || (mModel->getFeatures() & CSMWorld::IdTableBase::Feature_Constant))
        return;

    QModelIndexList selectedRows = selectionModel()->selectedRows();

    if (selectedRows.size()==1)
    {
        int row2 =selectedRows.begin()->row();

        if (row2>0)
        {
            int row = row2-1;

            row = mProxyModel->mapToSource (mProxyModel->index (row, 0)).row();
            row2 = mProxyModel->mapToSource (mProxyModel->index (row2, 0)).row();

            if (row2<=row)
                throw std::runtime_error ("Inconsistent row order");

            std::vector<int> newOrder (row2-row+1);
            newOrder[0] = row2-row;
            newOrder[row2-row] = 0;
            for (int i=1; i<row2-row; ++i)
                newOrder[i] = i;

            mDocument.getUndoStack().push (new CSMWorld::ReorderRowsCommand (
                dynamic_cast<CSMWorld::IdTable&> (*mModel), row, newOrder));
        }
    }
}

void CSVWorld::Table::moveDownRecord()
{
    if (mEditLock || (mModel->getFeatures() & CSMWorld::IdTableBase::Feature_Constant))
        return;

    QModelIndexList selectedRows = selectionModel()->selectedRows();

    if (selectedRows.size()==1)
    {
        int row =selectedRows.begin()->row();

        if (row<mProxyModel->rowCount()-1)
        {
            int row2 = row+1;

            row = mProxyModel->mapToSource (mProxyModel->index (row, 0)).row();
            row2 = mProxyModel->mapToSource (mProxyModel->index (row2, 0)).row();

            if (row2<=row)
                throw std::runtime_error ("Inconsistent row order");

            std::vector<int> newOrder (row2-row+1);
            newOrder[0] = row2-row;
            newOrder[row2-row] = 0;
            for (int i=1; i<row2-row; ++i)
                newOrder[i] = i;

            mDocument.getUndoStack().push (new CSMWorld::ReorderRowsCommand (
                dynamic_cast<CSMWorld::IdTable&> (*mModel), row, newOrder));
        }
    }
}

void CSVWorld::Table::editCell()
{
    emit editRequest(mEditIdAction->getCurrentId(), "");
}

void CSVWorld::Table::viewRecord()
{
    if (!(mModel->getFeatures() & CSMWorld::IdTableBase::Feature_View))
        return;

    QModelIndexList selectedRows = selectionModel()->selectedRows();

    if (selectedRows.size()==1)
    {
        int row = selectedRows.begin()->row();

        row = mProxyModel->mapToSource (mProxyModel->index (row, 0)).row();

        std::pair<CSMWorld::UniversalId, std::string> params = mModel->view (row);

        if (params.first.getType()!=CSMWorld::UniversalId::Type_None)
            emit editRequest (params.first, params.second);
    }
}

void CSVWorld::Table::previewRecord()
{
    QModelIndexList selectedRows = selectionModel()->selectedRows();

    if (selectedRows.size()==1)
    {
        std::string id = getUniversalId (selectedRows.begin()->row()).getId();

        QModelIndex index = mModel->getModelIndex (id,
            mModel->findColumnIndex (CSMWorld::Columns::ColumnId_Modification));

        if (mModel->data (index)!=CSMWorld::RecordBase::State_Deleted)
            emit editRequest (CSMWorld::UniversalId (CSMWorld::UniversalId::Type_Preview, id),
                "");
    }
}

void CSVWorld::Table::executeExtendedDelete()
{
    CSMSettings::UserSettings &settings = CSMSettings::UserSettings::instance();
    QString configSetting = settings.settingValue ("table-input/extended-config");
    if (configSetting == "true")
    {
        emit extendedDeleteConfigRequest(getSelectedIds());
    }
    else
    {
        QMetaObject::invokeMethod(mDispatcher, "executeExtendedDelete", Qt::QueuedConnection);
    }
}

void CSVWorld::Table::executeExtendedRevert()
{
    CSMSettings::UserSettings &settings = CSMSettings::UserSettings::instance();
    QString configSetting = settings.settingValue ("table-input/extended-config");
    if (configSetting == "true")
    {
        emit extendedRevertConfigRequest(getSelectedIds());
    }
    else
    {
        QMetaObject::invokeMethod(mDispatcher, "executeExtendedRevert", Qt::QueuedConnection);
    }
}

void CSVWorld::Table::updateUserSetting (const QString &name, const QStringList &list)
{
    if (name=="table-input/jump-to-added")
    {
        if(list.isEmpty() || list.at(0) == "Jump and Select") // default
        {
            mJumpToAddedRecord = true;
            mUnselectAfterJump = false;
        }
        else if(list.at(0) == "Jump Only")
        {
            mJumpToAddedRecord = true;
            mUnselectAfterJump = true;
        }
        else // No Jump
        {
            mJumpToAddedRecord = false;
            mUnselectAfterJump = false;
        }
    }

    if (name=="records/type-format" || name=="records/status-format")
    {
        int columns = mModel->columnCount();

        for (int i=0; i<columns; ++i)
            if (QAbstractItemDelegate *delegate = itemDelegateForColumn (i))
            {
                dynamic_cast<CommandDelegate&>
                                        (*delegate).updateUserSetting (name, list);
                {
                    emit dataChanged (mModel->index (0, i),
                                    mModel->index (mModel->rowCount()-1, i));
                }
            }
        return;
    }

    QString base ("table-input/double");
    if (name.startsWith (base))
    {
        QString modifierString = name.mid (base.size());
        Qt::KeyboardModifiers modifiers = 0;

        if (modifierString=="-s")
            modifiers = Qt::ShiftModifier;
        else if (modifierString=="-c")
            modifiers = Qt::ControlModifier;
        else if (modifierString=="-sc")
            modifiers = Qt::ShiftModifier | Qt::ControlModifier;

        DoubleClickAction action = Action_None;

        QString value = list.at (0);

        if (value=="Edit in Place")
            action = Action_InPlaceEdit;
        else if (value=="Edit Record")
            action = Action_EditRecord;
        else if (value=="View")
            action = Action_View;
        else if (value=="Revert")
            action = Action_Revert;
        else if (value=="Delete")
            action = Action_Delete;
        else if (value=="Edit Record and Close")
            action = Action_EditRecordAndClose;
        else if (value=="View and Close")
            action = Action_ViewAndClose;

        mDoubleClickActions[modifiers] = action;

        return;
    }
}

void CSVWorld::Table::tableSizeUpdate()
{
    int size = 0;
    int deleted = 0;
    int modified = 0;

    if (mProxyModel->columnCount()>0)
    {
        int rows = mProxyModel->rowCount();

        int columnIndex = mModel->searchColumnIndex (CSMWorld::Columns::ColumnId_Modification);

        if (columnIndex!=-1)
        {
            for (int i=0; i<rows; ++i)
            {
                QModelIndex index = mProxyModel->mapToSource (mProxyModel->index (i, 0));

                int state = mModel->data (mModel->index (index.row(), columnIndex)).toInt();

                switch (state)
                {
                    case CSMWorld::RecordBase::State_BaseOnly: ++size; break;
                    case CSMWorld::RecordBase::State_Modified: ++size; ++modified; break;
                    case CSMWorld::RecordBase::State_ModifiedOnly: ++size; ++modified; break;
                    case CSMWorld::RecordBase::State_Deleted: ++deleted; ++modified; break;
                }
            }
        }
        else
            size = rows;
    }

    emit tableSizeChanged (size, deleted, modified);
}

void CSVWorld::Table::selectionSizeUpdate()
{
    emit selectionSizeChanged (selectionModel()->selectedRows().size());
}

void CSVWorld::Table::requestFocus (const std::string& id)
{
    QModelIndex index = mProxyModel->getModelIndex (id, 0);

    if (index.isValid())
        scrollTo (index, QAbstractItemView::PositionAtTop);
}

void CSVWorld::Table::recordFilterChanged (boost::shared_ptr<CSMFilter::Node> filter)
{
    mFilter = filter;

    boost::shared_ptr<CSMFilter::Node> global;
    if(mAdded && mModified)
    {
        std::vector<boost::shared_ptr<CSMFilter::Node> > nodes;
        nodes.push_back(mAdded);
        nodes.push_back(mModified);
        global = boost::shared_ptr<CSMFilter::Node>(new CSMFilter::OrNode (nodes));
    }
    else if(mAdded)
    {
        global = mAdded;
    }
    else if(mModified)
    {
        global = mModified;
    }

    if(filter && global)
    {
        std::vector<boost::shared_ptr<CSMFilter::Node> > nodes;
        nodes.push_back(filter);
        nodes.push_back(global);
        boost::shared_ptr<CSMFilter::Node> combined(new CSMFilter::AndNode (nodes));
        mProxyModel->setFilter (combined);
    }
    else if(global)
        mProxyModel->setFilter (global);
    else
        mProxyModel->setFilter (filter);
    tableSizeUpdate();
    selectionSizeUpdate();
}

void CSVWorld::Table::mouseMoveEvent (QMouseEvent* event)
{
    if (event->buttons() & Qt::LeftButton)
    {
        startDragFromTable(*this);
    }
}

std::vector<std::string> CSVWorld::Table::getColumnsWithDisplay(CSMWorld::ColumnBase::Display display) const
{
    const int count = mModel->columnCount();

    std::vector<std::string> titles;
    for (int i = 0; i < count; ++i)
    {
        CSMWorld::ColumnBase::Display columndisplay = static_cast<CSMWorld::ColumnBase::Display>
                                                     (mModel->headerData (i, Qt::Horizontal, CSMWorld::ColumnBase::Role_Display).toInt());

        if (display == columndisplay)
        {
            titles.push_back(mModel->headerData (i, Qt::Horizontal).toString().toUtf8().constData());
        }
    }
    return titles;
}

std::vector< CSMWorld::UniversalId > CSVWorld::Table::getDraggedRecords() const
{
    QModelIndexList selectedRows = selectionModel()->selectedRows();
    std::vector<CSMWorld::UniversalId> idToDrag;

    foreach (QModelIndex it, selectedRows) //I had a dream. Dream where you could use C++11 in OpenMW.
    {
        idToDrag.push_back (getUniversalId (it.row()));
    }

    return idToDrag;
}

<<<<<<< HEAD
// parent, start and end depend on the model sending the signal, in this case mProxyModel
//
// If, for example, mModel was used instead, then scrolTo() should use the index
//   mProxyModel->mapFromSource(mModel->index(end, 0))
void CSVWorld::Table::rowsInsertedEvent(const QModelIndex& parent, int start, int end)
=======
void CSVWorld::Table::globalFilterAddedChanged(int state)
{
    if(state == Qt::Checked && !mAdded)
    {
        CSMFilter::Parser parser(mDocument.getData());
        parser.parse("!string(\"Modified\", \"Added\")");
        mAdded = parser.getFilter();
    }
    else if(state == Qt::Unchecked)
        mAdded.reset();

    recordFilterChanged(mFilter);
}

void CSVWorld::Table::globalFilterModifiedChanged(int state)
{
    if(state == Qt::Checked && !mModified)
    {
        CSMFilter::Parser parser(mDocument.getData());
        parser.parse("!string(\"Modified\", \"Modified\")");
        mModified = parser.getFilter();
    }
    else if(state == Qt::Unchecked)
        mModified.reset();

    recordFilterChanged(mFilter);
}

void CSVWorld::Table::rowAdded(const std::string &id)
>>>>>>> 9f4ecc2f
{
    tableSizeUpdate();

    if(mJumpToAddedRecord)
    {
        int idColumn = mModel->findColumnIndex(CSMWorld::Columns::ColumnId_Id);
        selectRow(mProxyModel->getModelIndex(id, idColumn).row());

        // without this delay the scroll works but goes to top for add/clone
        QMetaObject::invokeMethod(this, "queuedScrollTo", Qt::QueuedConnection, Q_ARG(int, end));

        if(mUnselectAfterJump)
            clearSelection();
    }
}

void CSVWorld::Table::queuedScrollTo(int row)
{
    scrollTo(mProxyModel->index(row, 0), QAbstractItemView::PositionAtCenter);
}

void CSVWorld::Table::dataChangedEvent(const QModelIndex &topLeft, const QModelIndex &bottomRight)
{
    tableSizeUpdate();

    if (mAutoJump)
    {
        selectRow(bottomRight.row());
        scrollTo(mProxyModel->index(bottomRight.row(), 0), QAbstractItemView::PositionAtCenter);
        //scrollTo(bottomRight, QAbstractItemView::PositionAtCenter); // alternative
    }
}

void CSVWorld::Table::jumpAfterModChanged(int state)
{
    if(state == Qt::Checked)
        mAutoJump = true;
    else
        mAutoJump = false;
}<|MERGE_RESOLUTION|>--- conflicted
+++ resolved
@@ -360,6 +360,9 @@
     connect (mProxyModel, SIGNAL (rowsRemoved (const QModelIndex&, int, int)),
         this, SLOT (tableSizeUpdate()));
 
+    // parent, start and end depend on the model sending the signal, in this case mProxyModel
+    // If, for example, mModel was used instead, then scrolTo() should use the index
+    //   mProxyModel->mapFromSource(mModel->index(end, 0))
     //connect (mProxyModel, SIGNAL (rowsInserted (const QModelIndex&, int, int)),
     //    this, SLOT (rowsInsertedEvent(const QModelIndex&, int, int)));
     connect (mProxyModel, SIGNAL (rowAdded (const std::string &)),
@@ -797,13 +800,6 @@
     return idToDrag;
 }
 
-<<<<<<< HEAD
-// parent, start and end depend on the model sending the signal, in this case mProxyModel
-//
-// If, for example, mModel was used instead, then scrolTo() should use the index
-//   mProxyModel->mapFromSource(mModel->index(end, 0))
-void CSVWorld::Table::rowsInsertedEvent(const QModelIndex& parent, int start, int end)
-=======
 void CSVWorld::Table::globalFilterAddedChanged(int state)
 {
     if(state == Qt::Checked && !mAdded)
@@ -833,14 +829,14 @@
 }
 
 void CSVWorld::Table::rowAdded(const std::string &id)
->>>>>>> 9f4ecc2f
 {
     tableSizeUpdate();
 
     if(mJumpToAddedRecord)
     {
         int idColumn = mModel->findColumnIndex(CSMWorld::Columns::ColumnId_Id);
-        selectRow(mProxyModel->getModelIndex(id, idColumn).row());
+        int end = mProxyModel->getModelIndex(id, idColumn).row();
+        selectRow(end);
 
         // without this delay the scroll works but goes to top for add/clone
         QMetaObject::invokeMethod(this, "queuedScrollTo", Qt::QueuedConnection, Q_ARG(int, end));
@@ -862,8 +858,8 @@
     if (mAutoJump)
     {
         selectRow(bottomRight.row());
-        scrollTo(mProxyModel->index(bottomRight.row(), 0), QAbstractItemView::PositionAtCenter);
-        //scrollTo(bottomRight, QAbstractItemView::PositionAtCenter); // alternative
+        //scrollTo(mProxyModel->index(bottomRight.row(), 0), QAbstractItemView::PositionAtCenter);
+        scrollTo(bottomRight, QAbstractItemView::PositionAtCenter); // alternative
     }
 }
 
