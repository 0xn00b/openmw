
#include "table.hpp"

#include <QHeaderView>

#include <QAction>
#include <QMenu>
#include <QContextMenuEvent>

#include "../../model/world/data.hpp"
#include "../../model/world/commands.hpp"
#include "../../model/world/idtableproxymodel.hpp"
#include "../../model/world/idtable.hpp"
#include "../../model/world/record.hpp"
#include "recordstatusdelegate.hpp"
#include "refidtypedelegate.hpp"
#include "util.hpp"

void CSVWorld::Table::contextMenuEvent (QContextMenuEvent *event)
{
    QModelIndexList selectedRows = selectionModel()->selectedRows();

    QMenu menu (this);

    ///  \todo add menu items for select all and clear selection

    if (!mEditLock)
    {
        if (mCreateAction)
            menu.addAction (mCreateAction);

        if (listRevertableSelectedIds().size()>0)
            menu.addAction (mRevertAction);

        if (listDeletableSelectedIds().size()>0)
            menu.addAction (mDeleteAction);
    }

    menu.exec (event->globalPos());
}

std::vector<std::string> CSVWorld::Table::listRevertableSelectedIds() const
{
    QModelIndexList selectedRows = selectionModel()->selectedRows();

    std::vector<std::string> revertableIds;

    for (QModelIndexList::const_iterator iter (selectedRows.begin()); iter!=selectedRows.end(); ++iter)
    {
        std::string id = mProxyModel->data (*iter).toString().toStdString();

        CSMWorld::RecordBase::State state =
            static_cast<CSMWorld::RecordBase::State> (mModel->data (mModel->getModelIndex (id, 1)).toInt());

        if (state!=CSMWorld::RecordBase::State_BaseOnly)
            revertableIds.push_back (id);
    }

    return revertableIds;
}

std::vector<std::string> CSVWorld::Table::listDeletableSelectedIds() const
{
    QModelIndexList selectedRows = selectionModel()->selectedRows();

    std::vector<std::string> deletableIds;

    for (QModelIndexList::const_iterator iter (selectedRows.begin()); iter!=selectedRows.end(); ++iter)
    {
        std::string id = mProxyModel->data (*iter).toString().toStdString();

        CSMWorld::RecordBase::State state =
            static_cast<CSMWorld::RecordBase::State> (mModel->data (mModel->getModelIndex (id, 1)).toInt());

        if (state!=CSMWorld::RecordBase::State_Deleted)
            deletableIds.push_back (id);
    }

    return deletableIds;
}

CSVWorld::Table::Table (const CSMWorld::UniversalId& id, CSMWorld::Data& data, QUndoStack& undoStack,
    bool createAndDelete)
    : mUndoStack (undoStack), mCreateAction (0), mEditLock (false), mRecordStatusDisplay (0)
{
    mModel = &dynamic_cast<CSMWorld::IdTable&> (*data.getTableModel (id));

    mProxyModel = new CSMWorld::IdTableProxyModel (this);
    mProxyModel->setSourceModel (mModel);

    setModel (mProxyModel);
    horizontalHeader()->setResizeMode (QHeaderView::Interactive);
    verticalHeader()->hide();
    setSortingEnabled (true);
    setSelectionBehavior (QAbstractItemView::SelectRows);
    setSelectionMode (QAbstractItemView::ExtendedSelection);

    int columns = mModel->columnCount();

    for (int i=0; i<columns; ++i)
    {
        int flags = mModel->headerData (i, Qt::Horizontal, CSMWorld::ColumnBase::Role_Flags).toInt();

        if (flags & CSMWorld::ColumnBase::Flag_Table)
        {
            CSMWorld::ColumnBase::Display display = static_cast<CSMWorld::ColumnBase::Display> (
                mModel->headerData (i, Qt::Horizontal, CSMWorld::ColumnBase::Role_Display).toInt());

            CommandDelegate *delegate = CommandDelegateFactoryCollection::get().makeDelegate (display,
                undoStack, this);

            mDelegates.push_back (delegate);
            setItemDelegateForColumn (i, delegate);
        }
        else
            hideColumn (i);
    }

    /// \todo make initial layout fill the whole width of the table

    if (createAndDelete)
    {
        mCreateAction = new QAction (tr ("Add Record"), this);
        connect (mCreateAction, SIGNAL (triggered()), this, SLOT (createRecord()));
        addAction (mCreateAction);
    }

    mRevertAction = new QAction (tr ("Revert Record"), this);
    connect (mRevertAction, SIGNAL (triggered()), this, SLOT (revertRecord()));
    addAction (mRevertAction);

    mDeleteAction = new QAction (tr ("Delete Record"), this);
    connect (mDeleteAction, SIGNAL (triggered()), this, SLOT (deleteRecord()));
    addAction (mDeleteAction);
}

void CSVWorld::Table::setEditLock (bool locked)
{
    for (std::vector<CommandDelegate *>::iterator iter (mDelegates.begin()); iter!=mDelegates.end(); ++iter)
        (*iter)->setEditLock (locked);

    mEditLock = locked;
}

CSMWorld::UniversalId CSVWorld::Table::getUniversalId (int row) const
{
    return CSMWorld::UniversalId (
        static_cast<CSMWorld::UniversalId::Type> (mProxyModel->data (mProxyModel->index (row, 2)).toInt()),
        mProxyModel->data (mProxyModel->index (row, 0)).toString().toStdString());
}

#include <sstream> /// \todo remove
void CSVWorld::Table::createRecord()
{
    if (!mEditLock)
    {
        /// \todo ask the user for an ID instead.
        static int index = 0;

        std::ostringstream stream;
        stream << "id" << index++;

        mUndoStack.push (new CSMWorld::CreateCommand (*mProxyModel, stream.str()));
    }

}

void CSVWorld::Table::revertRecord()
{
    if (!mEditLock)
    {
        std::vector<std::string> revertableIds = listRevertableSelectedIds();

        if (revertableIds.size()>0)
        {
            if (revertableIds.size()>1)
                mUndoStack.beginMacro (tr ("Revert multiple records"));

            for (std::vector<std::string>::const_iterator iter (revertableIds.begin()); iter!=revertableIds.end(); ++iter)
                mUndoStack.push (new CSMWorld::RevertCommand (*mModel, *iter));

            if (revertableIds.size()>1)
                mUndoStack.endMacro();
        }
    }
}

void CSVWorld::Table::deleteRecord()
{
    if (!mEditLock)
    {
        std::vector<std::string> deletableIds = listDeletableSelectedIds();

        if (deletableIds.size()>0)
        {
            if (deletableIds.size()>1)
                mUndoStack.beginMacro (tr ("Delete multiple records"));

            for (std::vector<std::string>::const_iterator iter (deletableIds.begin()); iter!=deletableIds.end(); ++iter)
                mUndoStack.push (new CSMWorld::DeleteCommand (*mModel, *iter));

            if (deletableIds.size()>1)
                mUndoStack.endMacro();
        }
    }
}

void CSVWorld::Table::updateEditorSetting (const QString &settingName, const QString &settingValue)
{
    if (settingName == "Record Status Display")
    {
<<<<<<< HEAD
        dynamic_cast<CSVWorld::RecordStatusDelegate&> (*itemDelegateForColumn(1)).updateEditorSetting (settingName, settingValue);
=======
        RecordStatusDelegate &rsDelegate = dynamic_cast <CSVWorld::RecordStatusDelegate &> (*itemDelegateForColumn(1));

        rsDelegate.updateEditorSetting (settingName, settingValue);
        emit dataChanged(mModel->index(0,1), mModel->index(mModel->rowCount()-1, 1));
    }

    if (settingName == "Referenceable ID Type Display")
    {
        RefIdTypeDelegate &refidDelegate = dynamic_cast <CSVWorld::RefIdTypeDelegate &> (*itemDelegateForColumn(2));

        refidDelegate.updateEditorSetting (settingName, settingValue);
>>>>>>> 11178cc4
        emit dataChanged(mModel->index(0,1), mModel->index(mModel->rowCount()-1, 1));
    }
}<|MERGE_RESOLUTION|>--- conflicted
+++ resolved
@@ -209,9 +209,6 @@
 {
     if (settingName == "Record Status Display")
     {
-<<<<<<< HEAD
-        dynamic_cast<CSVWorld::RecordStatusDelegate&> (*itemDelegateForColumn(1)).updateEditorSetting (settingName, settingValue);
-=======
         RecordStatusDelegate &rsDelegate = dynamic_cast <CSVWorld::RecordStatusDelegate &> (*itemDelegateForColumn(1));
 
         rsDelegate.updateEditorSetting (settingName, settingValue);
@@ -223,7 +220,6 @@
         RefIdTypeDelegate &refidDelegate = dynamic_cast <CSVWorld::RefIdTypeDelegate &> (*itemDelegateForColumn(2));
 
         refidDelegate.updateEditorSetting (settingName, settingValue);
->>>>>>> 11178cc4
         emit dataChanged(mModel->index(0,1), mModel->index(mModel->rowCount()-1, 1));
     }
 }