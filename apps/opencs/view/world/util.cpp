--- conflicted
+++ resolved
@@ -164,27 +164,9 @@
         case CSMWorld::ColumnBase::Display_LongString:
 
             return new QTextEdit(parent);
-<<<<<<< HEAD
-        }
-        if (display == CSMWorld::ColumnBase::Display_String ||
-            display == CSMWorld::ColumnBase::Display_Skill ||
-            display == CSMWorld::ColumnBase::Display_Script ||
-            display == CSMWorld::ColumnBase::Display_Race ||
-            display == CSMWorld::ColumnBase::Display_Class ||
-            display == CSMWorld::ColumnBase::Display_Faction ||
-            display == CSMWorld::ColumnBase::Display_Miscellaneous ||
-            display == CSMWorld::ColumnBase::Display_Sound ||
-            display == CSMWorld::ColumnBase::Display_Region)
-        {
-            return new DropLineEdit(parent);
-        }
-        if (display == CSMWorld::ColumnBase::Display_Boolean)
-        {
-=======
-
+            
         case CSMWorld::ColumnBase::Display_Boolean:
-
->>>>>>> 3333f678
+            
             return new QCheckBox(parent);
 
         case CSMWorld::ColumnBase::Display_String:
@@ -194,13 +176,13 @@
         case CSMWorld::ColumnBase::Display_Class:
         case CSMWorld::ColumnBase::Display_Faction:
         case CSMWorld::ColumnBase::Display_Miscellaneous:
-        case CSMWorld::ColumnBase::Display_Sound:
         case CSMWorld::ColumnBase::Display_Mesh:
         case CSMWorld::ColumnBase::Display_Icon:
         case CSMWorld::ColumnBase::Display_Music:
         case CSMWorld::ColumnBase::Display_SoundRes:
         case CSMWorld::ColumnBase::Display_Texture:
         case CSMWorld::ColumnBase::Display_Video:
+        case CSMWorld::ColumnBase::Display_Sound:
 
             return new DropLineEdit(parent);
 
