
#include "tablebottombox.hpp"

#include <sstream>

#include <QStatusBar>
#include <QStackedLayout>
#include <QLabel>
#include <QEvent>
#include <QKeyEvent>

#include "creator.hpp"

void CSVWorld::TableBottomBox::updateSize()
{
    // Make sure that the size of the bottom box is determined by the currently visible widget
    for (int i = 0; i < mLayout->count(); ++i)
    {
        QSizePolicy::Policy verPolicy = QSizePolicy::Ignored;
        if (mLayout->widget(i) == mLayout->currentWidget())
        {
            verPolicy = QSizePolicy::Expanding;
        }
        mLayout->widget(i)->setSizePolicy(QSizePolicy::Expanding, verPolicy);
    }
}

void CSVWorld::TableBottomBox::updateStatus()
{
    if (mShowStatusBar)
    {
        static const char *sLabels[4] = { "record", "deleted", "touched", "selected" };
        static const char *sLabelsPlural[4] = { "records", "deleted", "touched", "selected" };

        std::ostringstream stream;

        bool first = true;

        for (int i=0; i<4; ++i)
        {
            if (mStatusCount[i]>0)
            {
                if (first)
                    first = false;
                else
                    stream << ", ";

                stream
                    << mStatusCount[i] << ' '
                    << (mStatusCount[i]==1 ? sLabels[i] : sLabelsPlural[i]);
            }
        }

        if (mHasPosition)
        {
            if (!first)
                stream << " -- ";

            stream << "(" << mRow << ", " << mColumn << ")";
        }

        mStatus->setText (QString::fromUtf8 (stream.str().c_str()));
    }
}

<<<<<<< HEAD
void CSVWorld::TableBottomBox::extendedConfigRequest(CSVWorld::ExtendedCommandConfigurator::Mode mode,
                                                     const std::vector<std::string> &selectedIds)
{
    mExtendedConfigurator->configure (mode, selectedIds);
    mLayout->setCurrentWidget (mExtendedConfigurator);
    mEditMode = EditMode_ExtendedConfig;
    setVisible (true);
    mExtendedConfigurator->setFocus();
}

CSVWorld::TableBottomBox::TableBottomBox (const CreatorFactoryBase& creatorFactory, 
                                          CSMDoc::Document& document, 
                                          const CSMWorld::UniversalId& id, 
                                          QWidget *parent)
: QWidget (parent), mShowStatusBar (false), mEditMode(EditMode_None)
=======
CSVWorld::TableBottomBox::TableBottomBox (const CreatorFactoryBase& creatorFactory,
                                          CSMDoc::Document& document,
                                          const CSMWorld::UniversalId& id,
                                          QWidget *parent)
: QWidget (parent), mShowStatusBar (false), mCreating (false), mHasPosition (false)
>>>>>>> 6a1e1a07
{
    for (int i=0; i<4; ++i)
        mStatusCount[i] = 0;

    setVisible (false);

    mLayout = new QStackedLayout;
    mLayout->setContentsMargins (0, 0, 0, 0);
    connect (mLayout, SIGNAL (currentChanged (int)), this, SLOT (currentWidgetChanged (int)));

    mStatus = new QLabel;

    mStatusBar = new QStatusBar;

    mStatusBar->addWidget (mStatus);

    mLayout->addWidget (mStatusBar);

    setLayout (mLayout);

    mCreator = creatorFactory.makeCreator (document, id);

    if (mCreator)
    {
        mCreator->installEventFilter(this);
        mLayout->addWidget (mCreator);

        connect (mCreator, SIGNAL (done()), this, SLOT (requestDone()));

        connect (mCreator, SIGNAL (requestFocus (const std::string&)),
            this, SIGNAL (requestFocus (const std::string&)));
    }

<<<<<<< HEAD
    mExtendedConfigurator = new ExtendedCommandConfigurator (document, id, this);
    mExtendedConfigurator->installEventFilter(this);
    mLayout->addWidget (mExtendedConfigurator);
    connect (mExtendedConfigurator, SIGNAL (done()), this, SLOT (requestDone()));

    updateSize();
=======
    setSizePolicy (QSizePolicy::Ignored, QSizePolicy::Fixed);
>>>>>>> 6a1e1a07
}

void CSVWorld::TableBottomBox::setEditLock (bool locked)
{
    if (mCreator)
        mCreator->setEditLock (locked);
    mExtendedConfigurator->setEditLock (locked);
}

CSVWorld::TableBottomBox::~TableBottomBox()
{
    delete mCreator;
}

bool CSVWorld::TableBottomBox::eventFilter(QObject *object, QEvent *event)
{
    if (event->type() == QEvent::KeyPress)
    {
        QKeyEvent *keyEvent = static_cast<QKeyEvent *>(event);
        if (keyEvent->key() == Qt::Key_Escape)
        {
            requestDone();
            return true;
        }
    }
    return QWidget::eventFilter(object, event);
}

void CSVWorld::TableBottomBox::setStatusBar (bool show)
{
    if (show!=mShowStatusBar)
    {
        setVisible (show || (mEditMode != EditMode_None));

        mShowStatusBar = show;

        if (show)
            updateStatus();
    }
}

bool CSVWorld::TableBottomBox::canCreateAndDelete() const
{
    return mCreator;
}

void CSVWorld::TableBottomBox::requestDone()
{
    if (!mShowStatusBar)
        setVisible (false);
    else
        updateStatus();

    mLayout->setCurrentWidget (mStatusBar);
    mEditMode = EditMode_None;
}

void CSVWorld::TableBottomBox::currentWidgetChanged(int /*index*/)
{
    updateSize();
}

void CSVWorld::TableBottomBox::selectionSizeChanged (int size)
{
    if (mStatusCount[3]!=size)
    {
        mStatusCount[3] = size;
        updateStatus();
    }
}

void CSVWorld::TableBottomBox::tableSizeChanged (int size, int deleted, int modified)
{
    bool changed = false;

    if (mStatusCount[0]!=size)
    {
        mStatusCount[0] = size;
        changed = true;
    }

    if (mStatusCount[1]!=deleted)
    {
        mStatusCount[1] = deleted;
        changed = true;
    }

    if (mStatusCount[2]!=modified)
    {
        mStatusCount[2] = modified;
        changed = true;
    }

    if (changed)
        updateStatus();
}

void CSVWorld::TableBottomBox::positionChanged (int row, int column)
{
    mRow = row;
    mColumn = column;
    mHasPosition = true;
    updateStatus();
}

void CSVWorld::TableBottomBox::noMorePosition()
{
    mHasPosition = false;
    updateStatus();
}

void CSVWorld::TableBottomBox::createRequest()
{
    mCreator->reset();
    mCreator->toggleWidgets(true);
    mLayout->setCurrentWidget (mCreator);
    setVisible (true);
    mEditMode = EditMode_Creation;
    mCreator->focus();
}

void CSVWorld::TableBottomBox::cloneRequest(const std::string& id,
                                            const CSMWorld::UniversalId::Type type)
{
    mCreator->reset();
    mCreator->cloneMode(id, type);
    mLayout->setCurrentWidget(mCreator);
    mCreator->toggleWidgets(false);
    setVisible (true);
    mEditMode = EditMode_Creation;
    mCreator->focus();
}

void CSVWorld::TableBottomBox::extendedDeleteConfigRequest(const std::vector<std::string> &selectedIds)
{
    extendedConfigRequest(ExtendedCommandConfigurator::Mode_Delete, selectedIds);
}

void CSVWorld::TableBottomBox::extendedRevertConfigRequest(const std::vector<std::string> &selectedIds)
{
    extendedConfigRequest(ExtendedCommandConfigurator::Mode_Revert, selectedIds);
}<|MERGE_RESOLUTION|>--- conflicted
+++ resolved
@@ -63,7 +63,6 @@
     }
 }
 
-<<<<<<< HEAD
 void CSVWorld::TableBottomBox::extendedConfigRequest(CSVWorld::ExtendedCommandConfigurator::Mode mode,
                                                      const std::vector<std::string> &selectedIds)
 {
@@ -78,14 +77,7 @@
                                           CSMDoc::Document& document, 
                                           const CSMWorld::UniversalId& id, 
                                           QWidget *parent)
-: QWidget (parent), mShowStatusBar (false), mEditMode(EditMode_None)
-=======
-CSVWorld::TableBottomBox::TableBottomBox (const CreatorFactoryBase& creatorFactory,
-                                          CSMDoc::Document& document,
-                                          const CSMWorld::UniversalId& id,
-                                          QWidget *parent)
-: QWidget (parent), mShowStatusBar (false), mCreating (false), mHasPosition (false)
->>>>>>> 6a1e1a07
+: QWidget (parent), mShowStatusBar (false), mEditMode(EditMode_None), mHasPosition(false)
 {
     for (int i=0; i<4; ++i)
         mStatusCount[i] = 0;
@@ -119,16 +111,12 @@
             this, SIGNAL (requestFocus (const std::string&)));
     }
 
-<<<<<<< HEAD
     mExtendedConfigurator = new ExtendedCommandConfigurator (document, id, this);
     mExtendedConfigurator->installEventFilter(this);
     mLayout->addWidget (mExtendedConfigurator);
     connect (mExtendedConfigurator, SIGNAL (done()), this, SLOT (requestDone()));
 
     updateSize();
-=======
-    setSizePolicy (QSizePolicy::Ignored, QSizePolicy::Fixed);
->>>>>>> 6a1e1a07
 }
 
 void CSVWorld::TableBottomBox::setEditLock (bool locked)
