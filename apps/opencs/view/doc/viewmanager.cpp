--- conflicted
+++ resolved
@@ -84,10 +84,6 @@
     for (std::size_t i=0; i<sizeof (sMapping)/sizeof (Mapping); ++i)
         mDelegateFactories->add (sMapping[i].mDisplay, new CSVWorld::EnumDelegateFactory (
             CSMWorld::Columns::getEnums (sMapping[i].mColumnId), sMapping[i].mAllowNone));
-<<<<<<< HEAD
-
-    connect (&CSMSettings::UserSettings::instance(), SIGNAL (signalUpdateEditorSetting (const QString &, const QString &)),
-        this, SLOT (slotUpdateEditorSetting (const QString &, const QString &)));
 
     connect (&mDocumentManager, SIGNAL (loadRequest (CSMDoc::Document *)),
         &mLoader, SLOT (add (CSMDoc::Document *)));
@@ -99,8 +95,6 @@
     connect (
         &mDocumentManager, SIGNAL (nextStage (CSMDoc::Document *, const std::string&)),
         &mLoader, SLOT (nextStage (CSMDoc::Document *, const std::string&)));
-=======
->>>>>>> 3abe4c1f
 }
 
 CSVDoc::ViewManager::~ViewManager()
