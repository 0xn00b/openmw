#ifndef CSV_DOC_VIEW_H
#define CSV_DOC_VIEW_H

#include <vector>
#include <map>

#include <QMainWindow>

#include "subviewfactory.hpp"

class QAction;
class QDockWidget;
class QScrollArea;

namespace CSMDoc
{
    class Document;
}

namespace CSMWorld
{
    class UniversalId;
}

namespace CSVDoc
{
    class ViewManager;
    class Operations;
    class GlobalDebugProfileMenu;

    class View : public QMainWindow
    {
            Q_OBJECT

            ViewManager& mViewManager;
            CSMDoc::Document *mDocument;
            int mViewIndex;
            int mViewTotal;
            QList<SubView *> mSubViews;
            QAction *mUndo;
            QAction *mRedo;
            QAction *mSave;
            QAction *mVerify;
            QAction *mShowStatusBar;
            QAction *mStopDebug;
            std::vector<QAction *> mEditingActions;
            Operations *mOperations;
            SubViewFactoryManager mSubViewFactory;
            QMainWindow mSubViewWindow;
            GlobalDebugProfileMenu *mGlobalDebugProfileMenu;
            QScrollArea *mScroll;
            bool mScrollbarOnly;

            bool mSaveWindowState;
            bool mXWorkaround;


            // not implemented
            View (const View&);
            View& operator= (const View&);

        private:

            void closeEvent (QCloseEvent *event);

            void setupFileMenu();

            void setupEditMenu();

            void setupViewMenu();

            void setupWorldMenu();

            void setupMechanicsMenu();

            void setupCharacterMenu();

            void setupAssetsMenu();

            void setupDebugMenu();

            void setupUi();

            void updateActions();

            void exitApplication();

            void loadUserSettings();

            /// User preference function
            void resizeViewWidth (int width);

            /// User preference function
            void resizeViewHeight (int height);

            void updateScrollbar();

        public:

            View (ViewManager& viewManager, CSMDoc::Document *document, int totalViews);

            ///< The ownership of \a document is not transferred to *this.

            virtual ~View();

            const CSMDoc::Document *getDocument() const;

            CSMDoc::Document *getDocument();

            void setIndex (int viewIndex, int totalViews);

            void updateDocumentState();

            void updateProgress (int current, int max, int type, int threads);

            void toggleStatusBar(bool checked);

            Operations *getOperations() const;

            /// Function called by view manager when user preferences are updated
            void updateEditorSetting (const QString &, const QString &);

        protected:

            virtual void moveEvent(QMoveEvent * event);
            virtual void resizeEvent(QResizeEvent * event);

        signals:

            void newGameRequest();

            void newAddonRequest();

            void loadDocumentRequest();

            void exitApplicationRequest (CSVDoc::View *view);

            void editSettingsRequest();

        public slots:

            void addSubView (const CSMWorld::UniversalId& id, const std::string& hint = "");
            ///< \param hint Suggested view point (e.g. coordinates in a 3D scene or a line number
            /// in a script).

            void abortOperation (int type);

            void updateUserSetting (const QString &, const QStringList &);

            void updateTitle();

            // called when subviews are added or removed
            void updateSubViewIndicies (SubView *view = 0);

        private slots:

            void newView();

            void save();

            void exit();

            void verify();

            void addGlobalsSubView();

            void addGmstsSubView();

            void addSkillsSubView();

            void addClassesSubView();

            void addFactionsSubView();

            void addRacesSubView();

            void addSoundsSubView();

            void addScriptsSubView();

            void addRegionsSubView();

            void addBirthsignsSubView();

            void addSpellsSubView();

            void addCellsSubView();

            void addReferenceablesSubView();

            void addReferencesSubView();

            void addRegionMapSubView();

            void addFiltersSubView();

            void addTopicsSubView();

            void addJournalsSubView();

            void addTopicInfosSubView();

            void addJournalInfosSubView();

            void addEnchantmentsSubView();

            void addBodyPartsSubView();

            void addSoundGensSubView();

            void addMagicEffectsSubView();

            void addMeshesSubView();

            void addIconsSubView();

            void addMusicsSubView();

            void addSoundsResSubView();

            void addTexturesSubView();

            void addVideosSubView();

            void addDebugProfilesSubView();

            void addRunLogSubView();

            void addPathgridSubView();

            void addStartScriptsSubView();

            void addSearchSubView();

            void toggleShowStatusBar (bool show);

            void loadErrorLog();

            void run (const std::string& profile, const std::string& startupInstruction = "");

            void stop();

            void closeRequest (SubView *subView);

<<<<<<< HEAD
            void saveWindowState();
=======
            void moveScrollBarToEnd(int min, int max);
>>>>>>> d5bc561d
    };
}

#endif<|MERGE_RESOLUTION|>--- conflicted
+++ resolved
@@ -242,11 +242,9 @@
 
             void closeRequest (SubView *subView);
 
-<<<<<<< HEAD
             void saveWindowState();
-=======
+
             void moveScrollBarToEnd(int min, int max);
->>>>>>> d5bc561d
     };
 }
 
