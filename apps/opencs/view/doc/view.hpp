#ifndef CSV_DOC_VIEW_H
#define CSV_DOC_VIEW_H

#include <vector>
#include <map>

#include <QMainWindow>

#include "subviewfactory.hpp"

class QAction;
class QDockWidget;

namespace CSMDoc
{
    class Document;
}

namespace CSMWorld
{
    class UniversalId;
}

namespace CSVDoc
{
    class ViewManager;
    class Operations;

    class View : public QMainWindow
    {
            Q_OBJECT

            ViewManager& mViewManager;
            CSMDoc::Document *mDocument;
            int mViewIndex;
            int mViewTotal;
            QAction *mUndo;
            QAction *mRedo;
            QAction *mSave;
            QAction *mVerify;
            std::vector<QAction *> mEditingActions;
            Operations *mOperations;
            SubViewFactoryManager mSubViewFactory;
            QMainWindow mSubViewWindow;


            // not implemented
            View (const View&);
            View& operator= (const View&);

        private:

            void closeEvent (QCloseEvent *event);

            void setupFileMenu();

            void setupEditMenu();

            void setupViewMenu();

            void setupWorldMenu();

            void setupUi();

            void updateTitle();

            void updateActions();

            void exitApplication();

        public:

            View (ViewManager& viewManager, CSMDoc::Document *document, int totalViews);

            ///< The ownership of \a document is not transferred to *this.

            virtual ~View();

            const CSMDoc::Document *getDocument() const;

            CSMDoc::Document *getDocument();

            void setIndex (int viewIndex, int totalViews);

            void updateDocumentState();

            void updateProgress (int current, int max, int type, int threads);

            Operations *getOperations() const;

        signals:

            void newDocumentRequest();

            void loadDocumentRequest();

            void exitApplicationRequest (CSVDoc::View *view);

        public slots:

            void addSubView (const CSMWorld::UniversalId& id);

            void abortOperation (int type);

            void slotUpdateEditorSetting (const QString &settingName, const QString &settingValue);

        private slots:

            void newView();

            void save();

            void exit();

            void verify();

            void addGlobalsSubView();

            void addGmstsSubView();

            void addSkillsSubView();

            void addClassesSubView();

            void addFactionsSubView();

            void addRacesSubView();

            void addSoundsSubView();

            void addScriptsSubView();

            void addRegionsSubView();

            void addBirthsignsSubView();

            void addSpellsSubView();

            void addCellsSubView();

<<<<<<< HEAD
            void showUserSettings();
=======
            void addReferenceablesSubView();
>>>>>>> ca33d66e
    };
}

#endif<|MERGE_RESOLUTION|>--- conflicted
+++ resolved
@@ -138,11 +138,9 @@
 
             void addCellsSubView();
 
-<<<<<<< HEAD
+            void addReferenceablesSubView();
+
             void showUserSettings();
-=======
-            void addReferenceablesSubView();
->>>>>>> ca33d66e
     };
 }
 
