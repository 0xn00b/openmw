
#include "unpagedworldspacewidget.hpp"

#include <sstream>

#include <OgreColourValue.h>
#include <OgreCamera.h>

#include <QtGui/qevent.h>

#include "../../model/doc/document.hpp"

#include "../../model/world/data.hpp"
#include "../../model/world/idtable.hpp"
#include "../../model/world/tablemimedata.hpp"

#include "../widget/scenetooltoggle.hpp"
#include "../widget/scenetooltoggle2.hpp"

#include "elements.hpp"

void CSVRender::UnpagedWorldspaceWidget::update()
{
    const CSMWorld::Record<CSMWorld::Cell>& record =
        dynamic_cast<const CSMWorld::Record<CSMWorld::Cell>&> (mCellsModel->getRecord (mCellId));

    Ogre::ColourValue colour;
    colour.setAsABGR (record.get().mAmbi.mAmbient);
    setDefaultAmbient (colour);

    /// \todo deal with mSunlight and mFog/mForDensity

    flagAsModified();
}

CSVRender::UnpagedWorldspaceWidget::UnpagedWorldspaceWidget (const std::string& cellId, CSMDoc::Document& document, QWidget* parent)
: WorldspaceWidget (document, parent), mCellId (cellId)
{
    mCellsModel = &dynamic_cast<CSMWorld::IdTable&> (
        *document.getData().getTableModel (CSMWorld::UniversalId::Type_Cells));

    mReferenceablesModel = &dynamic_cast<CSMWorld::IdTable&> (
        *document.getData().getTableModel (CSMWorld::UniversalId::Type_Referenceables));

    connect (mCellsModel, SIGNAL (dataChanged (const QModelIndex&, const QModelIndex&)),
        this, SLOT (cellDataChanged (const QModelIndex&, const QModelIndex&)));
    connect (mCellsModel, SIGNAL (rowsAboutToBeRemoved (const QModelIndex&, int, int)),
        this, SLOT (cellRowsAboutToBeRemoved (const QModelIndex&, int, int)));

    update();

    mCell.reset (new Cell (document.getData(), getSceneManager(), mCellId, document.getPhysics()));
}

void CSVRender::UnpagedWorldspaceWidget::cellDataChanged (const QModelIndex& topLeft,
    const QModelIndex& bottomRight)
{
    int index = mCellsModel->findColumnIndex (CSMWorld::Columns::ColumnId_Modification);
    QModelIndex cellIndex = mCellsModel->getModelIndex (mCellId, index);

    if (cellIndex.row()>=topLeft.row() && cellIndex.row()<=bottomRight.row())
    {
        if (mCellsModel->data (cellIndex).toInt()==CSMWorld::RecordBase::State_Deleted)
        {
            emit closeRequest();
        }
        else
        {
            /// \todo possible optimisation: check columns and update only if relevant columns have
            /// changed
            update();
        }
    }
}

void CSVRender::UnpagedWorldspaceWidget::cellRowsAboutToBeRemoved (const QModelIndex& parent,
    int start, int end)
{
    QModelIndex cellIndex = mCellsModel->getModelIndex (mCellId, 0);

    if (cellIndex.row()>=start && cellIndex.row()<=end)
        emit closeRequest();
}

bool CSVRender::UnpagedWorldspaceWidget::handleDrop (const std::vector<CSMWorld::UniversalId>& data, DropType type)
{
    if (WorldspaceWidget::handleDrop (data, type))
        return true;

    if (type!=Type_CellsInterior)
        return false;

    mCellId = data.begin()->getId();
    mCell.reset (new Cell (getDocument().getData(), getSceneManager(), mCellId, getDocument().getPhysics()));

    update();
    emit cellChanged(*data.begin());

    return true;
}

void CSVRender::UnpagedWorldspaceWidget::referenceableDataChanged (const QModelIndex& topLeft,
    const QModelIndex& bottomRight)
{
    if (mCell.get())
        if (mCell.get()->referenceableDataChanged (topLeft, bottomRight))
            flagAsModified();
}

void CSVRender::UnpagedWorldspaceWidget::referenceableAboutToBeRemoved (
    const QModelIndex& parent, int start, int end)
{
    if (mCell.get())
        if (mCell.get()->referenceableAboutToBeRemoved (parent, start, end))
            flagAsModified();
}

void CSVRender::UnpagedWorldspaceWidget::referenceableAdded (const QModelIndex& parent,
    int start, int end)
{
    if (mCell.get())
    {
        QModelIndex topLeft = mReferenceablesModel->index (start, 0);
        QModelIndex bottomRight =
            mReferenceablesModel->index (end, mReferenceablesModel->columnCount());

        if (mCell.get()->referenceableDataChanged (topLeft, bottomRight))
            flagAsModified();
    }
}

void CSVRender::UnpagedWorldspaceWidget::referenceDataChanged (const QModelIndex& topLeft,
    const QModelIndex& bottomRight)
{
    if (mCell.get())
        if (mCell.get()->referenceDataChanged (topLeft, bottomRight))
            flagAsModified();
}

void CSVRender::UnpagedWorldspaceWidget::referenceAboutToBeRemoved (const QModelIndex& parent,
    int start, int end)
{
    if (mCell.get())
        if (mCell.get()->referenceAboutToBeRemoved (parent, start, end))
            flagAsModified();
}

void CSVRender::UnpagedWorldspaceWidget::referenceAdded (const QModelIndex& parent, int start,
    int end)
{
    if (mCell.get())
        if (mCell.get()->referenceAdded (parent, start, end))
            flagAsModified();
}

<<<<<<< HEAD
//void CSVRender::UnpagedWorldspaceWidget::pathgridAdded (const QModelIndex& parent,
//    int start, int end)
//{
//    // FIXME:
//}
//
//void CSVRender::UnpagedWorldspaceWidget::pathgridDataChanged (const QModelIndex& topLeft,
//    const QModelIndex& bottomRight)
//{
//    // FIXME:
//}
//
//void CSVRender::UnpagedWorldspaceWidget::pathgridAboutToBeRemoved (const QModelIndex& parent,
//    int start, int end)
//{
//    // FIXME:
//}
=======
void CSVRender::UnpagedWorldspaceWidget::addVisibilitySelectorButtons (
    CSVWidget::SceneToolToggle2 *tool)
{
    WorldspaceWidget::addVisibilitySelectorButtons (tool);
    tool->addButton (Element_Terrain, "Terrain", "", true);
    tool->addButton (Element_Fog, "Fog");
}
>>>>>>> 6c8a6620

std::string CSVRender::UnpagedWorldspaceWidget::getStartupInstruction()
{
    Ogre::Vector3 position = getCamera()->getPosition();

    std::ostringstream stream;

    stream
        << "player->positionCell "
        << position.x << ", " << position.y << ", " << position.z
        << ", 0, \"" << mCellId << "\"";

    return stream.str();
}

CSVRender::WorldspaceWidget::dropRequirments CSVRender::UnpagedWorldspaceWidget::getDropRequirements (CSVRender::WorldspaceWidget::DropType type) const
{
    dropRequirments requirements = WorldspaceWidget::getDropRequirements (type);

    if (requirements!=ignored)
        return requirements;

    switch(type)
    {
        case Type_CellsInterior:
            return canHandle;

        case Type_CellsExterior:
            return needPaged;

        default:
            return ignored;
    }
}<|MERGE_RESOLUTION|>--- conflicted
+++ resolved
@@ -153,7 +153,14 @@
             flagAsModified();
 }
 
-<<<<<<< HEAD
+void CSVRender::UnpagedWorldspaceWidget::addVisibilitySelectorButtons (
+    CSVWidget::SceneToolToggle2 *tool)
+{
+    WorldspaceWidget::addVisibilitySelectorButtons (tool);
+    tool->addButton (Element_Terrain, "Terrain", "", true);
+    tool->addButton (Element_Fog, "Fog");
+}
+
 //void CSVRender::UnpagedWorldspaceWidget::pathgridAdded (const QModelIndex& parent,
 //    int start, int end)
 //{
@@ -171,15 +178,6 @@
 //{
 //    // FIXME:
 //}
-=======
-void CSVRender::UnpagedWorldspaceWidget::addVisibilitySelectorButtons (
-    CSVWidget::SceneToolToggle2 *tool)
-{
-    WorldspaceWidget::addVisibilitySelectorButtons (tool);
-    tool->addButton (Element_Terrain, "Terrain", "", true);
-    tool->addButton (Element_Fog, "Fog");
-}
->>>>>>> 6c8a6620
 
 std::string CSVRender::UnpagedWorldspaceWidget::getStartupInstruction()
 {
