--- conflicted
+++ resolved
@@ -56,17 +56,10 @@
     //
 
     MouseState::MouseState(WorldspaceWidget *parent)
-<<<<<<< HEAD
-        : mParent(parent), mPhysics(parent->getPhysics()), mSceneManager(parent->getSceneManager())
+        : mParent(parent), mPhysics(parent->mDocument.getPhysics()), mSceneManager(parent->getSceneManager())
         , mCurrentObj(""), mMouseState(Mouse_Default), mOldCursorPos(0,0), mMouseEventTimer(0)
         , mGrabbedSceneNode(""), mGrabbedRefId(""), mOrigObjPos(Ogre::Vector3())
         , mOrigMousePos(Ogre::Vector3()), mOldMousePos(Ogre::Vector3()), mPlane(0)
-=======
-        : mParent(parent), mPhysics(parent->mDocument.getPhysics()), mSceneManager(parent->getSceneManager())
-        , mCurrentObj(""), mMouseState(Mouse_Default), mOldPos(0,0), mMouseEventTimer(0), mPlane(0)
-        , mGrabbedSceneNode(""), mOrigObjPos(Ogre::Vector3()), mOrigMousePos(Ogre::Vector3())
-        , mCurrentMousePos(Ogre::Vector3()), mOffset(0.0f)
->>>>>>> 6c8a6620
         , mColIndexPosX(0), mColIndexPosY(0), mColIndexPosZ(0), mIdTableModel(0)
     {
         const CSMWorld::RefCollection& references = mParent->mDocument.getData().getReferences();
