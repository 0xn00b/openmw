
#include "cell.hpp"

#include <OgreSceneManager.h>
#include <OgreSceneNode.h>
#include <OgreManualObject.h>

#include <components/misc/stringops.hpp>
#include <components/esm/loadland.hpp>

#include "../../model/doc/document.hpp"
#include "../../model/world/idtable.hpp"
#include "../../model/world/idtree.hpp"
#include "../../model/world/columns.hpp"
#include "../../model/world/data.hpp"
#include "../../model/world/refcollection.hpp"
#include "../../model/world/pathgrid.hpp"
#include "../../model/world/commands.hpp"
#include "../../model/world/pathgridcommands.hpp"
#include "../../model/world/pathgridpointswrap.hpp"
#include "../../model/world/nestedtableproxymodel.hpp"
#include "../world/physicssystem.hpp"

#include "elements.hpp"
#include "terrainstorage.hpp"
#include "pathgridpoint.hpp"

namespace CSVRender
{
    // PLEASE NOTE: pathgrid edge code copied and adapted from mwrender/debugging
    static const std::string PG_LINE_MATERIAL = "pathgridLineMaterial";
    static const int POINT_MESH_BASE = 35;
    static const std::string DEBUGGING_GROUP = "debugging";
}

void CSVRender::Cell::createGridMaterials()
{
    if(!Ogre::ResourceGroupManager::getSingleton().resourceGroupExists(DEBUGGING_GROUP))
        Ogre::ResourceGroupManager::getSingleton().createResourceGroup(DEBUGGING_GROUP);

    if(Ogre::MaterialManager::getSingleton().getByName(PG_LINE_MATERIAL, DEBUGGING_GROUP).isNull())
    {
        Ogre::MaterialPtr lineMatPtr =
            Ogre::MaterialManager::getSingleton().create(PG_LINE_MATERIAL, DEBUGGING_GROUP);
        lineMatPtr->setReceiveShadows(false);
        lineMatPtr->getTechnique(0)->setLightingEnabled(true);
        lineMatPtr->getTechnique(0)->getPass(0)->setDiffuse(1,1,0,0);
        lineMatPtr->getTechnique(0)->getPass(0)->setAmbient(1,1,0);
        lineMatPtr->getTechnique(0)->getPass(0)->setSelfIllumination(1,1,0);
    }
}

void CSVRender::Cell::destroyGridMaterials()
{
    if(Ogre::ResourceGroupManager::getSingleton().resourceGroupExists(DEBUGGING_GROUP))
    {
        if(!Ogre::MaterialManager::getSingleton().getByName(PG_LINE_MATERIAL, DEBUGGING_GROUP).isNull())
            Ogre::MaterialManager::getSingleton().remove(PG_LINE_MATERIAL);

        Ogre::ResourceGroupManager::getSingleton().destroyResourceGroup(DEBUGGING_GROUP);
    }
}

Ogre::ManualObject *CSVRender::Cell::createPathgridEdge(const std::string &name,
        const Ogre::Vector3 &start, const Ogre::Vector3 &end)
{
    Ogre::ManualObject *result = mSceneMgr->createManualObject(name);

    createGridMaterials();
    result->begin(PG_LINE_MATERIAL, Ogre::RenderOperation::OT_LINE_LIST);

    Ogre::Vector3 direction = (end - start);
    Ogre::Vector3 lineDisplacement = direction.crossProduct(Ogre::Vector3::UNIT_Z).normalisedCopy();
    // move lines up a little, so they will be less covered by meshes/landscape
    lineDisplacement = lineDisplacement * POINT_MESH_BASE + Ogre::Vector3(0, 0, 10);
    result->position(start + lineDisplacement);
    result->position(end + lineDisplacement);

    result->end();

    return result;
}

bool CSVRender::Cell::removeObject (const std::string& id)
{
    std::map<std::string, Object *>::iterator iter =
        mObjects.find (Misc::StringUtils::lowerCase (id));

    if (iter==mObjects.end())
        return false;

    delete iter->second;
    mObjects.erase (iter);
    return true;
}

bool CSVRender::Cell::addObjects (int start, int end)
{
    bool modified = false;

    const CSMWorld::RefCollection& collection = mDocument.getData().getReferences();

    for (int i=start; i<=end; ++i)
    {
        std::string cell = Misc::StringUtils::lowerCase (collection.getRecord (i).get().mCell);

        CSMWorld::RecordBase::State state = collection.getRecord (i).mState;

        if (cell==mId && state!=CSMWorld::RecordBase::State_Deleted)
        {
            std::string id = Misc::StringUtils::lowerCase (collection.getRecord (i).get().mId);

            mObjects.insert (std::make_pair (id, new Object (mDocument.getData(), mCellNode, id, false, mPhysics)));
            modified = true;
        }
    }

    return modified;
}

CSVRender::Cell::Cell (CSMDoc::Document& document, Ogre::SceneManager *sceneManager,
    const std::string& id, boost::shared_ptr<CSVWorld::PhysicsSystem> physics, const Ogre::Vector3& origin)
: mDocument (document), mId (Misc::StringUtils::lowerCase (id))
, mProxyModel(0), mModel(0), mPgIndex(-1), mHandler(new CSMWorld::SignalHandler(this))
<<<<<<< HEAD
, mPhysics(physics), mSceneMgr(sceneManager), mX(0), mY(0)

{
=======
, mPhysics(physics), mSceneMgr(sceneManager), mX(0), mY(0){
>>>>>>> 610e6591
    mCellNode = sceneManager->getRootSceneNode()->createChildSceneNode();
    mCellNode->setPosition (origin);

    CSMWorld::IdTable& references = dynamic_cast<CSMWorld::IdTable&> (
        *mDocument.getData().getTableModel (CSMWorld::UniversalId::Type_References));

    int rows = references.rowCount();

    addObjects (0, rows-1);

    const CSMWorld::IdCollection<CSMWorld::Land>& land = mDocument.getData().getLand();
    int landIndex = land.searchId(mId);
    if (landIndex != -1)
    {
        const ESM::Land* esmLand = land.getRecord(mId).get().mLand.get();
        if(esmLand && esmLand->mDataTypes&ESM::Land::DATA_VHGT)
        {
            mTerrain.reset(new Terrain::TerrainGrid(sceneManager, new TerrainStorage(mDocument.getData()), Element_Terrain, true,
                                                    Terrain::Align_XY));
            mTerrain->loadCell(esmLand->mX,
                               esmLand->mY);

            float verts = ESM::Land::LAND_SIZE;
            float worldsize = ESM::Land::REAL_SIZE;
            mX = esmLand->mX;
            mY = esmLand->mY;
            mPhysics->addHeightField(sceneManager,
                    esmLand->mLandData->mHeights, mX, mY, 0, worldsize / (verts-1), verts);
        }
    }

    setupPathgrid();
    buildPathgrid();
}

CSVRender::Cell::~Cell()
{
    clearPathgrid();
    destroyGridMaterials();

    delete mProxyModel;
    delete mHandler;

    if (mTerrain.get())
        mPhysics->removeHeightField(mSceneMgr, mX, mY);

    for (std::map<std::string, Object *>::iterator iter (mObjects.begin());
        iter!=mObjects.end(); ++iter)
        delete iter->second;

    mCellNode->getCreator()->destroySceneNode (mCellNode);
}

bool CSVRender::Cell::referenceableDataChanged (const QModelIndex& topLeft,
    const QModelIndex& bottomRight)
{
    bool modified = false;

    for (std::map<std::string, Object *>::iterator iter (mObjects.begin());
        iter!=mObjects.end(); ++iter)
        if (iter->second->referenceableDataChanged (topLeft, bottomRight))
            modified = true;

    return modified;
}

bool CSVRender::Cell::referenceableAboutToBeRemoved (const QModelIndex& parent, int start,
    int end)
{
    if (parent.isValid())
        return false;

    bool modified = false;

    for (std::map<std::string, Object *>::iterator iter (mObjects.begin());
        iter!=mObjects.end(); ++iter)
        if (iter->second->referenceableAboutToBeRemoved (parent, start, end))
            modified = true;

    return modified;
}

bool CSVRender::Cell::referenceDataChanged (const QModelIndex& topLeft,
    const QModelIndex& bottomRight)
{
    CSMWorld::IdTable& references = dynamic_cast<CSMWorld::IdTable&> (
        *mDocument.getData().getTableModel (CSMWorld::UniversalId::Type_References));

    int idColumn = references.findColumnIndex (CSMWorld::Columns::ColumnId_Id);
    int cellColumn = references.findColumnIndex (CSMWorld::Columns::ColumnId_Cell);
    int stateColumn = references.findColumnIndex (CSMWorld::Columns::ColumnId_Modification);

    // list IDs in cell
    std::map<std::string, bool> ids; // id, deleted state

    for (int i=topLeft.row(); i<=bottomRight.row(); ++i)
    {
        std::string cell = Misc::StringUtils::lowerCase (references.data (
            references.index (i, cellColumn)).toString().toUtf8().constData());

        if (cell==mId)
        {
            std::string id = Misc::StringUtils::lowerCase (references.data (
                references.index (i, idColumn)).toString().toUtf8().constData());

            int state = references.data (references.index (i, stateColumn)).toInt();

            ids.insert (std::make_pair (id, state==CSMWorld::RecordBase::State_Deleted));
        }
    }

    // perform update and remove where needed
    bool modified = false;

    for (std::map<std::string, Object *>::iterator iter (mObjects.begin());
        iter!=mObjects.end(); ++iter)
    {
        if (iter->second->referenceDataChanged (topLeft, bottomRight))
            modified = true;

        std::map<std::string, bool>::iterator iter2 = ids.find (iter->first);

        if (iter2!=ids.end())
        {
            if (iter2->second)
            {
                removeObject (iter->first);
                modified = true;
            }

            ids.erase (iter2);
        }
    }

    // add new objects
    for (std::map<std::string, bool>::iterator iter (ids.begin()); iter!=ids.end(); ++iter)
    {
        mObjects.insert (std::make_pair (
            iter->first, new Object (mDocument.getData(), mCellNode, iter->first, false, mPhysics)));

        modified = true;
    }

    return modified;
}

bool CSVRender::Cell::referenceAboutToBeRemoved (const QModelIndex& parent, int start,
    int end)
{
    if (parent.isValid())
        return false;

    CSMWorld::IdTable& references = dynamic_cast<CSMWorld::IdTable&> (
        *mDocument.getData().getTableModel (CSMWorld::UniversalId::Type_References));

    int idColumn = references.findColumnIndex (CSMWorld::Columns::ColumnId_Id);

    bool modified = false;

    for (int row = start; row<=end; ++row)
        if (removeObject (references.data (
            references.index (row, idColumn)).toString().toUtf8().constData()))
            modified = true;

    return modified;
}

bool CSVRender::Cell::referenceAdded (const QModelIndex& parent, int start, int end)
{
    if (parent.isValid())
        return false;

    return addObjects (start, end);
}

float CSVRender::Cell::getTerrainHeightAt(const Ogre::Vector3 &pos) const
{
    if(mTerrain.get() != NULL)
        return mTerrain->getHeightAt(pos);
    else
        return -std::numeric_limits<float>::max();
}

void CSVRender::Cell::pathgridDataChanged (const QModelIndex& topLeft, const QModelIndex& bottomRight)
{
    CSMWorld::IdTree *pathgrids = dynamic_cast<CSMWorld::IdTree *>(
                mDocument.getData().getTableModel(CSMWorld::UniversalId::Type_Pathgrid));

    int idColumn = pathgrids->findColumnIndex(CSMWorld::Columns::ColumnId_Id);
    int colPaths = pathgrids->findColumnIndex(CSMWorld::Columns::ColumnId_PathgridPoints);
    //int colEdges = pathgrids->findColumnIndex(CSMWorld::Columns::ColumnId_PathgridEdges);

    // FIXME: how to detect adds/deletes/modifies?

    for (int i=topLeft.row(); i<=bottomRight.row(); ++i)
    {
        std::string cell = Misc::StringUtils::lowerCase (pathgrids->data (
            pathgrids->index (i, idColumn)).toString().toUtf8().constData());

        if (cell==mId && colPaths >= topLeft.column() && colPaths <= bottomRight.column())
        {
            if (!mModel)
                setupPathgrid();

            mHandler->rebuildPathgrid();
        }
    }
}

// FIXME:
//  - adding edges (need the ability to select a pathgrid and highlight)
//  - repainting edges while moving
void CSVRender::Cell::setupPathgrid()
{
    const CSMWorld::SubCellCollection<CSMWorld::Pathgrid>& pathgrids = mDocument.getData().getPathgrids();
    int index = pathgrids.searchId(mId);
    if(index != -1)
    {
        int col = pathgrids.findColumnIndex(CSMWorld::Columns::ColumnId_PathgridPoints);

        mPgIndex = index; // keep a copy to save from searching mId all the time

        mModel = dynamic_cast<CSMWorld::IdTree *>(
                mDocument.getData().getTableModel(CSMWorld::UniversalId::Type_Pathgrid));

        mProxyModel = new CSMWorld::NestedTableProxyModel (mModel->index(mPgIndex, col),
                CSMWorld::ColumnBase::Display_NestedHeader, mModel);

    }
}

void CSVRender::Cell::clearPathgrid()
{
    // destroy manual objects (edges)
    for(std::map<std::pair<int, int>, std::string>::iterator iter = mPgEdges.begin();
        iter != mPgEdges.end(); ++iter)
    {
        if(mSceneMgr->hasManualObject((*iter).second))
        {
            Ogre::ManualObject *manual = mSceneMgr->getManualObject((*iter).second);
            Ogre::SceneNode *node = manual->getParentSceneNode();
            mSceneMgr->destroyManualObject((*iter).second);
            if(mSceneMgr->hasSceneNode(node->getName()))
                mSceneMgr->destroySceneNode(node);
        }
    }
    mPgEdges.clear();

    // destroy points
    for(std::map<std::string, PathgridPoint *>::iterator iter (mPgPoints.begin());
        iter!=mPgPoints.end(); ++iter)
    {
        delete iter->second;
    }
    mPgPoints.clear();
}

// NOTE: getName() generates a string representation of mId+index to uniquely identify a
// pathgrid point.  The trouble is that the index can change when a pathgrid point is deleted.
// Need a new way of uniquely identifying a pathgrid point.
//
// A workaround is to re-generate the pathgrids and edges each time a point is deleted or
// undo() is called (probably via a signal)
void CSVRender::Cell::buildPathgrid()
{
    if (!mModel)
        return;

    const CSMWorld::SubCellCollection<CSMWorld::Pathgrid>& pathgrids = mDocument.getData().getPathgrids();
    const CSMWorld::Pathgrid &pathgrid = pathgrids.getRecord(mPgIndex).get();

    int worldsize = ESM::Land::REAL_SIZE;

    std::vector<ESM::Pathgrid::Point>::const_iterator iter = pathgrid.mPoints.begin();
    for(int index = 0; iter != pathgrid.mPoints.end(); ++iter, ++index)
    {
        std::string name = PathgridPoint::getName(pathgrid.mId, index);

        Ogre::Vector3 pos =
            Ogre::Vector3(worldsize*mX+(*iter).mX, worldsize*mY+(*iter).mY, (*iter).mZ);

        mPgPoints.insert(std::make_pair(name, new PathgridPoint(name, mCellNode, pos, mPhysics)));
    }

    for(ESM::Pathgrid::EdgeList::const_iterator it = pathgrid.mEdges.begin();
        it != pathgrid.mEdges.end();
        ++it)
    {
        Ogre::SceneNode *node = mCellNode->createChildSceneNode();
        const ESM::Pathgrid::Edge &edge = *it;
        const ESM::Pathgrid::Point &p0 = pathgrid.mPoints[edge.mV0];
        const ESM::Pathgrid::Point &p1 = pathgrid.mPoints[edge.mV1];

        std::ostringstream stream;
        stream << pathgrid.mId << "_" << edge.mV0 << " " << edge.mV1;
        std::string name = stream.str();

        Ogre::ManualObject *line = createPathgridEdge(name,
            Ogre::Vector3(worldsize*mX+p0.mX, worldsize*mY+p0.mY, p0.mZ),
            Ogre::Vector3(worldsize*mX+p1.mX, worldsize*mY+p1.mY, p1.mZ));
        line->setVisibilityFlags(Element_Pathgrid);
        node->attachObject(line);

        mPgEdges.insert(std::make_pair(std::make_pair(edge.mV0, edge.mV1), name));
    }
}

// NOTE: pos is in world coordinates
void CSVRender::Cell::pathgridPointAdded(const Ogre::Vector3 &pos, bool interior)
{
    const CSMWorld::SubCellCollection<CSMWorld::Pathgrid>& pathgrids = mDocument.getData().getPathgrids();
    CSMWorld::Pathgrid pathgrid = pathgrids.getRecord(mPgIndex).get();

    std::string name = PathgridPoint::getName(mId, pathgrid.mPoints.size()); // generate a new name

    mPgPoints.insert(std::make_pair(name, new PathgridPoint(name, mCellNode, pos, mPhysics)));

    // store to document
    int worldsize = ESM::Land::REAL_SIZE;

    int x = pos.x;
    int y = pos.y;
    if(!interior)
    {
        x = x - (worldsize * mX);
        y = y - (worldsize * mY);
    }

    ESM::Pathgrid::Point point(x, y, (int)pos.z);
    point.mConnectionNum = 0;
    pathgrid.mPoints.push_back(point);
    // FIXME: update other scene managers

    pathgrid.mData.mS2 += 1; // increment the number of points

    // TODO: check for possible issue if this cell is deleted and undo() is actioned afterwards
    CSMWorld::ModifyPathgridCommand *cmd = new CSMWorld::ModifyPathgridCommand(*mModel,
            mProxyModel->getParentId(), mProxyModel->getParentColumn(),
            new CSMWorld::PathgridPointsWrap(pathgrid));
    mHandler->connectToCommand(cmd);
    mDocument.getUndoStack().push(cmd);
    // emit signal here?
}

void CSVRender::Cell::pathgridPointRemoved(const std::string &name)
{
    std::pair<std::string, int> result = PathgridPoint::getIdAndIndex(name);
    if(result.first == "")
        return;

    std::string pathgridId = result.first;
    int index = result.second;

    const CSMWorld::SubCellCollection<CSMWorld::Pathgrid>& pathgrids = mDocument.getData().getPathgrids();
    CSMWorld::Pathgrid pathgrid = pathgrids.getRecord(mPgIndex).get();

    // check if the point exists
    if(index < 0 || (unsigned int)index >= pathgrid.mPoints.size())
        return;

    int numToDelete = pathgrid.mPoints[index].mConnectionNum * 2; // for sanity check later
    int deletedEdgeCount = 0;

    // update edge indicies to account for the deleted pathgrid point
    std::vector<ESM::Pathgrid::Edge>::iterator iter = pathgrid.mEdges.begin();
    for (; iter != pathgrid.mEdges.end();)
    {
        if (((*iter).mV0 == index) || ((*iter).mV1 == index))
        {
            iter = pathgrid.mEdges.erase(iter);
            pathgrid.mPoints[index].mConnectionNum -= 1;
            deletedEdgeCount++; // for sanity check later
        }
        else
        {
            if ((*iter).mV0 > index)
                (*iter).mV0--;

            if ((*iter).mV1 > index)
                (*iter).mV1--;

            ++iter;
        }
    }
    pathgrid.mPoints.erase(pathgrid.mPoints.begin()+index);
    pathgrid.mData.mS2 -= 1; // decrement the number of points

    if(deletedEdgeCount != numToDelete)
    {
        // WARNING: continue anyway?  Or should this be an exception?
        std::cerr << "The no of edges del does not match the no of conn for: "
            << pathgridId + "_" + QString::number(index).toStdString() << std::endl;
    }

    // TODO: check for possible issue if this cell is deleted and undo() is actioned afterwards
    CSMWorld::ModifyPathgridCommand *cmd = new CSMWorld::ModifyPathgridCommand(*mModel,
            mProxyModel->getParentId(), mProxyModel->getParentColumn(),
            new CSMWorld::PathgridPointsWrap(pathgrid));
    mHandler->connectToCommand(cmd);
    mDocument.getUndoStack().push(cmd);

    clearPathgrid();
    buildPathgrid();
}

// NOTE: newPos is in world coordinates
void CSVRender::Cell::pathgridPointMoved(const std::string &name,
        const Ogre::Vector3 &newPos, bool interior)
{
    std::pair<std::string, int> result = PathgridPoint::getIdAndIndex(name);
    if(result.first == "")
        return;

    std::string pathgridId = result.first;
    int index = result.second;

    const CSMWorld::SubCellCollection<CSMWorld::Pathgrid>& pathgrids = mDocument.getData().getPathgrids();
    CSMWorld::Pathgrid pathgrid = pathgrids.getRecord(mPgIndex).get();

    // check if the point exists
    if(index < 0 || (unsigned int)index >= pathgrid.mPoints.size())
        return;

    int worldsize = ESM::Land::REAL_SIZE;

    int x = newPos.x;
    int y = newPos.y;
    if(!interior)
    {
        x = x - (worldsize * mX);
        y = y - (worldsize * mY);
    }

    pathgrid.mPoints[index].mX = x;
    pathgrid.mPoints[index].mY = y;
    pathgrid.mPoints[index].mZ = newPos.z;

    // TODO: check for possible issue if this cell is deleted and undo() is actioned afterwards
    CSMWorld::ModifyPathgridCommand *cmd = new CSMWorld::ModifyPathgridCommand(*mModel,
            mProxyModel->getParentId(), mProxyModel->getParentColumn(),
            new CSMWorld::PathgridPointsWrap(pathgrid));
    mHandler->connectToCommand(cmd);
    mDocument.getUndoStack().push(cmd);

    clearPathgrid();
    buildPathgrid();
}

// FIXME: save to the document
void CSVRender::Cell::addPathgridEdge()
{
    // check if the points exist
    // update the edges
    // store to document
    // FIXME: update other scene managers
}

// FIXME: save to the document
void CSVRender::Cell::removePathgridEdge()
{
}

CSMWorld::SignalHandler *CSVRender::Cell::getSignalHandler()
{
    return mHandler;
}<|MERGE_RESOLUTION|>--- conflicted
+++ resolved
@@ -122,13 +122,8 @@
     const std::string& id, boost::shared_ptr<CSVWorld::PhysicsSystem> physics, const Ogre::Vector3& origin)
 : mDocument (document), mId (Misc::StringUtils::lowerCase (id))
 , mProxyModel(0), mModel(0), mPgIndex(-1), mHandler(new CSMWorld::SignalHandler(this))
-<<<<<<< HEAD
 , mPhysics(physics), mSceneMgr(sceneManager), mX(0), mY(0)
-
-{
-=======
-, mPhysics(physics), mSceneMgr(sceneManager), mX(0), mY(0){
->>>>>>> 610e6591
+{
     mCellNode = sceneManager->getRootSceneNode()->createChildSceneNode();
     mCellNode->setPosition (origin);
 
