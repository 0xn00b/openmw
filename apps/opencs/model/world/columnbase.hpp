#ifndef CSM_WOLRD_COLUMNBASE_H
#define CSM_WOLRD_COLUMNBASE_H

#include <string>
#include <vector>
#include <exception>

#include <Qt>
#include <QVariant>

#include "record.hpp"

namespace CSMWorld
{
    struct ColumnBase
    {
        enum Roles
        {
            Role_Flags = Qt::UserRole,
            Role_Display = Qt::UserRole+1
        };

        enum Flags
        {
            Flag_Table = 1, // column should be displayed in table view
            Flag_Dialogue = 2 // column should be displayed in dialogue view
        };

        enum Display
        {
            Display_None, //Do not use
            Display_String,
            Display_LongString,

            //CONCRETE TYPES STARTS HERE (for drag and drop)
            Display_Skill,
            Display_Class,
            Display_Faction,
            Display_Race,
            Display_Sound,
            Display_Region,
            Display_Birthsign,
            Display_Spell,
            Display_Cell,
            Display_Referenceable,
            Display_Activator,
            Display_Potion,
            Display_Apparatus,
            Display_Armor,
            Display_Book,
            Display_Clothing,
            Display_Container,
            Display_Creature,
            Display_Door,
            Display_Ingredient,
            Display_CreatureLevelledList,
            Display_ItemLevelledList,
            Display_Light,
            Display_Lockpick,
            Display_Miscellaneous,
            Display_Npc,
            Display_Probe,
            Display_Repair,
            Display_Static,
            Display_Weapon,
            Display_Reference,
            Display_Filter,
            Display_Topic,
            Display_Journal,
            Display_TopicInfo,
            Display_JournalInfo,
            Display_Scene,
            Display_GlobalVariable,
            //CONCRETE TYPES ENDS HERE

            Display_Integer,
            Display_Float,
            Display_Var,
            Display_GmstVarType,
            Display_GlobalVarType,
            Display_Specialisation,
            Display_Attribute,
            Display_Boolean,
            Display_SpellType,
            Display_Script,
            Display_ApparatusType,
            Display_ArmorType,
            Display_ClothingType,
            Display_CreatureType,
            Display_WeaponType,
            Display_RecordState,
            Display_RefRecordType,
            Display_DialogueType,
            Display_QuestStatusType,

            //Those are top level columns that nest other columns
            Display_NestedItemList,
            Display_NestedSpellList,
            Display_NestedDestinationsList,

            Display_EnchantmentType,
            Display_BodyPartType,
            Display_MeshType,
            Display_Gender,
            Display_Mesh,
            Display_Icon,
            Display_Music,
            Display_SoundRes,
            Display_Texture,
            Display_Video,
            Display_Colour,
            Display_ScriptLines, // console context
            Display_SoundGeneratorType,
            Display_School
        };

        int mColumnId;
        int mFlags;
        Display mDisplayType;
        bool mCanNest;

        ColumnBase (int columnId, Display displayType, int flag, bool canNest = false);

        virtual ~ColumnBase();

        virtual bool isEditable() const = 0;

        virtual bool isUserEditable() const;
        ///< Can this column be edited directly by the user?

        virtual std::string getTitle() const;

        virtual int getId() const;
    };

    class NestedColumn;

    class NestColumn : public ColumnBase
    {
<<<<<<< HEAD
        std::vector<NestedColumn> mNestedColumns;

    public:
        NestColumn(int columnId, Display displayType, int flags, bool canNest);

        void addNestedColumn(int columnId, Display displayType);

        bool canHaveNestedColumns() const;
        
        const ColumnBase& nestedColumn(int subColumn) const;
        
        int nestedColumnCount() const;
    };

    class NestedColumn : public ColumnBase
    {
        const ColumnBase* mParent;

    public:
        NestedColumn(int columnId, Display displayType, int flag, const NestColumn* parent);
        
        virtual bool isEditable() const;
    };
    
    template<typename ESXRecordT>
    struct Column : public NestColumn
    {
        Column (int columnId, Display displayType, int flags = Flag_Table | Flag_Dialogue, bool canNest = false)
            : NestColumn (columnId, displayType, canNest, flags) {}
=======
        Column (int columnId, Display displayType, int flags = Flag_Table | Flag_Dialogue)
        : ColumnBase (columnId, displayType, flags) {}
>>>>>>> 1ed60606

        virtual QVariant get (const Record<ESXRecordT>& record) const = 0;

        virtual void set (Record<ESXRecordT>& record, const QVariant& data)
        {
            throw std::logic_error ("Column " + getTitle() + " is not editable");
        }
    };
}

#endif<|MERGE_RESOLUTION|>--- conflicted
+++ resolved
@@ -137,7 +137,6 @@
 
     class NestColumn : public ColumnBase
     {
-<<<<<<< HEAD
         std::vector<NestedColumn> mNestedColumns;
 
     public:
@@ -167,10 +166,6 @@
     {
         Column (int columnId, Display displayType, int flags = Flag_Table | Flag_Dialogue, bool canNest = false)
             : NestColumn (columnId, displayType, canNest, flags) {}
-=======
-        Column (int columnId, Display displayType, int flags = Flag_Table | Flag_Dialogue)
-        : ColumnBase (columnId, displayType, flags) {}
->>>>>>> 1ed60606
 
         virtual QVariant get (const Record<ESXRecordT>& record) const = 0;
 
