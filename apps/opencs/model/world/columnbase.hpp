--- conflicted
+++ resolved
@@ -90,12 +90,9 @@
             Display_RefRecordType,
             Display_DialogueType,
             Display_QuestStatusType,
-<<<<<<< HEAD
-            Display_Gender,
 
             //Those are top level columns that nest other columns
-            Display_NestedItemList
-=======
+            Display_NestedItemList,
             Display_EnchantmentType,
             Display_BodyPartType,
             Display_MeshType,
@@ -107,7 +104,6 @@
             Display_Texture,
             Display_Video,
             Display_Colour
->>>>>>> 3333f678
         };
 
         int mColumnId;
