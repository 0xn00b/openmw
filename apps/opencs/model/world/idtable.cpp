--- conflicted
+++ resolved
@@ -17,10 +17,10 @@
 {
     if (hasChildren(parent))
     {
-	int nestedRows = mIdCollection->getNestedRowsCount(parent.row(), parent.column());
-	return nestedRows;
-    }
-      
+        int nestedRows = mIdCollection->getNestedRowsCount(parent.row(), parent.column());
+        return nestedRows;
+    }
+
     return mIdCollection->getSize();
 }
 
@@ -28,7 +28,7 @@
 {
     if (parent.isValid())
     {
-	return mIdCollection->getNestedColumnsCount(parent.row(), parent.column());
+        return mIdCollection->getNestedColumnsCount(parent.row(), parent.column());
     }
 
     return mIdCollection->getColumns();
@@ -45,11 +45,7 @@
     if (index.internalId() != 0)
     {
         std::pair<int, int> parentAdress(unfoldIndexAdress(index.internalId()));
-<<<<<<< HEAD
         return mIdCollection->getNestedData(parentAdress.first, parentAdress.second, index.row(), index.column());
-=======
-        return mIdCollection->getNestedData(index.row(), index.column(), parentAdress.first, parentAdress.second);
->>>>>>> bbe78549
     } else {
         return mIdCollection->getData (index.row(), index.column());
     }
@@ -142,16 +138,6 @@
         return QModelIndex();
     }
 
-<<<<<<< HEAD
-    const std::pair<int, int>& adress(unfoldIndexAdress(index.internalId()));
-
-    if (adress.first >= this->rowCount() || adress.second >= this->columnCount())
-    {
-	qDebug()<<"Parent index is not present in the model";
-        throw "Parent index is not present in the model";
-    }
-    return createIndex(adress.first, adress.second, 0);
-=======
     unsigned int id = index.internalId();
     const std::pair<int, int>& adress(unfoldIndexAdress(id));
 
@@ -160,7 +146,6 @@
         throw "Parent index is not present in the model";
     }
     return createIndex(adress.first, adress.second);
->>>>>>> bbe78549
 }
 
 void CSMWorld::IdTable::addRecord (const std::string& id, UniversalId::Type type)
@@ -283,36 +268,17 @@
     return mIdCollection->getColumn(column).getId();
 }
 
-<<<<<<< HEAD
-bool CSMWorld::IdTable::hasChildren(const QModelIndex& index) const
-{
-    return (index.isValid() &&
-	    mIdCollection->getColumn (index.column()).mDisplayType == ColumnBase::Display_Nested && 
-	    index.data().isValid());
-}
-
-=======
->>>>>>> bbe78549
 unsigned int CSMWorld::IdTable::foldIndexAdress (const QModelIndex& index) const
 {
     unsigned int out = index.row() * this->columnCount();
     out += index.column();
-<<<<<<< HEAD
-    ++out;
-    return out;
-=======
     return ++out;
->>>>>>> bbe78549
 }
 
 std::pair< int, int > CSMWorld::IdTable::unfoldIndexAdress (unsigned int id) const
 {
     if (id == 0)
     {
-<<<<<<< HEAD
-	qDebug()<<"Attempt to unfold index id of the top level data cell";
-=======
->>>>>>> bbe78549
         throw "Attempt to unfold index id of the top level data cell";
     }
 
@@ -320,4 +286,15 @@
     int row = id / this->columnCount();
     int column = id - row * this->columnCount();
     return std::make_pair<int, int>(row, column);
+}
+
+bool CSMWorld::IdTable::hasChildren(const QModelIndex& index) const
+{
+    return (index.isValid() &&
+            CSMWorld::ColumnBase::Display_Nested == static_cast<CSMWorld::ColumnBase::Display> (headerData
+                                                                                                (index.column(),
+                                                                                                 Qt::Horizontal,
+                                                                                                 CSMWorld::ColumnBase::Role_Display).toInt()) &&
+            index.internalId() == 0 &&
+            index.data().isValid());
 }