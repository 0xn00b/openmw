--- conflicted
+++ resolved
@@ -319,15 +319,12 @@
     return std::make_pair (UniversalId (UniversalId::Type_Scene, id), hint);
 }
 
-<<<<<<< HEAD
 ///For top level data/columns
-=======
 bool CSMWorld::IdTable::isDeleted (const std::string& id) const
 {
     return getRecord (id).isDeleted();
 }
 
->>>>>>> 3333f678
 int CSMWorld::IdTable::getColumnId(int column) const
 {
     return mIdCollection->getColumn(column).getId();
