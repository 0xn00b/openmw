#include "refidcollection.hpp"

#include <stdexcept>
#include <memory>

#include <components/esm/esmreader.hpp>

#include "refidadapter.hpp"
#include "refidadapterimp.hpp"
#include "columns.hpp"
#include "nestedtablewrapper.hpp"
#include "nestedcoladapterimp.hpp"
#include "data.hpp"

CSMWorld::RefIdColumn::RefIdColumn (int columnId, Display displayType, int flag,
    bool editable, bool userEditable)
    : NestableColumn (columnId, displayType, flag), mEditable (editable), mUserEditable (userEditable)
{}

bool CSMWorld::RefIdColumn::isEditable() const
{
    return mEditable;
}

bool CSMWorld::RefIdColumn::isUserEditable() const
{
    return mUserEditable;
}

const CSMWorld::RefIdAdapter& CSMWorld::RefIdCollection::findAdapter (UniversalId::Type type) const
{
    std::map<UniversalId::Type, RefIdAdapter *>::const_iterator iter = mAdapters.find (type);

    if (iter==mAdapters.end())
        throw std::logic_error ("unsupported type in RefIdCollection");

    return *iter->second;
}

CSMWorld::RefIdCollection::RefIdCollection(const CSMWorld::Data& data)
{
    BaseColumns baseColumns;

    mColumns.push_back (RefIdColumn (Columns::ColumnId_Id, ColumnBase::Display_Id,
        ColumnBase::Flag_Table | ColumnBase::Flag_Dialogue, false, false));
    baseColumns.mId = &mColumns.back();
    mColumns.push_back (RefIdColumn (Columns::ColumnId_Modification, ColumnBase::Display_RecordState,
        ColumnBase::Flag_Table | ColumnBase::Flag_Dialogue, true, false));
    baseColumns.mModified = &mColumns.back();
    mColumns.push_back (RefIdColumn (Columns::ColumnId_RecordType, ColumnBase::Display_RefRecordType,
        ColumnBase::Flag_Table | ColumnBase::Flag_Dialogue, false, false));
    baseColumns.mType = &mColumns.back();

    ModelColumns modelColumns (baseColumns);

    mColumns.push_back (RefIdColumn (Columns::ColumnId_Model, ColumnBase::Display_Mesh));
    modelColumns.mModel = &mColumns.back();

    NameColumns nameColumns (modelColumns);

    mColumns.push_back (RefIdColumn (Columns::ColumnId_Name, ColumnBase::Display_String));
    nameColumns.mName = &mColumns.back();
    mColumns.push_back (RefIdColumn (Columns::ColumnId_Script, ColumnBase::Display_Script));
    nameColumns.mScript = &mColumns.back();

    InventoryColumns inventoryColumns (nameColumns);

    mColumns.push_back (RefIdColumn (Columns::ColumnId_Icon, ColumnBase::Display_Icon));
    inventoryColumns.mIcon = &mColumns.back();
    mColumns.push_back (RefIdColumn (Columns::ColumnId_Weight, ColumnBase::Display_Float));
    inventoryColumns.mWeight = &mColumns.back();
    mColumns.push_back (RefIdColumn (Columns::ColumnId_CoinValue, ColumnBase::Display_Integer));
    inventoryColumns.mValue = &mColumns.back();

    IngredientColumns ingredientColumns (inventoryColumns);
    mColumns.push_back (RefIdColumn (Columns::ColumnId_EffectList,
        ColumnBase::Display_NestedHeader, ColumnBase::Flag_Dialogue));
    ingredientColumns.mEffects = &mColumns.back();
    std::map<UniversalId::Type, NestedRefIdAdapterBase*> ingredientEffectsMap;
    ingredientEffectsMap.insert(std::make_pair(UniversalId::Type_Ingredient,
        new IngredEffectRefIdAdapter ()));
    mNestedAdapters.push_back (std::make_pair(&mColumns.back(), ingredientEffectsMap));
    mColumns.back().addColumn(
        new NestedChildColumn (Columns::ColumnId_EffectId, ColumnBase::Display_IngredEffectId));
    mColumns.back().addColumn(
        new NestedChildColumn (Columns::ColumnId_Skill, ColumnBase::Display_EffectSkill));
    mColumns.back().addColumn(
        new NestedChildColumn (Columns::ColumnId_Attribute, ColumnBase::Display_EffectAttribute));

    // nested table
    PotionColumns potionColumns (inventoryColumns);
    mColumns.push_back (RefIdColumn (Columns::ColumnId_EffectList,
        ColumnBase::Display_NestedHeader, ColumnBase::Flag_Dialogue));
    potionColumns.mEffects = &mColumns.back(); // see refidadapterimp.hpp
    std::map<UniversalId::Type, NestedRefIdAdapterBase*> effectsMap;
    effectsMap.insert(std::make_pair(UniversalId::Type_Potion,
        new EffectsRefIdAdapter<ESM::Potion> (UniversalId::Type_Potion)));
    mNestedAdapters.push_back (std::make_pair(&mColumns.back(), effectsMap));
    mColumns.back().addColumn(
        new NestedChildColumn (Columns::ColumnId_EffectId, ColumnBase::Display_EffectId));
    mColumns.back().addColumn(
        new NestedChildColumn (Columns::ColumnId_Skill, ColumnBase::Display_EffectSkill));
    mColumns.back().addColumn(
        new NestedChildColumn (Columns::ColumnId_Attribute, ColumnBase::Display_EffectAttribute));
    mColumns.back().addColumn(
        new NestedChildColumn (Columns::ColumnId_EffectRange, ColumnBase::Display_EffectRange));
    mColumns.back().addColumn(
        new NestedChildColumn (Columns::ColumnId_EffectArea, ColumnBase::Display_String));
    mColumns.back().addColumn(
        new NestedChildColumn (Columns::ColumnId_Duration, ColumnBase::Display_Integer)); // reuse from light
    mColumns.back().addColumn(
        new NestedChildColumn (Columns::ColumnId_MinMagnitude, ColumnBase::Display_Integer));
    mColumns.back().addColumn(
        new NestedChildColumn (Columns::ColumnId_MaxMagnitude, ColumnBase::Display_Integer));

    EnchantableColumns enchantableColumns (inventoryColumns);

    mColumns.push_back (RefIdColumn (Columns::ColumnId_Enchantment, ColumnBase::Display_Enchantment));
    enchantableColumns.mEnchantment = &mColumns.back();
    mColumns.push_back (RefIdColumn (Columns::ColumnId_EnchantmentPoints, ColumnBase::Display_Integer));
    enchantableColumns.mEnchantmentPoints = &mColumns.back();

    ToolColumns toolsColumns (inventoryColumns);

    mColumns.push_back (RefIdColumn (Columns::ColumnId_Quality, ColumnBase::Display_Float));
    toolsColumns.mQuality = &mColumns.back();
    mColumns.push_back (RefIdColumn (Columns::ColumnId_Charges, ColumnBase::Display_Integer));
    toolsColumns.mUses = &mColumns.back();

    ActorColumns actorsColumns (nameColumns);

    mColumns.push_back (RefIdColumn (Columns::ColumnId_AiHello, ColumnBase::Display_Integer));
    actorsColumns.mHello = &mColumns.back();
    mColumns.push_back (RefIdColumn (Columns::ColumnId_AiFlee, ColumnBase::Display_Integer));
    actorsColumns.mFlee = &mColumns.back();
    mColumns.push_back (RefIdColumn (Columns::ColumnId_AiFight, ColumnBase::Display_Integer));
    actorsColumns.mFight = &mColumns.back();
    mColumns.push_back (RefIdColumn (Columns::ColumnId_AiAlarm, ColumnBase::Display_Integer));
    actorsColumns.mAlarm = &mColumns.back();

    // Nested table
    mColumns.push_back(RefIdColumn (Columns::ColumnId_ActorInventory,
            ColumnBase::Display_NestedHeader, ColumnBase::Flag_Dialogue));
    actorsColumns.mInventory = &mColumns.back();
    std::map<UniversalId::Type, NestedRefIdAdapterBase*> inventoryMap;
    inventoryMap.insert(std::make_pair(UniversalId::Type_Npc,
            new NestedInventoryRefIdAdapter<ESM::NPC> (UniversalId::Type_Npc)));
    inventoryMap.insert(std::make_pair(UniversalId::Type_Creature,
            new NestedInventoryRefIdAdapter<ESM::Creature> (UniversalId::Type_Creature)));
    mNestedAdapters.push_back (std::make_pair(&mColumns.back(), inventoryMap));
    mColumns.back().addColumn(
            new RefIdColumn (Columns::ColumnId_InventoryItemId, CSMWorld::ColumnBase::Display_Referenceable));
    mColumns.back().addColumn(
            new RefIdColumn (Columns::ColumnId_ItemCount, CSMWorld::ColumnBase::Display_Integer));

    // Nested table
    mColumns.push_back(RefIdColumn (Columns::ColumnId_SpellList,
            ColumnBase::Display_NestedHeader, ColumnBase::Flag_Dialogue));
    actorsColumns.mSpells = &mColumns.back();
    std::map<UniversalId::Type, NestedRefIdAdapterBase*> spellsMap;
    spellsMap.insert(std::make_pair(UniversalId::Type_Npc,
            new NestedSpellRefIdAdapter<ESM::NPC> (UniversalId::Type_Npc, data)));
    spellsMap.insert(std::make_pair(UniversalId::Type_Creature,
            new NestedSpellRefIdAdapter<ESM::Creature> (UniversalId::Type_Creature, data)));
    mNestedAdapters.push_back (std::make_pair(&mColumns.back(), spellsMap));
    mColumns.back().addColumn(
            new RefIdColumn (Columns::ColumnId_SpellId, CSMWorld::ColumnBase::Display_Spell));
    mColumns.back().addColumn(
            new RefIdColumn (Columns::ColumnId_SpellType, CSMWorld::ColumnBase::Display_SpellType, false/*editable*/, false/*user editable*/));
    // creatures do not have below columns
    mColumns.back().addColumn(
            new RefIdColumn (Columns::ColumnId_SpellSrc, CSMWorld::ColumnBase::Display_Boolean, false, false)); // from race
    mColumns.back().addColumn(
            new RefIdColumn (Columns::ColumnId_SpellCost, CSMWorld::ColumnBase::Display_Integer, false, false));
    mColumns.back().addColumn(
            new RefIdColumn (Columns::ColumnId_SpellChance, CSMWorld::ColumnBase::Display_Integer/*Percent*/, false, false));

    // Nested table
    mColumns.push_back(RefIdColumn (Columns::ColumnId_NpcDestinations,
            ColumnBase::Display_NestedHeader, ColumnBase::Flag_Dialogue));
    actorsColumns.mDestinations = &mColumns.back();
    std::map<UniversalId::Type, NestedRefIdAdapterBase*> destMap;
    destMap.insert(std::make_pair(UniversalId::Type_Npc,
            new NestedTravelRefIdAdapter<ESM::NPC> (UniversalId::Type_Npc)));
    destMap.insert(std::make_pair(UniversalId::Type_Creature,
            new NestedTravelRefIdAdapter<ESM::Creature> (UniversalId::Type_Creature)));
    mNestedAdapters.push_back (std::make_pair(&mColumns.back(), destMap));
    mColumns.back().addColumn(
            new RefIdColumn (Columns::ColumnId_DestinationCell, CSMWorld::ColumnBase::Display_Cell));
    mColumns.back().addColumn(
            new RefIdColumn (Columns::ColumnId_PosX, CSMWorld::ColumnBase::Display_Float));
    mColumns.back().addColumn(
            new RefIdColumn (Columns::ColumnId_PosY, CSMWorld::ColumnBase::Display_Float));
    mColumns.back().addColumn(
            new RefIdColumn (Columns::ColumnId_PosZ, CSMWorld::ColumnBase::Display_Float));
    mColumns.back().addColumn(
            new RefIdColumn (Columns::ColumnId_RotX, CSMWorld::ColumnBase::Display_Float));
    mColumns.back().addColumn(
            new RefIdColumn (Columns::ColumnId_RotY, CSMWorld::ColumnBase::Display_Float));
    mColumns.back().addColumn(
            new RefIdColumn (Columns::ColumnId_RotZ, CSMWorld::ColumnBase::Display_Float));

    // Nested table
    mColumns.push_back(RefIdColumn (Columns::ColumnId_AiPackageList,
            ColumnBase::Display_NestedHeader, ColumnBase::Flag_Dialogue));
    actorsColumns.mAiPackages = &mColumns.back();
    std::map<UniversalId::Type, NestedRefIdAdapterBase*> aiMap;
    aiMap.insert(std::make_pair(UniversalId::Type_Npc,
            new ActorAiRefIdAdapter<ESM::NPC> (UniversalId::Type_Npc)));
    aiMap.insert(std::make_pair(UniversalId::Type_Creature,
            new ActorAiRefIdAdapter<ESM::Creature> (UniversalId::Type_Creature)));
    mNestedAdapters.push_back (std::make_pair(&mColumns.back(), aiMap));
    mColumns.back().addColumn(
            new RefIdColumn (Columns::ColumnId_AiPackageType, CSMWorld::ColumnBase::Display_AiPackageType));
    mColumns.back().addColumn(
            new RefIdColumn (Columns::ColumnId_AiWanderDist, CSMWorld::ColumnBase::Display_Integer));
    mColumns.back().addColumn(
            new RefIdColumn (Columns::ColumnId_AiDuration, CSMWorld::ColumnBase::Display_Integer));
    mColumns.back().addColumn(
            new RefIdColumn (Columns::ColumnId_AiWanderToD, CSMWorld::ColumnBase::Display_Integer));

    mColumns.back().addColumn(
            new RefIdColumn (Columns::ColumnId_Idle1, CSMWorld::ColumnBase::Display_Integer));
    mColumns.back().addColumn(
            new RefIdColumn (Columns::ColumnId_Idle2, CSMWorld::ColumnBase::Display_Integer));
    mColumns.back().addColumn(
            new RefIdColumn (Columns::ColumnId_Idle3, CSMWorld::ColumnBase::Display_Integer));
    mColumns.back().addColumn(
            new RefIdColumn (Columns::ColumnId_Idle4, CSMWorld::ColumnBase::Display_Integer));
    mColumns.back().addColumn(
            new RefIdColumn (Columns::ColumnId_Idle5, CSMWorld::ColumnBase::Display_Integer));
    mColumns.back().addColumn(
            new RefIdColumn (Columns::ColumnId_Idle6, CSMWorld::ColumnBase::Display_Integer));
    mColumns.back().addColumn(
            new RefIdColumn (Columns::ColumnId_Idle7, CSMWorld::ColumnBase::Display_Integer));
    mColumns.back().addColumn(
            new RefIdColumn (Columns::ColumnId_Idle8, CSMWorld::ColumnBase::Display_Integer));

    mColumns.back().addColumn(
            new RefIdColumn (Columns::ColumnId_AiWanderRepeat, CSMWorld::ColumnBase::Display_Boolean));
    mColumns.back().addColumn(
            new RefIdColumn (Columns::ColumnId_AiActivateName, CSMWorld::ColumnBase::Display_String));
    mColumns.back().addColumn(
            new RefIdColumn (Columns::ColumnId_AiTargetId, CSMWorld::ColumnBase::Display_String));
    mColumns.back().addColumn(
            new RefIdColumn (Columns::ColumnId_AiTargetCell, CSMWorld::ColumnBase::Display_String));
    mColumns.back().addColumn(
            new RefIdColumn (Columns::ColumnId_PosX, CSMWorld::ColumnBase::Display_Float));
    mColumns.back().addColumn(
            new RefIdColumn (Columns::ColumnId_PosY, CSMWorld::ColumnBase::Display_Float));
    mColumns.back().addColumn(
            new RefIdColumn (Columns::ColumnId_PosZ, CSMWorld::ColumnBase::Display_Float));

    static const struct
    {
        int mName;
        unsigned int mFlag;
    } sServiceTable[] =
    {
        { Columns::ColumnId_BuysWeapons, ESM::NPC::Weapon},
        { Columns::ColumnId_BuysArmor, ESM::NPC::Armor},
        { Columns::ColumnId_BuysClothing, ESM::NPC::Clothing},
        { Columns::ColumnId_BuysBooks, ESM::NPC::Books},
        { Columns::ColumnId_BuysIngredients, ESM::NPC::Ingredients},
        { Columns::ColumnId_BuysLockpicks, ESM::NPC::Picks},
        { Columns::ColumnId_BuysProbes, ESM::NPC::Probes},
        { Columns::ColumnId_BuysLights, ESM::NPC::Lights},
        { Columns::ColumnId_BuysApparati, ESM::NPC::Apparatus},
        { Columns::ColumnId_BuysRepairItems, ESM::NPC::RepairItem},
        { Columns::ColumnId_BuysMiscItems, ESM::NPC::Misc},
        { Columns::ColumnId_BuysPotions, ESM::NPC::Potions},
        { Columns::ColumnId_BuysMagicItems, ESM::NPC::MagicItems},
        { Columns::ColumnId_SellsSpells, ESM::NPC::Spells},
        { Columns::ColumnId_Trainer, ESM::NPC::Training},
        { Columns::ColumnId_Spellmaking, ESM::NPC::Spellmaking},
        { Columns::ColumnId_EnchantingService, ESM::NPC::Enchanting},
        { Columns::ColumnId_RepairService, ESM::NPC::Repair},
        { -1, 0 }
    };

    for (int i=0; sServiceTable[i].mName!=-1; ++i)
    {
        mColumns.push_back (RefIdColumn (sServiceTable[i].mName, ColumnBase::Display_Boolean));
        actorsColumns.mServices.insert (std::make_pair (&mColumns.back(), sServiceTable[i].mFlag));
    }

    mColumns.push_back (RefIdColumn (Columns::ColumnId_AutoCalc, ColumnBase::Display_Boolean,
            ColumnBase::Flag_Table | ColumnBase::Flag_Dialogue | ColumnBase::Flag_Dialogue_Refresh));
    const RefIdColumn *autoCalc = &mColumns.back();

    mColumns.push_back (RefIdColumn (Columns::ColumnId_ApparatusType,
        ColumnBase::Display_ApparatusType));
    const RefIdColumn *apparatusType = &mColumns.back();

    mColumns.push_back (RefIdColumn (Columns::ColumnId_ArmorType, ColumnBase::Display_ArmorType));
    const RefIdColumn *armorType = &mColumns.back();

    mColumns.push_back (RefIdColumn (Columns::ColumnId_Health, ColumnBase::Display_Integer));
    const RefIdColumn *health = &mColumns.back();

    mColumns.push_back (RefIdColumn (Columns::ColumnId_ArmorValue, ColumnBase::Display_Integer));
    const RefIdColumn *armor = &mColumns.back();

    mColumns.push_back (RefIdColumn (Columns::ColumnId_Scroll, ColumnBase::Display_Boolean));
    const RefIdColumn *scroll = &mColumns.back();

    mColumns.push_back (RefIdColumn (Columns::ColumnId_Attribute, ColumnBase::Display_Attribute));
    const RefIdColumn *attribute = &mColumns.back();

    mColumns.push_back (RefIdColumn (Columns::ColumnId_ClothingType, ColumnBase::Display_ClothingType));
    const RefIdColumn *clothingType = &mColumns.back();

    mColumns.push_back (RefIdColumn (Columns::ColumnId_WeightCapacity, ColumnBase::Display_Float));
    const RefIdColumn *weightCapacity = &mColumns.back();

    mColumns.push_back (RefIdColumn (Columns::ColumnId_OrganicContainer, ColumnBase::Display_Boolean));
    const RefIdColumn *organic = &mColumns.back();

    mColumns.push_back (RefIdColumn (Columns::ColumnId_Respawn, ColumnBase::Display_Boolean));
    const RefIdColumn *respawn = &mColumns.back();

    // Nested table
    mColumns.push_back(RefIdColumn (Columns::ColumnId_ContainerContent,
            ColumnBase::Display_NestedHeader, ColumnBase::Flag_Dialogue));
    const RefIdColumn *content = &mColumns.back();
    std::map<UniversalId::Type, NestedRefIdAdapterBase*> contMap;
    contMap.insert(std::make_pair(UniversalId::Type_Container,
            new NestedInventoryRefIdAdapter<ESM::Container> (UniversalId::Type_Container)));
    mNestedAdapters.push_back (std::make_pair(&mColumns.back(), contMap));
    mColumns.back().addColumn(
            new RefIdColumn (Columns::ColumnId_InventoryItemId, CSMWorld::ColumnBase::Display_Referenceable));
    mColumns.back().addColumn(
            new RefIdColumn (Columns::ColumnId_ItemCount, CSMWorld::ColumnBase::Display_Integer));

    CreatureColumns creatureColumns (actorsColumns);

    mColumns.push_back (RefIdColumn (Columns::ColumnId_CreatureType, ColumnBase::Display_CreatureType));
    creatureColumns.mType = &mColumns.back();
    mColumns.push_back (RefIdColumn (Columns::ColumnId_Scale, ColumnBase::Display_Float));
    creatureColumns.mScale = &mColumns.back();
    mColumns.push_back (RefIdColumn (Columns::ColumnId_OriginalCreature, ColumnBase::Display_Creature));
    creatureColumns.mOriginal = &mColumns.back();

    static const struct
    {
        int mName;
        unsigned int mFlag;
    } sCreatureFlagTable[] =
    {
        { Columns::ColumnId_Biped, ESM::Creature::Bipedal },
        { Columns::ColumnId_HasWeapon, ESM::Creature::Weapon },
        { Columns::ColumnId_Swims, ESM::Creature::Swims },
        { Columns::ColumnId_Flies, ESM::Creature::Flies },
        { Columns::ColumnId_Walks, ESM::Creature::Walks },
        { Columns::ColumnId_Essential, ESM::Creature::Essential },
        { Columns::ColumnId_SkeletonBlood, ESM::Creature::Skeleton },
        { Columns::ColumnId_MetalBlood, ESM::Creature::Metal },
        { -1, 0 }
    };

    // for re-use in NPC records
    const RefIdColumn *essential = 0;
    const RefIdColumn *skeletonBlood = 0;
    const RefIdColumn *metalBlood = 0;

    for (int i=0; sCreatureFlagTable[i].mName!=-1; ++i)
    {
        mColumns.push_back (RefIdColumn (sCreatureFlagTable[i].mName, ColumnBase::Display_Boolean));
        creatureColumns.mFlags.insert (std::make_pair (&mColumns.back(), sCreatureFlagTable[i].mFlag));

        switch (sCreatureFlagTable[i].mFlag)
        {
            case ESM::Creature::Essential: essential = &mColumns.back(); break;
            case ESM::Creature::Skeleton: skeletonBlood = &mColumns.back(); break;
            case ESM::Creature::Metal: metalBlood = &mColumns.back(); break;
        }
    }

    creatureColumns.mFlags.insert (std::make_pair (respawn, ESM::Creature::Respawn));

    // Nested table
    mColumns.push_back(RefIdColumn (Columns::ColumnId_CreatureAttributes,
            ColumnBase::Display_NestedHeader, ColumnBase::Flag_Dialogue));
    creatureColumns.mAttributes = &mColumns.back();
    std::map<UniversalId::Type, NestedRefIdAdapterBase*> creaAttrMap;
    creaAttrMap.insert(std::make_pair(UniversalId::Type_Creature, new CreatureAttributesRefIdAdapter()));
    mNestedAdapters.push_back (std::make_pair(&mColumns.back(), creaAttrMap));
    mColumns.back().addColumn(
            new RefIdColumn (Columns::ColumnId_Attribute, CSMWorld::ColumnBase::Display_Attribute, false, false));
    mColumns.back().addColumn(
            new RefIdColumn (Columns::ColumnId_AttributeValue, CSMWorld::ColumnBase::Display_Integer));

    // Nested table
    mColumns.push_back(RefIdColumn (Columns::ColumnId_CreatureAttack,
            ColumnBase::Display_NestedHeader, ColumnBase::Flag_Dialogue));
    creatureColumns.mAttacks = &mColumns.back();
    std::map<UniversalId::Type, NestedRefIdAdapterBase*> attackMap;
    attackMap.insert(std::make_pair(UniversalId::Type_Creature, new CreatureAttackRefIdAdapter()));
    mNestedAdapters.push_back (std::make_pair(&mColumns.back(), attackMap));
    mColumns.back().addColumn(
            new RefIdColumn (Columns::ColumnId_CreatureAttack, CSMWorld::ColumnBase::Display_Integer, false, false));
    mColumns.back().addColumn(
            new RefIdColumn (Columns::ColumnId_MinAttack, CSMWorld::ColumnBase::Display_Integer));
    mColumns.back().addColumn(
            new RefIdColumn (Columns::ColumnId_MaxAttack, CSMWorld::ColumnBase::Display_Integer));

    // Nested list
    mColumns.push_back(RefIdColumn (Columns::ColumnId_CreatureMisc,
        ColumnBase::Display_NestedHeader, ColumnBase::Flag_Dialogue | ColumnBase::Flag_Dialogue_List));
    creatureColumns.mMisc = &mColumns.back();
    std::map<UniversalId::Type, NestedRefIdAdapterBase*> creaMiscMap;
    creaMiscMap.insert(std::make_pair(UniversalId::Type_Creature, new CreatureMiscRefIdAdapter()));
    mNestedAdapters.push_back (std::make_pair(&mColumns.back(), creaMiscMap));
    mColumns.back().addColumn(
            new RefIdColumn (Columns::ColumnId_Level, CSMWorld::ColumnBase::Display_Integer,
            ColumnBase::Flag_Dialogue | ColumnBase::Flag_Dialogue_Refresh));
    mColumns.back().addColumn(
            new RefIdColumn (Columns::ColumnId_Health, CSMWorld::ColumnBase::Display_Integer));
    mColumns.back().addColumn(
            new RefIdColumn (Columns::ColumnId_Mana, CSMWorld::ColumnBase::Display_Integer));
    mColumns.back().addColumn(
            new RefIdColumn (Columns::ColumnId_Fatigue, CSMWorld::ColumnBase::Display_Integer));
    mColumns.back().addColumn(
            new RefIdColumn (Columns::ColumnId_SoulPoints, CSMWorld::ColumnBase::Display_Integer));
    mColumns.back().addColumn(
            new RefIdColumn (Columns::ColumnId_CombatState, CSMWorld::ColumnBase::Display_Integer));
    mColumns.back().addColumn(
            new RefIdColumn (Columns::ColumnId_MagicState, CSMWorld::ColumnBase::Display_Integer));
    mColumns.back().addColumn(
            new RefIdColumn (Columns::ColumnId_StealthState, CSMWorld::ColumnBase::Display_Integer));
    mColumns.back().addColumn(
            new RefIdColumn (Columns::ColumnId_Gold, CSMWorld::ColumnBase::Display_Integer));

    mColumns.push_back (RefIdColumn (Columns::ColumnId_OpenSound, ColumnBase::Display_Sound));
    const RefIdColumn *openSound = &mColumns.back();

    mColumns.push_back (RefIdColumn (Columns::ColumnId_CloseSound, ColumnBase::Display_Sound));
    const RefIdColumn *closeSound = &mColumns.back();

    LightColumns lightColumns (inventoryColumns);

    mColumns.push_back (RefIdColumn (Columns::ColumnId_Duration, ColumnBase::Display_Integer));
    lightColumns.mTime = &mColumns.back();

    mColumns.push_back (RefIdColumn (Columns::ColumnId_Radius, ColumnBase::Display_Integer));
    lightColumns.mRadius = &mColumns.back();

    mColumns.push_back (RefIdColumn (Columns::ColumnId_Colour, ColumnBase::Display_Integer));
    lightColumns.mColor = &mColumns.back();

    mColumns.push_back (RefIdColumn (Columns::ColumnId_Sound, ColumnBase::Display_Sound));
    lightColumns.mSound = &mColumns.back();

    static const struct
    {
        int mName;
        unsigned int mFlag;
    } sLightFlagTable[] =
    {
        { Columns::ColumnId_Dynamic, ESM::Light::Dynamic },
        { Columns::ColumnId_Portable, ESM::Light::Carry },
        { Columns::ColumnId_NegativeLight, ESM::Light::Negative },
        { Columns::ColumnId_Flickering, ESM::Light::Flicker },
        { Columns::ColumnId_SlowFlickering, ESM::Light::FlickerSlow },
        { Columns::ColumnId_Pulsing, ESM::Light::Pulse },
        { Columns::ColumnId_SlowPulsing, ESM::Light::PulseSlow },
        { Columns::ColumnId_Fire, ESM::Light::Fire },
        { Columns::ColumnId_OffByDefault, ESM::Light::OffDefault },
        { -1, 0 }
    };

    for (int i=0; sLightFlagTable[i].mName!=-1; ++i)
    {
        mColumns.push_back (RefIdColumn (sLightFlagTable[i].mName, ColumnBase::Display_Boolean));
        lightColumns.mFlags.insert (std::make_pair (&mColumns.back(), sLightFlagTable[i].mFlag));
    }

    mColumns.push_back (RefIdColumn (Columns::ColumnId_IsKey, ColumnBase::Display_Boolean));
    const RefIdColumn *key = &mColumns.back();

    NpcColumns npcColumns (actorsColumns);

    mColumns.push_back (RefIdColumn (Columns::ColumnId_Race, ColumnBase::Display_Race));
    npcColumns.mRace = &mColumns.back();

    mColumns.push_back (RefIdColumn (Columns::ColumnId_Class, ColumnBase::Display_Class));
    npcColumns.mClass = &mColumns.back();

    mColumns.push_back (RefIdColumn (Columns::ColumnId_Faction, ColumnBase::Display_Faction));
    npcColumns.mFaction = &mColumns.back();

    mColumns.push_back (RefIdColumn (Columns::Columnid_Hair, ColumnBase::Display_BodyPart));
    npcColumns.mHair = &mColumns.back();

    mColumns.push_back (RefIdColumn (Columns::ColumnId_Head, ColumnBase::Display_BodyPart));
    npcColumns.mHead = &mColumns.back();

    mColumns.push_back (RefIdColumn (Columns::ColumnId_Female, ColumnBase::Display_Boolean));
    npcColumns.mFlags.insert (std::make_pair (&mColumns.back(), ESM::NPC::Female));

    npcColumns.mFlags.insert (std::make_pair (essential, ESM::NPC::Essential));

    npcColumns.mFlags.insert (std::make_pair (respawn, ESM::NPC::Respawn));

    npcColumns.mFlags.insert (std::make_pair (autoCalc, ESM::NPC::Autocalc));

    npcColumns.mFlags.insert (std::make_pair (skeletonBlood, ESM::NPC::Skeleton));

    npcColumns.mFlags.insert (std::make_pair (metalBlood, ESM::NPC::Metal));

    // Need a way to add a table of stats and values (rather than adding a long list of
    // entries in the dialogue subview) E.g. attributes+stats(health, mana, fatigue), skills
    // These needs to be driven from the autocalculated setting.

    // Nested table
    mColumns.push_back(RefIdColumn (Columns::ColumnId_NpcAttributes,
            ColumnBase::Display_NestedHeader, ColumnBase::Flag_Dialogue));
    npcColumns.mAttributes = &mColumns.back();
    std::map<UniversalId::Type, NestedRefIdAdapterBase*> attrMap;
    attrMap.insert(std::make_pair(UniversalId::Type_Npc, new NpcAttributesRefIdAdapter(data)));
    mNestedAdapters.push_back (std::make_pair(&mColumns.back(), attrMap));
    mColumns.back().addColumn(
            new RefIdColumn (Columns::ColumnId_Attribute, CSMWorld::ColumnBase::Display_Attribute, false, false));
    mColumns.back().addColumn(
            new RefIdColumn (Columns::ColumnId_UChar, CSMWorld::ColumnBase::Display_Integer));

    // Nested table
    mColumns.push_back(RefIdColumn (Columns::ColumnId_NpcSkills,
            ColumnBase::Display_NestedHeader, ColumnBase::Flag_Dialogue));
    npcColumns.mSkills = &mColumns.back();
    std::map<UniversalId::Type, NestedRefIdAdapterBase*> skillsMap;
    skillsMap.insert(std::make_pair(UniversalId::Type_Npc, new NpcSkillsRefIdAdapter(data)));
    mNestedAdapters.push_back (std::make_pair(&mColumns.back(), skillsMap));
    mColumns.back().addColumn(
            new RefIdColumn (Columns::ColumnId_Skill, CSMWorld::ColumnBase::Display_SkillId, false, false));
    mColumns.back().addColumn(
            new RefIdColumn (Columns::ColumnId_UChar, CSMWorld::ColumnBase::Display_Integer));

    // Nested list
    mColumns.push_back(RefIdColumn (Columns::ColumnId_NpcMisc,
        ColumnBase::Display_NestedHeader, ColumnBase::Flag_Dialogue | ColumnBase::Flag_Dialogue_List));
    npcColumns.mMisc = &mColumns.back();
    std::map<UniversalId::Type, NestedRefIdAdapterBase*> miscMap;
    miscMap.insert(std::make_pair(UniversalId::Type_Npc, new NpcMiscRefIdAdapter(data)));
    mNestedAdapters.push_back (std::make_pair(&mColumns.back(), miscMap));
    mColumns.back().addColumn(
            new RefIdColumn (Columns::ColumnId_Level, CSMWorld::ColumnBase::Display_Integer,
            ColumnBase::Flag_Dialogue | ColumnBase::Flag_Dialogue_Refresh));
    mColumns.back().addColumn(
            new RefIdColumn (Columns::ColumnId_NpcFactionID, CSMWorld::ColumnBase::Display_Integer));
    mColumns.back().addColumn(
            new RefIdColumn (Columns::ColumnId_Health, CSMWorld::ColumnBase::Display_Integer));
    mColumns.back().addColumn(
            new RefIdColumn (Columns::ColumnId_Mana, CSMWorld::ColumnBase::Display_Integer));
    mColumns.back().addColumn(
            new RefIdColumn (Columns::ColumnId_Fatigue, CSMWorld::ColumnBase::Display_Integer));
    mColumns.back().addColumn(
            new RefIdColumn (Columns::ColumnId_NpcDisposition, CSMWorld::ColumnBase::Display_Integer));
    mColumns.back().addColumn(
            new RefIdColumn (Columns::ColumnId_NpcReputation, CSMWorld::ColumnBase::Display_Integer));
    mColumns.back().addColumn(
            new RefIdColumn (Columns::ColumnId_NpcRank, CSMWorld::ColumnBase::Display_Integer));
    mColumns.back().addColumn(
            new RefIdColumn (Columns::ColumnId_Gold, CSMWorld::ColumnBase::Display_Integer));
    mColumns.back().addColumn(
            new RefIdColumn (Columns::ColumnId_NpcPersistence, CSMWorld::ColumnBase::Display_Boolean));

    WeaponColumns weaponColumns (enchantableColumns);

    mColumns.push_back (RefIdColumn (Columns::ColumnId_WeaponType, ColumnBase::Display_WeaponType));
    weaponColumns.mType = &mColumns.back();

    weaponColumns.mHealth = health;

    mColumns.push_back (RefIdColumn (Columns::ColumnId_WeaponSpeed, ColumnBase::Display_Float));
    weaponColumns.mSpeed = &mColumns.back();

    mColumns.push_back (RefIdColumn (Columns::ColumnId_WeaponReach, ColumnBase::Display_Float));
    weaponColumns.mReach = &mColumns.back();

    for (int i=0; i<3; ++i)
    {
        const RefIdColumn **column =
            i==0 ? weaponColumns.mChop : (i==1 ? weaponColumns.mSlash : weaponColumns.mThrust);

        for (int j=0; j<2; ++j)
        {
            mColumns.push_back (
                RefIdColumn (Columns::ColumnId_MinChop+i*2+j, ColumnBase::Display_Integer));
            column[j] = &mColumns.back();
        }
    }

    static const struct
    {
        int mName;
        unsigned int mFlag;
    } sWeaponFlagTable[] =
    {
        { Columns::ColumnId_Magical, ESM::Weapon::Magical },
        { Columns::ColumnId_Silver, ESM::Weapon::Silver },
        { -1, 0 }
    };

    for (int i=0; sWeaponFlagTable[i].mName!=-1; ++i)
    {
        mColumns.push_back (RefIdColumn (sWeaponFlagTable[i].mName, ColumnBase::Display_Boolean));
        weaponColumns.mFlags.insert (std::make_pair (&mColumns.back(), sWeaponFlagTable[i].mFlag));
    }

    // Nested table
    mColumns.push_back(RefIdColumn (Columns::ColumnId_PartRefList, ColumnBase::Display_NestedHeader, ColumnBase::Flag_Dialogue));
    const RefIdColumn *partRef = &mColumns.back();
    std::map<UniversalId::Type, NestedRefIdAdapterBase*> partMap;
    partMap.insert(std::make_pair(UniversalId::Type_Armor,
        new BodyPartRefIdAdapter<ESM::Armor> (UniversalId::Type_Armor)));
    partMap.insert(std::make_pair(UniversalId::Type_Clothing,
        new BodyPartRefIdAdapter<ESM::Clothing> (UniversalId::Type_Clothing)));
    mNestedAdapters.push_back (std::make_pair(&mColumns.back(), partMap));
    mColumns.back().addColumn(
        new RefIdColumn (Columns::ColumnId_PartRefType, CSMWorld::ColumnBase::Display_PartRefType));
    mColumns.back().addColumn(
        new RefIdColumn (Columns::ColumnId_PartRefMale, CSMWorld::ColumnBase::Display_BodyPart));
    mColumns.back().addColumn(
        new RefIdColumn (Columns::ColumnId_PartRefFemale, CSMWorld::ColumnBase::Display_BodyPart));

    LevListColumns levListColumns (baseColumns);

    // Nested table
    mColumns.push_back(RefIdColumn (Columns::ColumnId_LevelledList,
        ColumnBase::Display_NestedHeader, ColumnBase::Flag_Dialogue));
    levListColumns.mLevList = &mColumns.back();
    std::map<UniversalId::Type, NestedRefIdAdapterBase*> levListMap;
    levListMap.insert(std::make_pair(UniversalId::Type_CreatureLevelledList,
        new NestedLevListRefIdAdapter<ESM::CreatureLevList> (UniversalId::Type_CreatureLevelledList)));
    levListMap.insert(std::make_pair(UniversalId::Type_ItemLevelledList,
        new NestedLevListRefIdAdapter<ESM::ItemLevList> (UniversalId::Type_ItemLevelledList)));
    mNestedAdapters.push_back (std::make_pair(&mColumns.back(), levListMap));
    mColumns.back().addColumn(
        new RefIdColumn (Columns::ColumnId_LevelledItemId, CSMWorld::ColumnBase::Display_Referenceable));
    mColumns.back().addColumn(
        new RefIdColumn (Columns::ColumnId_LevelledItemLevel, CSMWorld::ColumnBase::Display_Integer));

    // Nested list
    mColumns.push_back(RefIdColumn (Columns::ColumnId_LevelledList,
        ColumnBase::Display_NestedHeader, ColumnBase::Flag_Dialogue | ColumnBase::Flag_Dialogue_List));
    levListColumns.mNestedListLevList = &mColumns.back();
    std::map<UniversalId::Type, NestedRefIdAdapterBase*> nestedListLevListMap;
    nestedListLevListMap.insert(std::make_pair(UniversalId::Type_CreatureLevelledList,
        new NestedListLevListRefIdAdapter<ESM::CreatureLevList> (UniversalId::Type_CreatureLevelledList)));
    nestedListLevListMap.insert(std::make_pair(UniversalId::Type_ItemLevelledList,
        new NestedListLevListRefIdAdapter<ESM::ItemLevList> (UniversalId::Type_ItemLevelledList)));
    mNestedAdapters.push_back (std::make_pair(&mColumns.back(), nestedListLevListMap));
    mColumns.back().addColumn(
        new RefIdColumn (Columns::ColumnId_LevelledItemTypeEach, CSMWorld::ColumnBase::Display_Boolean));
    mColumns.back().addColumn(
        new RefIdColumn (Columns::ColumnId_LevelledItemType, CSMWorld::ColumnBase::Display_Boolean));
    mColumns.back().addColumn(
        new RefIdColumn (Columns::ColumnId_LevelledItemChanceNone, CSMWorld::ColumnBase::Display_Integer));

    mAdapters.insert (std::make_pair (UniversalId::Type_Activator,
        new NameRefIdAdapter<ESM::Activator> (UniversalId::Type_Activator, nameColumns)));
    mAdapters.insert (std::make_pair (UniversalId::Type_Potion,
        new PotionRefIdAdapter (potionColumns, autoCalc)));
    mAdapters.insert (std::make_pair (UniversalId::Type_Apparatus,
        new ApparatusRefIdAdapter (inventoryColumns, apparatusType, toolsColumns.mQuality)));
    mAdapters.insert (std::make_pair (UniversalId::Type_Armor,
        new ArmorRefIdAdapter (enchantableColumns, armorType, health, armor, partRef)));
    mAdapters.insert (std::make_pair (UniversalId::Type_Book,
        new BookRefIdAdapter (enchantableColumns, scroll, attribute)));
    mAdapters.insert (std::make_pair (UniversalId::Type_Clothing,
        new ClothingRefIdAdapter (enchantableColumns, clothingType, partRef)));
    mAdapters.insert (std::make_pair (UniversalId::Type_Container,
        new ContainerRefIdAdapter (nameColumns, weightCapacity, organic, respawn, content)));
    mAdapters.insert (std::make_pair (UniversalId::Type_Creature,
        new CreatureRefIdAdapter (creatureColumns)));
    mAdapters.insert (std::make_pair (UniversalId::Type_Door,
        new DoorRefIdAdapter (nameColumns, openSound, closeSound)));
    mAdapters.insert (std::make_pair (UniversalId::Type_Ingredient,
        new IngredientRefIdAdapter (ingredientColumns)));
    mAdapters.insert (std::make_pair (UniversalId::Type_CreatureLevelledList,
        new LevelledListRefIdAdapter<ESM::CreatureLevList> (
        UniversalId::Type_CreatureLevelledList, levListColumns)));
    mAdapters.insert (std::make_pair (UniversalId::Type_ItemLevelledList,
        new LevelledListRefIdAdapter<ESM::ItemLevList> (UniversalId::Type_ItemLevelledList, levListColumns)));
    mAdapters.insert (std::make_pair (UniversalId::Type_Light,
        new LightRefIdAdapter (lightColumns)));
    mAdapters.insert (std::make_pair (UniversalId::Type_Lockpick,
        new ToolRefIdAdapter<ESM::Lockpick> (UniversalId::Type_Lockpick, toolsColumns)));
    mAdapters.insert (std::make_pair (UniversalId::Type_Miscellaneous,
        new MiscRefIdAdapter (inventoryColumns, key)));
    mAdapters.insert (std::make_pair (UniversalId::Type_Npc,
        new NpcRefIdAdapter (npcColumns, data)));
    mAdapters.insert (std::make_pair (UniversalId::Type_Probe,
        new ToolRefIdAdapter<ESM::Probe> (UniversalId::Type_Probe, toolsColumns)));
    mAdapters.insert (std::make_pair (UniversalId::Type_Repair,
        new ToolRefIdAdapter<ESM::Repair> (UniversalId::Type_Repair, toolsColumns)));
    mAdapters.insert (std::make_pair (UniversalId::Type_Static,
        new ModelRefIdAdapter<ESM::Static> (UniversalId::Type_Static, modelColumns)));
    mAdapters.insert (std::make_pair (UniversalId::Type_Weapon,
        new WeaponRefIdAdapter (weaponColumns)));
}

CSMWorld::RefIdCollection::~RefIdCollection()
{
    for (std::map<UniversalId::Type, RefIdAdapter *>::iterator iter (mAdapters.begin());
         iter!=mAdapters.end(); ++iter)
         delete iter->second;

    for (std::vector<std::pair<const ColumnBase*, std::map<UniversalId::Type, NestedRefIdAdapterBase*> > >::iterator iter (mNestedAdapters.begin());
         iter!=mNestedAdapters.end(); ++iter)
    {
        for (std::map<UniversalId::Type, NestedRefIdAdapterBase *>::iterator it ((iter->second).begin());
            it!=(iter->second).end(); ++it)
            delete it->second;
    }
}

int CSMWorld::RefIdCollection::getSize() const
{
    return mData.getSize();
}

std::string CSMWorld::RefIdCollection::getId (int index) const
{
    return getData (index, 0).toString().toUtf8().constData();
}

int CSMWorld::RefIdCollection::getIndex (const std::string& id) const
{
    int index = searchId (id);

    if (index==-1)
        throw std::runtime_error ("invalid ID: " + id);

    return index;
}

int CSMWorld::RefIdCollection::getColumns() const
{
    return mColumns.size();
}

const CSMWorld::ColumnBase& CSMWorld::RefIdCollection::getColumn (int column) const
{
    return mColumns.at (column);
}

QVariant CSMWorld::RefIdCollection::getData (int index, int column) const
{
    RefIdData::LocalIndex localIndex = mData.globalToLocalIndex (index);

    const RefIdAdapter& adaptor = findAdapter (localIndex.second);

    return adaptor.getData (&mColumns.at (column), mData, localIndex.first);
}

QVariant CSMWorld::RefIdCollection::getNestedData (int row, int column, int subRow, int subColumn) const
{
    RefIdData::LocalIndex localIndex = mData.globalToLocalIndex(row);
    const CSMWorld::NestedRefIdAdapterBase& nestedAdapter = getNestedAdapter(mColumns.at(column), localIndex.second);

    return nestedAdapter.getNestedData(&mColumns.at (column), mData, localIndex.first, subRow, subColumn);
}

void CSMWorld::RefIdCollection::setData (int index, int column, const QVariant& data)
{
    RefIdData::LocalIndex localIndex = mData.globalToLocalIndex (index);

    const RefIdAdapter& adaptor = findAdapter (localIndex.second);

    adaptor.setData (&mColumns.at (column), mData, localIndex.first, data);
}

void CSMWorld::RefIdCollection::setNestedData(int row, int column, const QVariant& data, int subRow, int subColumn)
{
    RefIdData::LocalIndex localIndex = mData.globalToLocalIndex (row);
    const CSMWorld::NestedRefIdAdapterBase& nestedAdapter = getNestedAdapter(mColumns.at(column), localIndex.second);

    nestedAdapter.setNestedData(&mColumns.at (column), mData, localIndex.first, data, subRow, subColumn);
    return;
}

void CSMWorld::RefIdCollection::removeRows (int index, int count)
{
    mData.erase (index, count);
}

void CSMWorld::RefIdCollection::removeNestedRows(int row, int column, int subRow)
{
    RefIdData::LocalIndex localIndex = mData.globalToLocalIndex (row);
    const CSMWorld::NestedRefIdAdapterBase& nestedAdapter = getNestedAdapter(mColumns.at(column), localIndex.second);

    nestedAdapter.removeNestedRow(&mColumns.at (column), mData, localIndex.first, subRow);
    return;
}

void CSMWorld::RefIdCollection::appendBlankRecord (const std::string& id, UniversalId::Type type)
{
    mData.appendRecord (type, id, false);
}

int CSMWorld::RefIdCollection::searchId (const std::string& id) const
{
    RefIdData::LocalIndex localIndex = mData.searchId (id);

    if (localIndex.first==-1)
        return -1;

    return mData.localToGlobalIndex (localIndex);
}

void CSMWorld::RefIdCollection::replace (int index, const RecordBase& record)
{
    mData.getRecord (mData.globalToLocalIndex (index)).assign (record);
}

void CSMWorld::RefIdCollection::cloneRecord(const std::string& origin,
                                     const std::string& destination,
                                     const CSMWorld::UniversalId::Type type)
{
        std::auto_ptr<RecordBase> newRecord(mData.getRecord(mData.searchId(origin)).modifiedCopy());
        mAdapters.find(type)->second->setId(*newRecord, destination);
        mData.insertRecord(*newRecord, type, destination);
}

void CSMWorld::RefIdCollection::appendRecord (const RecordBase& record,
    UniversalId::Type type)
{
    std::string id = findAdapter (type).getId (record);

    int index = mData.getAppendIndex (type);

    mData.appendRecord (type, id, false);

    mData.getRecord (mData.globalToLocalIndex (index)).assign (record);
}

const CSMWorld::RecordBase& CSMWorld::RefIdCollection::getRecord (const std::string& id) const
{
    return mData.getRecord (mData.searchId (id));
}

const CSMWorld::RecordBase& CSMWorld::RefIdCollection::getRecord (int index) const
{
    return mData.getRecord (mData.globalToLocalIndex (index));
}

void CSMWorld::RefIdCollection::load (ESM::ESMReader& reader, bool base, UniversalId::Type type)
{
<<<<<<< HEAD
    std::string id = reader.getHNOString ("NAME");

    int index = searchId (id);

    if (reader.isNextSub ("DELE"))
    {
        reader.skipRecord();

        if (index==-1)
        {
            // deleting a record that does not exist

            // ignore it for now

            /// \todo report the problem to the user
        }
        else if (base)
        {
            mData.erase (index, 1);
        }
        else
        {
            mData.getRecord (mData.globalToLocalIndex (index)).mState = RecordBase::State_Deleted;
        }
    }
    else
    {
        if (index==-1)
        {
            // new record
            int newIndex = mData.getAppendIndex (type);
            mData.appendRecord (type, id, base);

            RefIdData::LocalIndex localIndex = mData.globalToLocalIndex (newIndex);

            mData.load (localIndex, reader, base);

            mData.getRecord (localIndex).mState =
                base ? RecordBase::State_BaseOnly : RecordBase::State_ModifiedOnly;
        }
        else
        {
            // old record
            RefIdData::LocalIndex localIndex = mData.globalToLocalIndex (index);

            if (!base)
                if (mData.getRecord (localIndex).mState==RecordBase::State_Erased)
                    throw std::logic_error ("attempt to access a deleted record");

            mData.load (localIndex, reader, base);

            if (!base)
                mData.getRecord (localIndex).mState = RecordBase::State_Modified;
        }
    }
=======
    mData.load(reader, base, type);
>>>>>>> 91bf4287
}

int CSMWorld::RefIdCollection::getAppendIndex (const std::string& id, UniversalId::Type type) const
{
    return mData.getAppendIndex (type);
}

std::vector<std::string> CSMWorld::RefIdCollection::getIds (bool listDeleted) const
{
    return mData.getIds (listDeleted);
}

bool CSMWorld::RefIdCollection::reorderRows (int baseIndex, const std::vector<int>& newOrder)
{
    return false;
}

void CSMWorld::RefIdCollection::save (int index, ESM::ESMWriter& writer) const
{
    mData.save (index, writer);
}

const CSMWorld::RefIdData& CSMWorld::RefIdCollection::getDataSet() const
{
    return mData;
}

int CSMWorld::RefIdCollection::getNestedRowsCount(int row, int column) const
{
    RefIdData::LocalIndex localIndex = mData.globalToLocalIndex (row);
    const CSMWorld::NestedRefIdAdapterBase& nestedAdapter = getNestedAdapter(mColumns.at(column), localIndex.second);

    return nestedAdapter.getNestedRowsCount(&mColumns.at(column), mData, localIndex.first);
}

int CSMWorld::RefIdCollection::getNestedColumnsCount(int row, int column) const
{
    RefIdData::LocalIndex localIndex = mData.globalToLocalIndex (row);
    const CSMWorld::NestedRefIdAdapterBase& nestedAdapter = getNestedAdapter(mColumns.at(column), localIndex.second);

    return nestedAdapter.getNestedColumnsCount(&mColumns.at(column), mData);
}

CSMWorld::NestableColumn *CSMWorld::RefIdCollection::getNestableColumn(int column)
{
    return &mColumns.at(column);
}

void CSMWorld::RefIdCollection::addNestedRow(int row, int col, int position)
{
    RefIdData::LocalIndex localIndex = mData.globalToLocalIndex (row);
    const CSMWorld::NestedRefIdAdapterBase& nestedAdapter = getNestedAdapter(mColumns.at(col), localIndex.second);

    nestedAdapter.addNestedRow(&mColumns.at(col), mData, localIndex.first, position);
    return;
}

void CSMWorld::RefIdCollection::setNestedTable(int row, int column, const CSMWorld::NestedTableWrapperBase& nestedTable)
{
    RefIdData::LocalIndex localIndex = mData.globalToLocalIndex (row);
    const CSMWorld::NestedRefIdAdapterBase& nestedAdapter = getNestedAdapter(mColumns.at(column), localIndex.second);

    nestedAdapter.setNestedTable(&mColumns.at(column), mData, localIndex.first, nestedTable);
    return;
}

CSMWorld::NestedTableWrapperBase* CSMWorld::RefIdCollection::nestedTable(int row, int column) const
{
    RefIdData::LocalIndex localIndex = mData.globalToLocalIndex (row);
    const CSMWorld::NestedRefIdAdapterBase& nestedAdapter = getNestedAdapter(mColumns.at(column), localIndex.second);

    return nestedAdapter.nestedTable(&mColumns.at(column), mData, localIndex.first);
}

const CSMWorld::NestedRefIdAdapterBase& CSMWorld::RefIdCollection::getNestedAdapter(const CSMWorld::ColumnBase &column, UniversalId::Type type) const
{
    for (std::vector<std::pair<const ColumnBase*, std::map<UniversalId::Type, NestedRefIdAdapterBase*> > >::const_iterator iter (mNestedAdapters.begin());
         iter!=mNestedAdapters.end(); ++iter)
    {
        if ((iter->first) == &column)
        {
            std::map<UniversalId::Type, NestedRefIdAdapterBase*>::const_iterator it =
                (iter->second).find(type);

            if (it == (iter->second).end())
                throw std::runtime_error("No such type in the nestedadapters");

            return *it->second;
        }
    }
    throw std::runtime_error("No such column in the nestedadapters");
}

void CSMWorld::RefIdCollection::copyTo (int index, RefIdCollection& target) const
{
    mData.copyTo (index, target.mData);
}<|MERGE_RESOLUTION|>--- conflicted
+++ resolved
@@ -848,65 +848,7 @@
 
 void CSMWorld::RefIdCollection::load (ESM::ESMReader& reader, bool base, UniversalId::Type type)
 {
-<<<<<<< HEAD
-    std::string id = reader.getHNOString ("NAME");
-
-    int index = searchId (id);
-
-    if (reader.isNextSub ("DELE"))
-    {
-        reader.skipRecord();
-
-        if (index==-1)
-        {
-            // deleting a record that does not exist
-
-            // ignore it for now
-
-            /// \todo report the problem to the user
-        }
-        else if (base)
-        {
-            mData.erase (index, 1);
-        }
-        else
-        {
-            mData.getRecord (mData.globalToLocalIndex (index)).mState = RecordBase::State_Deleted;
-        }
-    }
-    else
-    {
-        if (index==-1)
-        {
-            // new record
-            int newIndex = mData.getAppendIndex (type);
-            mData.appendRecord (type, id, base);
-
-            RefIdData::LocalIndex localIndex = mData.globalToLocalIndex (newIndex);
-
-            mData.load (localIndex, reader, base);
-
-            mData.getRecord (localIndex).mState =
-                base ? RecordBase::State_BaseOnly : RecordBase::State_ModifiedOnly;
-        }
-        else
-        {
-            // old record
-            RefIdData::LocalIndex localIndex = mData.globalToLocalIndex (index);
-
-            if (!base)
-                if (mData.getRecord (localIndex).mState==RecordBase::State_Erased)
-                    throw std::logic_error ("attempt to access a deleted record");
-
-            mData.load (localIndex, reader, base);
-
-            if (!base)
-                mData.getRecord (localIndex).mState = RecordBase::State_Modified;
-        }
-    }
-=======
     mData.load(reader, base, type);
->>>>>>> 91bf4287
 }
 
 int CSMWorld::RefIdCollection::getAppendIndex (const std::string& id, UniversalId::Type type) const
