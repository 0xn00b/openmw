--- conflicted
+++ resolved
@@ -92,18 +92,11 @@
         }
     };
 
-<<<<<<< HEAD
-    template<typename ESXRecordT>
-    struct VarTypeColumn : public Column<ESXRecordT>
-    {
-        VarTypeColumn() : Column<ESXRecordT> ("Type", ColumnBase::Display_Integer) {}
-=======
     /// \attention A var type column must be immediately followed by a suitable value column.
     template<typename ESXRecordT>
     struct VarTypeColumn : public Column<ESXRecordT>
     {
         VarTypeColumn() : Column<ESXRecordT> ("Type", ColumnBase::Display_VarType) {}
->>>>>>> 0713afb9
 
         virtual QVariant get (const Record<ESXRecordT>& record) const
         {
