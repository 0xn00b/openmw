#ifndef CSM_WOLRD_REFIDADAPTER_H
#define CSM_WOLRD_REFIDADAPTER_H

#include <string>

class QVariant;

namespace CSMWorld
{
    class RefIdColumn;
    class RefIdData;
    class RecordBase;

    class RefIdAdapter
    {
            // not implemented
            RefIdAdapter (const RefIdAdapter&);
            RefIdAdapter& operator= (const RefIdAdapter&);

        public:

            RefIdAdapter();

            virtual ~RefIdAdapter();

            virtual QVariant getData (const RefIdColumn *column, const RefIdData& data, int idnex)
                const = 0;

            virtual void setData (const RefIdColumn *column, RefIdData& data, int index,
                const QVariant& value) const = 0;
            ///< If the data type does not match an exception is thrown.

            virtual QVariant getNestedData (const RefIdColumn *column, const RefIdData& data,
                                      int idnex, int subRowIndex, int subColIndex) const;

            virtual void setNestedData (const RefIdColumn *column, RefIdData& data,
                                  const QVariant& value, int index,
                                  int subRowIndex, int subColIndex) const;

            virtual std::string getId (const RecordBase& record) const = 0;

            virtual void setId(RecordBase& record, const std::string& id) = 0;
    };

    class NestedRefIdAdapter
    {
        public:
            NestedRefIdAdapter();

            virtual ~NestedRefIdAdapter();
 
            virtual void setNestedData (const RefIdColumn *column, RefIdData& data, int row,
                                        const QVariant& value, int subRowIndex, int subColIndex) const = 0;
<<<<<<< HEAD

            virtual QVariant getNestedData (const RefIdColumn *column, const RefIdData& data,
                                        int index, int subRowIndex, int subColIndex) const = 0;

            virtual int getNestedColumnsCount(const RefIdColumn *column, const RefIdData& data) const = 0;

=======

            virtual QVariant getNestedData (const RefIdColumn *column, const RefIdData& data,
                                        int index, int subRowIndex, int subColIndex) const = 0;

            virtual int getNestedColumnsCount(const RefIdColumn *column, const RefIdData& data) const = 0;

>>>>>>> 187fccc8
            virtual int getNestedRowsCount(const RefIdColumn *column, const RefIdData& data, int index) const = 0;
    };
}

#endif<|MERGE_RESOLUTION|>--- conflicted
+++ resolved
@@ -30,13 +30,6 @@
                 const QVariant& value) const = 0;
             ///< If the data type does not match an exception is thrown.
 
-            virtual QVariant getNestedData (const RefIdColumn *column, const RefIdData& data,
-                                      int idnex, int subRowIndex, int subColIndex) const;
-
-            virtual void setNestedData (const RefIdColumn *column, RefIdData& data,
-                                  const QVariant& value, int index,
-                                  int subRowIndex, int subColIndex) const;
-
             virtual std::string getId (const RecordBase& record) const = 0;
 
             virtual void setId(RecordBase& record, const std::string& id) = 0;
@@ -51,21 +44,12 @@
  
             virtual void setNestedData (const RefIdColumn *column, RefIdData& data, int row,
                                         const QVariant& value, int subRowIndex, int subColIndex) const = 0;
-<<<<<<< HEAD
 
             virtual QVariant getNestedData (const RefIdColumn *column, const RefIdData& data,
-                                        int index, int subRowIndex, int subColIndex) const = 0;
+                                            int index, int subRowIndex, int subColIndex) const = 0;
 
             virtual int getNestedColumnsCount(const RefIdColumn *column, const RefIdData& data) const = 0;
 
-=======
-
-            virtual QVariant getNestedData (const RefIdColumn *column, const RefIdData& data,
-                                        int index, int subRowIndex, int subColIndex) const = 0;
-
-            virtual int getNestedColumnsCount(const RefIdColumn *column, const RefIdData& data) const = 0;
-
->>>>>>> 187fccc8
             virtual int getNestedRowsCount(const RefIdColumn *column, const RefIdData& data, int index) const = 0;
     };
 }
