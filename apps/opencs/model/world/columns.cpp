--- conflicted
+++ resolved
@@ -180,13 +180,10 @@
             { ColumnId_Vampire, "Vampire" },
             { ColumnId_BodyPartType, "Bodypart Type" },
             { ColumnId_MeshType, "Mesh Type" },
-<<<<<<< HEAD
             { ColumnId_OwnerGlobal, "Owner Global" },
-=======
             { ColumnId_DefaultProfile, "Default Profile" },
             { ColumnId_BypassNewGame, "Bypass New Game" },
             { ColumnId_GlobalProfile, "Global Profile" },
->>>>>>> bf6150d0
 
             { ColumnId_UseValue1, "Use value 1" },
             { ColumnId_UseValue2, "Use value 2" },
