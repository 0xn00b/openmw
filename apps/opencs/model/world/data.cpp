
#include "data.hpp"

#include <stdexcept>
#include <algorithm>

#include <QAbstractItemModel>

#include <components/esm/esmreader.hpp>
#include <components/esm/defs.hpp>
#include <components/esm/loadglob.hpp>
#include <components/esm/cellref.hpp>

#include "idtable.hpp"
#include "columnimp.hpp"
#include "regionmap.hpp"
#include "columns.hpp"

void CSMWorld::Data::addModel (QAbstractItemModel *model, UniversalId::Type type1,
    UniversalId::Type type2, bool update)
{
    mModels.push_back (model);
    mModelIndex.insert (std::make_pair (type1, model));

    if (type2!=UniversalId::Type_None)
        mModelIndex.insert (std::make_pair (type2, model));

    if (update)
    {
        connect (model, SIGNAL (dataChanged (const QModelIndex&, const QModelIndex&)),
            this, SLOT (dataChanged (const QModelIndex&, const QModelIndex&)));
        connect (model, SIGNAL (rowsInserted (const QModelIndex&, int, int)),
            this, SLOT (rowsChanged (const QModelIndex&, int, int)));
        connect (model, SIGNAL (rowsRemoved (const QModelIndex&, int, int)),
            this, SLOT (rowsChanged (const QModelIndex&, int, int)));
    }
}

void CSMWorld::Data::appendIds (std::vector<std::string>& ids, const CollectionBase& collection,
    bool listDeleted)
{
    std::vector<std::string> ids2 = collection.getIds (listDeleted);

    ids.insert (ids.end(), ids2.begin(), ids2.end());
}

int CSMWorld::Data::count (RecordBase::State state, const CollectionBase& collection)
{
    int number = 0;

    for (int i=0; i<collection.getSize(); ++i)
        if (collection.getRecord (i).mState==state)
            ++number;

    return number;
}

CSMWorld::Data::Data() : mRefs (mCells)
{
    mGlobals.addColumn (new StringIdColumn<ESM::Global>);
    mGlobals.addColumn (new RecordStateColumn<ESM::Global>);
    mGlobals.addColumn (new FixedRecordTypeColumn<ESM::Global> (UniversalId::Type_Global));
    mGlobals.addColumn (new VarTypeColumn<ESM::Global> (ColumnBase::Display_GlobalVarType));
    mGlobals.addColumn (new VarValueColumn<ESM::Global>);

    mGmsts.addColumn (new StringIdColumn<ESM::GameSetting>);
    mGmsts.addColumn (new RecordStateColumn<ESM::GameSetting>);
    mGmsts.addColumn (new FixedRecordTypeColumn<ESM::GameSetting> (UniversalId::Type_Gmst));
    mGmsts.addColumn (new FixedRecordTypeColumn<ESM::GameSetting> (UniversalId::Type_Gmst));
    mGmsts.addColumn (new VarTypeColumn<ESM::GameSetting> (ColumnBase::Display_GmstVarType));
    mGmsts.addColumn (new VarValueColumn<ESM::GameSetting>);

    mSkills.addColumn (new StringIdColumn<ESM::Skill>);
    mSkills.addColumn (new RecordStateColumn<ESM::Skill>);
    mSkills.addColumn (new FixedRecordTypeColumn<ESM::Skill> (UniversalId::Type_Skill));
    mSkills.addColumn (new AttributeColumn<ESM::Skill>);
    mSkills.addColumn (new SpecialisationColumn<ESM::Skill>);
    for (int i=0; i<4; ++i)
        mSkills.addColumn (new UseValueColumn<ESM::Skill> (i));
    mSkills.addColumn (new DescriptionColumn<ESM::Skill>);

    mClasses.addColumn (new StringIdColumn<ESM::Class>);
    mClasses.addColumn (new RecordStateColumn<ESM::Class>);
    mClasses.addColumn (new FixedRecordTypeColumn<ESM::Class> (UniversalId::Type_Class));
    mClasses.addColumn (new NameColumn<ESM::Class>);
    mClasses.addColumn (new AttributesColumn<ESM::Class> (0));
    mClasses.addColumn (new AttributesColumn<ESM::Class> (1));
    mClasses.addColumn (new SpecialisationColumn<ESM::Class>);
    for (int i=0; i<5; ++i)
        mClasses.addColumn (new SkillsColumn<ESM::Class> (i, true, true));
    for (int i=0; i<5; ++i)
        mClasses.addColumn (new SkillsColumn<ESM::Class> (i, true, false));
    mClasses.addColumn (new PlayableColumn<ESM::Class>);
    mClasses.addColumn (new DescriptionColumn<ESM::Class>);

    mFactions.addColumn (new StringIdColumn<ESM::Faction>);
    mFactions.addColumn (new RecordStateColumn<ESM::Faction>);
    mFactions.addColumn (new FixedRecordTypeColumn<ESM::Faction> (UniversalId::Type_Faction));
    mFactions.addColumn (new NameColumn<ESM::Faction>);
    mFactions.addColumn (new AttributesColumn<ESM::Faction> (0));
    mFactions.addColumn (new AttributesColumn<ESM::Faction> (1));
    mFactions.addColumn (new HiddenColumn<ESM::Faction>);
    for (int i=0; i<6; ++i)
        mFactions.addColumn (new SkillsColumn<ESM::Faction> (i));

    mRaces.addColumn (new StringIdColumn<ESM::Race>);
    mRaces.addColumn (new RecordStateColumn<ESM::Race>);
    mRaces.addColumn (new FixedRecordTypeColumn<ESM::Race> (UniversalId::Type_Race));
    mRaces.addColumn (new NameColumn<ESM::Race>);
    mRaces.addColumn (new DescriptionColumn<ESM::Race>);
    mRaces.addColumn (new FlagColumn<ESM::Race> (Columns::ColumnId_Playable, 0x1));
    mRaces.addColumn (new FlagColumn<ESM::Race> (Columns::ColumnId_BeastRace, 0x2));
    mRaces.addColumn (new WeightHeightColumn<ESM::Race> (true, true));
    mRaces.addColumn (new WeightHeightColumn<ESM::Race> (true, false));
    mRaces.addColumn (new WeightHeightColumn<ESM::Race> (false, true));
    mRaces.addColumn (new WeightHeightColumn<ESM::Race> (false, false));

    mSounds.addColumn (new StringIdColumn<ESM::Sound>);
    mSounds.addColumn (new RecordStateColumn<ESM::Sound>);
    mSounds.addColumn (new FixedRecordTypeColumn<ESM::Sound> (UniversalId::Type_Sound));
    mSounds.addColumn (new SoundParamColumn<ESM::Sound> (SoundParamColumn<ESM::Sound>::Type_Volume));
    mSounds.addColumn (new SoundParamColumn<ESM::Sound> (SoundParamColumn<ESM::Sound>::Type_MinRange));
    mSounds.addColumn (new SoundParamColumn<ESM::Sound> (SoundParamColumn<ESM::Sound>::Type_MaxRange));
    mSounds.addColumn (new SoundFileColumn<ESM::Sound>);

    mScripts.addColumn (new StringIdColumn<ESM::Script>);
    mScripts.addColumn (new RecordStateColumn<ESM::Script>);
    mScripts.addColumn (new FixedRecordTypeColumn<ESM::Script> (UniversalId::Type_Script));
    mScripts.addColumn (new ScriptColumn<ESM::Script>);

    mRegions.addColumn (new StringIdColumn<ESM::Region>);
    mRegions.addColumn (new RecordStateColumn<ESM::Region>);
    mRegions.addColumn (new FixedRecordTypeColumn<ESM::Region> (UniversalId::Type_Region));
    mRegions.addColumn (new NameColumn<ESM::Region>);
    mRegions.addColumn (new MapColourColumn<ESM::Region>);
    mRegions.addColumn (new SleepListColumn<ESM::Region>);

    mBirthsigns.addColumn (new StringIdColumn<ESM::BirthSign>);
    mBirthsigns.addColumn (new RecordStateColumn<ESM::BirthSign>);
    mBirthsigns.addColumn (new FixedRecordTypeColumn<ESM::BirthSign> (UniversalId::Type_Birthsign));
    mBirthsigns.addColumn (new NameColumn<ESM::BirthSign>);
    mBirthsigns.addColumn (new TextureColumn<ESM::BirthSign>);
    mBirthsigns.addColumn (new DescriptionColumn<ESM::BirthSign>);

    mSpells.addColumn (new StringIdColumn<ESM::Spell>);
    mSpells.addColumn (new RecordStateColumn<ESM::Spell>);
    mSpells.addColumn (new FixedRecordTypeColumn<ESM::Spell> (UniversalId::Type_Spell));
    mSpells.addColumn (new NameColumn<ESM::Spell>);
    mSpells.addColumn (new SpellTypeColumn<ESM::Spell>);
    mSpells.addColumn (new CostColumn<ESM::Spell>);
    mSpells.addColumn (new FlagColumn<ESM::Spell> (Columns::ColumnId_AutoCalc, 0x1));
    mSpells.addColumn (new FlagColumn<ESM::Spell> (Columns::ColumnId_StarterSpell, 0x2));
    mSpells.addColumn (new FlagColumn<ESM::Spell> (Columns::ColumnId_AlwaysSucceeds, 0x4));

    mTopics.addColumn (new StringIdColumn<ESM::Dialogue>);
    mTopics.addColumn (new RecordStateColumn<ESM::Dialogue>);
    mTopics.addColumn (new DialogueTypeColumn<ESM::Dialogue>);

    mJournals.addColumn (new StringIdColumn<ESM::Dialogue>);
    mJournals.addColumn (new RecordStateColumn<ESM::Dialogue>);
    mJournals.addColumn (new DialogueTypeColumn<ESM::Dialogue> (true));

    mTopicInfos.addColumn (new StringIdColumn<Info>);
    mTopicInfos.addColumn (new RecordStateColumn<Info>);
    mTopicInfos.addColumn (new TopicColumn<Info> (false));
    mTopicInfos.addColumn (new ActorColumn<Info>);
    mTopicInfos.addColumn (new RaceColumn<Info>);
    mTopicInfos.addColumn (new ClassColumn<Info>);
    mTopicInfos.addColumn (new FactionColumn<Info>);
    mTopicInfos.addColumn (new CellColumn<Info>);
    mTopicInfos.addColumn (new DispositionColumn<Info>);
    mTopicInfos.addColumn (new RankColumn<Info>);
    mTopicInfos.addColumn (new GenderColumn<Info>);
    mTopicInfos.addColumn (new PcFactionColumn<Info>);
    mTopicInfos.addColumn (new PcRankColumn<Info>);
    mTopicInfos.addColumn (new SoundFileColumn<Info>);
    mTopicInfos.addColumn (new ResponseColumn<Info>);

    mJournalInfos.addColumn (new StringIdColumn<Info>);
    mJournalInfos.addColumn (new RecordStateColumn<Info>);
    mJournalInfos.addColumn (new TopicColumn<Info> (true));
    mJournalInfos.addColumn (new QuestStatusTypeColumn<Info>);
    mJournalInfos.addColumn (new QuestIndexColumn<Info>);
    mJournalInfos.addColumn (new QuestDescriptionColumn<Info>);

    mCells.addColumn (new StringIdColumn<Cell>);
    mCells.addColumn (new RecordStateColumn<Cell>);
    mCells.addColumn (new FixedRecordTypeColumn<Cell> (UniversalId::Type_Cell));
    mCells.addColumn (new NameColumn<Cell>);
    mCells.addColumn (new FlagColumn<Cell> (Columns::ColumnId_SleepForbidden, ESM::Cell::NoSleep));
    mCells.addColumn (new FlagColumn<Cell> (Columns::ColumnId_InteriorWater, ESM::Cell::HasWater));
    mCells.addColumn (new FlagColumn<Cell> (Columns::ColumnId_InteriorSky, ESM::Cell::QuasiEx));
    mCells.addColumn (new RegionColumn<Cell>);

    mRefs.addColumn (new StringIdColumn<CellRef> (true));
    mRefs.addColumn (new RecordStateColumn<CellRef>);
    mRefs.addColumn (new CellColumn<CellRef>);
    mRefs.addColumn (new IdColumn<CellRef>);
    mRefs.addColumn (new PosColumn<CellRef> (&CellRef::mPos, 0, false));
    mRefs.addColumn (new PosColumn<CellRef> (&CellRef::mPos, 1, false));
    mRefs.addColumn (new PosColumn<CellRef> (&CellRef::mPos, 2, false));
    mRefs.addColumn (new RotColumn<CellRef> (&CellRef::mPos, 0, false));
    mRefs.addColumn (new RotColumn<CellRef> (&CellRef::mPos, 1, false));
    mRefs.addColumn (new RotColumn<CellRef> (&CellRef::mPos, 2, false));
    mRefs.addColumn (new ScaleColumn<CellRef>);
    mRefs.addColumn (new OwnerColumn<CellRef>);
    mRefs.addColumn (new SoulColumn<CellRef>);
    mRefs.addColumn (new FactionColumn<CellRef>);
    mRefs.addColumn (new FactionIndexColumn<CellRef>);
    mRefs.addColumn (new ChargesColumn<CellRef>);
    mRefs.addColumn (new EnchantmentChargesColumn<CellRef>);
    mRefs.addColumn (new GoldValueColumn<CellRef>);
    mRefs.addColumn (new TeleportColumn<CellRef>);
    mRefs.addColumn (new TeleportCellColumn<CellRef>);
    mRefs.addColumn (new PosColumn<CellRef> (&CellRef::mDoorDest, 0, true));
    mRefs.addColumn (new PosColumn<CellRef> (&CellRef::mDoorDest, 1, true));
    mRefs.addColumn (new PosColumn<CellRef> (&CellRef::mDoorDest, 2, true));
    mRefs.addColumn (new RotColumn<CellRef> (&CellRef::mDoorDest, 0, true));
    mRefs.addColumn (new RotColumn<CellRef> (&CellRef::mDoorDest, 1, true));
    mRefs.addColumn (new RotColumn<CellRef> (&CellRef::mDoorDest, 2, true));
    mRefs.addColumn (new LockLevelColumn<CellRef>);
    mRefs.addColumn (new KeyColumn<CellRef>);
    mRefs.addColumn (new TrapColumn<CellRef>);

    mFilters.addColumn (new StringIdColumn<CSMFilter::Filter>);
    mFilters.addColumn (new RecordStateColumn<CSMFilter::Filter>);
    mFilters.addColumn (new FilterColumn<CSMFilter::Filter>);
    mFilters.addColumn (new DescriptionColumn<CSMFilter::Filter>);
    mFilters.addColumn (new ScopeColumn<CSMFilter::Filter>);

    addModel (new IdTable (&mGlobals), UniversalId::Type_Globals, UniversalId::Type_Global);
    addModel (new IdTable (&mGmsts), UniversalId::Type_Gmsts, UniversalId::Type_Gmst);
    addModel (new IdTable (&mSkills), UniversalId::Type_Skills, UniversalId::Type_Skill, false);
    addModel (new IdTable (&mClasses), UniversalId::Type_Classes, UniversalId::Type_Class);
    addModel (new IdTable (&mFactions), UniversalId::Type_Factions, UniversalId::Type_Faction);
    addModel (new IdTable (&mRaces), UniversalId::Type_Races, UniversalId::Type_Race);
    addModel (new IdTable (&mSounds), UniversalId::Type_Sounds, UniversalId::Type_Sound);
    addModel (new IdTable (&mScripts), UniversalId::Type_Scripts, UniversalId::Type_Script);
    addModel (new IdTable (&mRegions), UniversalId::Type_Regions, UniversalId::Type_Region);
    addModel (new IdTable (&mBirthsigns), UniversalId::Type_Birthsigns, UniversalId::Type_Birthsign);
    addModel (new IdTable (&mSpells), UniversalId::Type_Spells, UniversalId::Type_Spell);
    addModel (new IdTable (&mTopics), UniversalId::Type_Topics, UniversalId::Type_Topic);
    addModel (new IdTable (&mJournals), UniversalId::Type_Journals, UniversalId::Type_Journal);
    addModel (new IdTable (&mTopicInfos), UniversalId::Type_TopicInfos, UniversalId::Type_TopicInfo);
    addModel (new IdTable (&mJournalInfos), UniversalId::Type_JournalInfos, UniversalId::Type_JournalInfo);
    addModel (new IdTable (&mCells), UniversalId::Type_Cells, UniversalId::Type_Cell);
    addModel (new IdTable (&mReferenceables), UniversalId::Type_Referenceables,
        UniversalId::Type_Referenceable);
    addModel (new IdTable (&mRefs), UniversalId::Type_References, UniversalId::Type_Reference, false);
    addModel (new IdTable (&mFilters), UniversalId::Type_Filters, UniversalId::Type_Filter, false);
}

CSMWorld::Data::~Data()
{
    for (std::vector<QAbstractItemModel *>::iterator iter (mModels.begin()); iter!=mModels.end(); ++iter)
        delete *iter;
}

const CSMWorld::IdCollection<ESM::Global>& CSMWorld::Data::getGlobals() const
{
    return mGlobals;
}

CSMWorld::IdCollection<ESM::Global>& CSMWorld::Data::getGlobals()
{
    return mGlobals;
}

const CSMWorld::IdCollection<ESM::GameSetting>& CSMWorld::Data::getGmsts() const
{
    return mGmsts;
}

CSMWorld::IdCollection<ESM::GameSetting>& CSMWorld::Data::getGmsts()
{
    return mGmsts;
}

const CSMWorld::IdCollection<ESM::Skill>& CSMWorld::Data::getSkills() const
{
    return mSkills;
}

CSMWorld::IdCollection<ESM::Skill>& CSMWorld::Data::getSkills()
{
    return mSkills;
}

const CSMWorld::IdCollection<ESM::Class>& CSMWorld::Data::getClasses() const
{
    return mClasses;
}

CSMWorld::IdCollection<ESM::Class>& CSMWorld::Data::getClasses()
{
    return mClasses;
}

const CSMWorld::IdCollection<ESM::Faction>& CSMWorld::Data::getFactions() const
{
    return mFactions;
}

CSMWorld::IdCollection<ESM::Faction>& CSMWorld::Data::getFactions()
{
    return mFactions;
}

const CSMWorld::IdCollection<ESM::Race>& CSMWorld::Data::getRaces() const
{
    return mRaces;
}

CSMWorld::IdCollection<ESM::Race>& CSMWorld::Data::getRaces()
{
    return mRaces;
}

const CSMWorld::IdCollection<ESM::Sound>& CSMWorld::Data::getSounds() const
{
    return mSounds;
}

CSMWorld::IdCollection<ESM::Sound>& CSMWorld::Data::getSounds()
{
    return mSounds;
}

const CSMWorld::IdCollection<ESM::Script>& CSMWorld::Data::getScripts() const
{
    return mScripts;
}

CSMWorld::IdCollection<ESM::Script>& CSMWorld::Data::getScripts()
{
    return mScripts;
}

const CSMWorld::IdCollection<ESM::Region>& CSMWorld::Data::getRegions() const
{
    return mRegions;
}

CSMWorld::IdCollection<ESM::Region>& CSMWorld::Data::getRegions()
{
    return mRegions;
}

const CSMWorld::IdCollection<ESM::BirthSign>& CSMWorld::Data::getBirthsigns() const
{
    return mBirthsigns;
}

CSMWorld::IdCollection<ESM::BirthSign>& CSMWorld::Data::getBirthsigns()
{
    return mBirthsigns;
}

const CSMWorld::IdCollection<ESM::Spell>& CSMWorld::Data::getSpells() const
{
    return mSpells;
}

CSMWorld::IdCollection<ESM::Spell>& CSMWorld::Data::getSpells()
{
    return mSpells;
}


const CSMWorld::IdCollection<ESM::Dialogue>& CSMWorld::Data::getTopics() const
{
    return mTopics;
}

CSMWorld::IdCollection<ESM::Dialogue>& CSMWorld::Data::getTopics()
{
    return mTopics;
}

const CSMWorld::IdCollection<ESM::Dialogue>& CSMWorld::Data::getJournals() const
{
    return mJournals;
}

CSMWorld::IdCollection<ESM::Dialogue>& CSMWorld::Data::getJournals()
{
    return mJournals;
}

const CSMWorld::InfoCollection& CSMWorld::Data::getTopicInfos() const
{
    return mTopicInfos;
}

CSMWorld::InfoCollection& CSMWorld::Data::getTopicInfos()
{
    return mTopicInfos;
}

const CSMWorld::InfoCollection& CSMWorld::Data::getJournalInfos() const
{
    return mJournalInfos;
}

CSMWorld::InfoCollection& CSMWorld::Data::getJournalInfos()
{
    return mJournalInfos;
}

const CSMWorld::IdCollection<CSMWorld::Cell>& CSMWorld::Data::getCells() const
{
    return mCells;
}

CSMWorld::IdCollection<CSMWorld::Cell>& CSMWorld::Data::getCells()
{
    return mCells;
}

const CSMWorld::RefIdCollection& CSMWorld::Data::getReferenceables() const
{
    return mReferenceables;
}

CSMWorld::RefIdCollection& CSMWorld::Data::getReferenceables()
{
    return mReferenceables;
}

const CSMWorld::RefCollection& CSMWorld::Data::getReferences() const
{
    return mRefs;
}

CSMWorld::RefCollection& CSMWorld::Data::getReferences()
{
    return mRefs;
}

const CSMWorld::IdCollection<CSMFilter::Filter>& CSMWorld::Data::getFilters() const
{
    return mFilters;
}

CSMWorld::IdCollection<CSMFilter::Filter>& CSMWorld::Data::getFilters()
{
    return mFilters;
}

QAbstractItemModel *CSMWorld::Data::getTableModel (const UniversalId& id)
{
    std::map<UniversalId::Type, QAbstractItemModel *>::iterator iter = mModelIndex.find (id.getType());

    if (iter==mModelIndex.end())
    {
        // try creating missing (secondary) tables on the fly
        //
        // Note: We create these tables here so we don't have to deal with them during load/initial
        // construction of the ESX data where no update signals are available.
        if (id.getType()==UniversalId::Type_RegionMap)
        {
            RegionMap *table = 0;
            addModel (table = new RegionMap (*this), UniversalId::Type_RegionMap,
                UniversalId::Type_None, false);
            return table;
        }
        throw std::logic_error ("No table model available for " + id.toString());
    }

    return iter->second;
}

void CSMWorld::Data::merge()
{
    mGlobals.merge();
}

void CSMWorld::Data::loadFile (const boost::filesystem::path& path, bool base, bool project)
{
    ESM::ESMReader reader;

    /// \todo set encoding properly, once config implementation has been fixed.
    ToUTF8::Utf8Encoder encoder (ToUTF8::calculateEncoding ("win1252"));
    reader.setEncoder (&encoder);

    reader.open (path.string());

<<<<<<< HEAD
    const ESM::Dialogue *dialogue = 0;
=======
    mAuthor = reader.getAuthor();
    mDescription = reader.getDesc();
>>>>>>> b7bb7d69

    // Note: We do not need to send update signals here, because at this point the model is not connected
    // to any view.
    while (reader.hasMoreRecs())
    {
        ESM::NAME n = reader.getRecName();
        reader.getRecHeader();

        switch (n.val)
        {
            case ESM::REC_GLOB: mGlobals.load (reader, base); break;
            case ESM::REC_GMST: mGmsts.load (reader, base); break;
            case ESM::REC_SKIL: mSkills.load (reader, base); break;
            case ESM::REC_CLAS: mClasses.load (reader, base); break;
            case ESM::REC_FACT: mFactions.load (reader, base); break;
            case ESM::REC_RACE: mRaces.load (reader, base); break;
            case ESM::REC_SOUN: mSounds.load (reader, base); break;
            case ESM::REC_SCPT: mScripts.load (reader, base); break;
            case ESM::REC_REGN: mRegions.load (reader, base); break;
            case ESM::REC_BSGN: mBirthsigns.load (reader, base); break;
            case ESM::REC_SPEL: mSpells.load (reader, base); break;

            case ESM::REC_CELL:
                mCells.load (reader, base);
                mRefs.load (reader, mCells.getSize()-1, base);
                break;

            case ESM::REC_ACTI: mReferenceables.load (reader, base, UniversalId::Type_Activator); break;
            case ESM::REC_ALCH: mReferenceables.load (reader, base, UniversalId::Type_Potion); break;
            case ESM::REC_APPA: mReferenceables.load (reader, base, UniversalId::Type_Apparatus); break;
            case ESM::REC_ARMO: mReferenceables.load (reader, base, UniversalId::Type_Armor); break;
            case ESM::REC_BOOK: mReferenceables.load (reader, base, UniversalId::Type_Book); break;
            case ESM::REC_CLOT: mReferenceables.load (reader, base, UniversalId::Type_Clothing); break;
            case ESM::REC_CONT: mReferenceables.load (reader, base, UniversalId::Type_Container); break;
            case ESM::REC_CREA: mReferenceables.load (reader, base, UniversalId::Type_Creature); break;
            case ESM::REC_DOOR: mReferenceables.load (reader, base, UniversalId::Type_Door); break;
            case ESM::REC_INGR: mReferenceables.load (reader, base, UniversalId::Type_Ingredient); break;
            case ESM::REC_LEVC:
                mReferenceables.load (reader, base, UniversalId::Type_CreatureLevelledList); break;
            case ESM::REC_LEVI:
                mReferenceables.load (reader, base, UniversalId::Type_ItemLevelledList); break;
            case ESM::REC_LIGH: mReferenceables.load (reader, base, UniversalId::Type_Light); break;
            case ESM::REC_LOCK: mReferenceables.load (reader, base, UniversalId::Type_Lockpick); break;
            case ESM::REC_MISC:
                mReferenceables.load (reader, base, UniversalId::Type_Miscellaneous); break;
            case ESM::REC_NPC_: mReferenceables.load (reader, base, UniversalId::Type_Npc); break;
            case ESM::REC_PROB: mReferenceables.load (reader, base, UniversalId::Type_Probe); break;
            case ESM::REC_REPA: mReferenceables.load (reader, base, UniversalId::Type_Repair); break;
            case ESM::REC_STAT: mReferenceables.load (reader, base, UniversalId::Type_Static); break;
            case ESM::REC_WEAP: mReferenceables.load (reader, base, UniversalId::Type_Weapon); break;

            case ESM::REC_DIAL:
            {
                std::string id = reader.getHNOString ("NAME");

                ESM::Dialogue record;
                record.mId = id;
                record.load (reader);

                if (record.mType==ESM::Dialogue::Journal)
                {
                    mJournals.load (record, base);
                    dialogue = &mJournals.getRecord (id).get();
                }
                else if (record.mType==ESM::Dialogue::Deleted)
                {
                    dialogue = 0; // record vector can be shuffled around which would make pointer
                                  // to record invalid

                    if (mJournals.tryDelete (id))
                    {
                        /// \todo handle info records
                    }
                    else if (mTopics.tryDelete (id))
                    {
                        /// \todo handle info records
                    }
                    else
                    {
                        /// \todo report deletion of non-existing record
                    }
                }
                else
                {
                    mTopics.load (record, base);
                    dialogue = &mTopics.getRecord (id).get();
                }

                break;
            }

<<<<<<< HEAD
            case ESM::REC_INFO:
            {
                if (!dialogue)
                {
                    /// \todo INFO record without matching DIAL record -> report to user
                    reader.skipRecord();
                    break;
                }

                if (dialogue->mType==ESM::Dialogue::Journal)
                    mJournalInfos.load (reader, base, *dialogue);
                else
                    mTopicInfos.load (reader, base, *dialogue);

                break;
            }
=======
            case ESM::REC_FILT:

                if (project)
                {
                    mFilters.load (reader, base);
                    mFilters.setData (mFilters.getSize()-1,
                        mFilters.findColumnIndex (CSMWorld::Columns::ColumnId_Scope),
                        static_cast<int> (CSMFilter::Filter::Scope_Project));
                    break;
                }

                // fall through (filter record in a content file is an error with format 0)
>>>>>>> b7bb7d69

            default:

                /// \todo throw an exception instead, once all records are implemented
                /// or maybe report error and continue?
                reader.skipRecord();
        }
    }
}

bool CSMWorld::Data::hasId (const std::string& id) const
{
    return
        getGlobals().searchId (id)!=-1 ||
        getGmsts().searchId (id)!=-1 ||
        getSkills().searchId (id)!=-1 ||
        getClasses().searchId (id)!=-1 ||
        getFactions().searchId (id)!=-1 ||
        getRaces().searchId (id)!=-1 ||
        getSounds().searchId (id)!=-1 ||
        getScripts().searchId (id)!=-1 ||
        getRegions().searchId (id)!=-1 ||
        getBirthsigns().searchId (id)!=-1 ||
        getSpells().searchId (id)!=-1 ||
        getTopics().searchId (id)!=-1 ||
        getJournals().searchId (id)!=-1 ||
        getCells().searchId (id)!=-1 ||
        getReferenceables().searchId (id)!=-1;
}

int CSMWorld::Data::count (RecordBase::State state) const
{
    return
        count (state, mGlobals) +
        count (state, mGmsts) +
        count (state, mSkills) +
        count (state, mClasses) +
        count (state, mFactions) +
        count (state, mRaces) +
        count (state, mSounds) +
        count (state, mScripts) +
        count (state, mRegions) +
        count (state, mBirthsigns) +
        count (state, mSpells) +
        count (state, mCells) +
        count (state, mReferenceables);
}

void CSMWorld::Data::setDescription (const std::string& description)
{
    mDescription = description;
}

std::string CSMWorld::Data::getDescription() const
{
    return mDescription;
}

void CSMWorld::Data::setAuthor (const std::string& author)
{
    mAuthor = author;
}

std::string CSMWorld::Data::getAuthor() const
{
    return mAuthor;
}

std::vector<std::string> CSMWorld::Data::getIds (bool listDeleted) const
{
    std::vector<std::string> ids;

    appendIds (ids, mGlobals, listDeleted);
    appendIds (ids, mGmsts, listDeleted);
    appendIds (ids, mClasses, listDeleted);
    appendIds (ids, mFactions, listDeleted);
    appendIds (ids, mRaces, listDeleted);
    appendIds (ids, mSounds, listDeleted);
    appendIds (ids, mScripts, listDeleted);
    appendIds (ids, mRegions, listDeleted);
    appendIds (ids, mBirthsigns, listDeleted);
    appendIds (ids, mSpells, listDeleted);
    appendIds (ids, mTopics, listDeleted);
    appendIds (ids, mJournals, listDeleted);
    appendIds (ids, mCells, listDeleted);
    appendIds (ids, mReferenceables, listDeleted);

    std::sort (ids.begin(), ids.end());

    return ids;
}

void CSMWorld::Data::dataChanged (const QModelIndex& topLeft, const QModelIndex& bottomRight)
{
    if (topLeft.column()<=0)
        emit idListChanged();
}

void CSMWorld::Data::rowsChanged (const QModelIndex& parent, int start, int end)
{
    emit idListChanged();
}<|MERGE_RESOLUTION|>--- conflicted
+++ resolved
@@ -485,12 +485,10 @@
 
     reader.open (path.string());
 
-<<<<<<< HEAD
     const ESM::Dialogue *dialogue = 0;
-=======
+
     mAuthor = reader.getAuthor();
     mDescription = reader.getDesc();
->>>>>>> b7bb7d69
 
     // Note: We do not need to send update signals here, because at this point the model is not connected
     // to any view.
@@ -582,7 +580,6 @@
                 break;
             }
 
-<<<<<<< HEAD
             case ESM::REC_INFO:
             {
                 if (!dialogue)
@@ -599,7 +596,7 @@
 
                 break;
             }
-=======
+
             case ESM::REC_FILT:
 
                 if (project)
@@ -612,7 +609,6 @@
                 }
 
                 // fall through (filter record in a content file is an error with format 0)
->>>>>>> b7bb7d69
 
             default:
 
