
#include "data.hpp"

#include <stdexcept>

#include <QAbstractTableModel>

#include <components/esm/esmreader.hpp>
#include <components/esm/loadglob.hpp>

#include "idtable.hpp"
#include "columns.hpp"

void CSMWorld::Data::addModel (QAbstractTableModel *model, UniversalId::Type type1,
    UniversalId::Type type2)
{
    mModels.push_back (model);
    mModelIndex.insert (std::make_pair (type1, model));

    if (type2!=UniversalId::Type_None)
        mModelIndex.insert (std::make_pair (type2, model));
}

CSMWorld::Data::Data()
{
    mGlobals.addColumn (new StringIdColumn<ESM::Global>);
    mGlobals.addColumn (new RecordStateColumn<ESM::Global>);
    mGlobals.addColumn (new FixedRecordTypeColumn<ESM::Global> (UniversalId::Type_Global));
    mGlobals.addColumn (new FloatValueColumn<ESM::Global>);

    mGmsts.addColumn (new StringIdColumn<ESM::GameSetting>);
    mGmsts.addColumn (new RecordStateColumn<ESM::GameSetting>);
    mGmsts.addColumn (new FixedRecordTypeColumn<ESM::GameSetting> (UniversalId::Type_Gmst));
    mGmsts.addColumn (new VarTypeColumn<ESM::GameSetting>);
    mGmsts.addColumn (new VarValueColumn<ESM::GameSetting>);

    addModel (new IdTable (&mGlobals), UniversalId::Type_Globals, UniversalId::Type_Global);
    addModel (new IdTable (&mGmsts), UniversalId::Type_Gmsts, UniversalId::Type_Gmst);
}

CSMWorld::Data::~Data()
{
    for (std::vector<QAbstractTableModel *>::iterator iter (mModels.begin()); iter!=mModels.end(); ++iter)
        delete *iter;
}

const CSMWorld::IdCollection<ESM::Global>& CSMWorld::Data::getGlobals() const
{
    return mGlobals;
}

CSMWorld::IdCollection<ESM::Global>& CSMWorld::Data::getGlobals()
{
    return mGlobals;
}

const CSMWorld::IdCollection<ESM::GameSetting>& CSMWorld::Data::getGmsts() const
{
    return mGmsts;
}

CSMWorld::IdCollection<ESM::GameSetting>& CSMWorld::Data::getGmsts()
{
    return mGmsts;
}

QAbstractTableModel *CSMWorld::Data::getTableModel (const UniversalId& id)
{
    std::map<UniversalId::Type, QAbstractTableModel *>::iterator iter = mModelIndex.find (id.getType());

    if (iter==mModelIndex.end())
        throw std::logic_error ("No table model available for " + id.toString());

    return iter->second;
}

void CSMWorld::Data::merge()
{
    mGlobals.merge();
}

void CSMWorld::Data::loadFile (const boost::filesystem::path& path, bool base)
{
    ESM::ESMReader reader;
<<<<<<< HEAD
    /// \todo set encoder
=======

    /// \todo set encoding properly, once config implementation has been fixed.
    ToUTF8::Utf8Encoder encoder (ToUTF8::calculateEncoding ("win1252"));
    reader.setEncoder (&encoder);

>>>>>>> 0713afb9
    reader.open (path.string());

    // Note: We do not need to send update signals here, because at this point the model is not connected
    // to any view.
    while (reader.hasMoreRecs())
    {
        ESM::NAME n = reader.getRecName();
        reader.getRecHeader();

        switch (n.val)
        {
            case ESM::REC_GLOB: mGlobals.load (reader, base); break;
            case ESM::REC_GMST: mGmsts.load (reader, base); break;


            default:

                /// \todo throw an exception instead, once all records are implemented
                reader.skipRecord();
        }
    }
}<|MERGE_RESOLUTION|>--- conflicted
+++ resolved
@@ -82,15 +82,11 @@
 void CSMWorld::Data::loadFile (const boost::filesystem::path& path, bool base)
 {
     ESM::ESMReader reader;
-<<<<<<< HEAD
-    /// \todo set encoder
-=======
 
     /// \todo set encoding properly, once config implementation has been fixed.
     ToUTF8::Utf8Encoder encoder (ToUTF8::calculateEncoding ("win1252"));
     reader.setEncoder (&encoder);
 
->>>>>>> 0713afb9
     reader.open (path.string());
 
     // Note: We do not need to send update signals here, because at this point the model is not connected
