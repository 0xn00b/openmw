#ifndef CSM_WOLRD_COMMANDS_H
#define CSM_WOLRD_COMMANDS_H

#include "record.hpp"

#include <string>
#include <map>
#include <vector>

#include <QVariant>
#include <QUndoCommand>
#include <QModelIndex>

#include "universalid.hpp"
#include "nestedtablewrapper.hpp"

class QModelIndex;
class QAbstractItemModel;

namespace CSMWorld
{
    class IdTable;
<<<<<<< HEAD
    class RecordBase;
=======
    class IdTree;
    struct RecordBase;
    struct NestedTableWrapperBase;
>>>>>>> 6fcf4ea9

    class ModifyCommand : public QUndoCommand
    {
            QAbstractItemModel *mModel;
            QModelIndex mIndex;
            QVariant mNew;
            QVariant mOld;

        public:

            ModifyCommand (QAbstractItemModel& model, const QModelIndex& index, const QVariant& new_,
                QUndoCommand *parent = 0);

            virtual void redo();

            virtual void undo();
    };

    class CreateCommand : public QUndoCommand
    {
            std::map<int, QVariant> mValues;

        protected:

            IdTable& mModel;
            std::string mId;
            UniversalId::Type mType;

        protected:

            /// Apply modifications set via addValue.
            void applyModifications();

        public:

            CreateCommand (IdTable& model, const std::string& id, QUndoCommand *parent = 0);

            void setType (UniversalId::Type type);

            void addValue (int column, const QVariant& value);

            virtual void redo();

            virtual void undo();
    };

    class CloneCommand : public CreateCommand
    {
            std::string mIdOrigin;

        public:

            CloneCommand (IdTable& model, const std::string& idOrigin,
                          const std::string& IdDestination,
                          const UniversalId::Type type,
                          QUndoCommand* parent = 0);

            virtual void redo();

            virtual void undo();
    };

    class RevertCommand : public QUndoCommand
    {
            IdTable& mModel;
            std::string mId;
            RecordBase *mOld;

            // not implemented
            RevertCommand (const RevertCommand&);
            RevertCommand& operator= (const RevertCommand&);

        public:

            RevertCommand (IdTable& model, const std::string& id, QUndoCommand *parent = 0);

            virtual ~RevertCommand();

            virtual void redo();

            virtual void undo();
    };

    class DeleteCommand : public QUndoCommand
    {
            IdTable& mModel;
            std::string mId;
            RecordBase *mOld;

            // not implemented
            DeleteCommand (const DeleteCommand&);
            DeleteCommand& operator= (const DeleteCommand&);

        public:

            DeleteCommand (IdTable& model, const std::string& id, QUndoCommand *parent = 0);

            virtual ~DeleteCommand();

            virtual void redo();

            virtual void undo();
    };

    class ReorderRowsCommand : public QUndoCommand
    {
            IdTable& mModel;
            int mBaseIndex;
            std::vector<int> mNewOrder;

        public:

            ReorderRowsCommand (IdTable& model, int baseIndex, const std::vector<int>& newOrder);

            virtual void redo();

            virtual void undo();
    };

<<<<<<< HEAD
    /// \brief Update cell ID according to x/y-coordinates
    ///
    /// \note The new value will be calculated in the first call to redo instead of the
    /// constructor to accommodate multiple coordinate-affecting commands being executed
    /// in a macro.
    class UpdateCellCommand : public QUndoCommand
    {
            IdTable& mModel;
            int mRow;
            QModelIndex mIndex;
            QVariant mNew; // invalid, if new cell ID has not been calculated yet
            QVariant mOld;

        public:

            UpdateCellCommand (IdTable& model, int row, QUndoCommand *parent = 0);
=======
    class NestedTableStoring
    {
        NestedTableWrapperBase* mOld;

    public:
        NestedTableStoring(const IdTree& model, const std::string& id, int parentColumn);

        ~NestedTableStoring();

    protected:

        const NestedTableWrapperBase& getOld() const;
    };

    class DeleteNestedCommand : public QUndoCommand, private NestedTableStoring
    {
            IdTree& mModel;

            std::string mId;

            int mParentColumn;

            int mNestedRow;

        public:

            DeleteNestedCommand (IdTree& model, const std::string& id, int nestedRow, int parentColumn, QUndoCommand* parent = 0);

            virtual void redo();

            virtual void undo();
    };

    class AddNestedCommand : public QUndoCommand, private NestedTableStoring
    {
            IdTree& mModel;

            std::string mId;

            int mNewRow;

            int mParentColumn;

        public:

            AddNestedCommand(IdTree& model, const std::string& id, int nestedRow, int parentColumn, QUndoCommand* parent = 0);
>>>>>>> 6fcf4ea9

            virtual void redo();

            virtual void undo();
    };
}

#endif<|MERGE_RESOLUTION|>--- conflicted
+++ resolved
@@ -20,13 +20,10 @@
 namespace CSMWorld
 {
     class IdTable;
-<<<<<<< HEAD
     class RecordBase;
-=======
     class IdTree;
     struct RecordBase;
     struct NestedTableWrapperBase;
->>>>>>> 6fcf4ea9
 
     class ModifyCommand : public QUndoCommand
     {
@@ -146,7 +143,6 @@
             virtual void undo();
     };
 
-<<<<<<< HEAD
     /// \brief Update cell ID according to x/y-coordinates
     ///
     /// \note The new value will be calculated in the first call to redo instead of the
@@ -163,7 +159,13 @@
         public:
 
             UpdateCellCommand (IdTable& model, int row, QUndoCommand *parent = 0);
-=======
+
+            virtual void redo();
+
+            virtual void undo();
+    };
+
+
     class NestedTableStoring
     {
         NestedTableWrapperBase* mOld;
@@ -210,7 +212,6 @@
         public:
 
             AddNestedCommand(IdTree& model, const std::string& id, int nestedRow, int parentColumn, QUndoCommand* parent = 0);
->>>>>>> 6fcf4ea9
 
             virtual void redo();
 
