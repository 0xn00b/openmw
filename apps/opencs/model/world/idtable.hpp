--- conflicted
+++ resolved
@@ -8,21 +8,6 @@
 #include "universalid.hpp"
 #include "columns.hpp"
 
-<<<<<<< HEAD
-<<<<<<< Updated upstream
-=======
-/*! \brief
- * Clas for holding the model. Uses typical qt table abstraction/interface for granting access to the individiual fields of the records,
- * Some records are holding nested data (for instance inventory list of the npc). In casses like this, table model offers interface
- * to access nested data in the qt way – that is specify parent. The parent is encoded in the internalid of the index model
- * See methods fold and unfold adress to see why. This approach has some serious limitations: it allows only
- * a single level of the nesting. At the point of creating this code this seemed to be a good enough solution.
- * If for some reason it turned out that in fact multiple levels of nesting are needed, change in the addressing of the
- * index is most likely the very first to be considered.
- */
-
->>>>>>> Stashed changes
-=======
 /*! \brief
  * Clas for holding the model. Uses typical qt table abstraction/interface for granting access to the individiual fields of the records,
  * Some records are holding nested data (for instance inventory list of the npc). In casses like this, table model offers interface
@@ -32,7 +17,6 @@
  * data. Vast majority of methods makes sense only for the top level data.
  */
 
->>>>>>> bbe78549
 namespace CSMWorld
 {
     class CollectionBase;
@@ -70,18 +54,8 @@
             // not implemented
             IdTable (const IdTable&);
             IdTable& operator= (const IdTable&);
-<<<<<<< HEAD
-<<<<<<< Updated upstream
-=======
-
-            unsigned int foldIndexAdress(const QModelIndex& index) const;
-
-            std::pair<int, int> unfoldIndexAdress(unsigned int id) const;
->>>>>>> Stashed changes
-=======
             unsigned int foldIndexAdress(const QModelIndex& index) const;
             std::pair<int, int> unfoldIndexAdress(unsigned int id) const;
->>>>>>> bbe78549
 
         public:
 
@@ -108,8 +82,8 @@
                 const;
 
             virtual QModelIndex parent (const QModelIndex& index) const;
-	
-	    virtual bool hasChildren (const QModelIndex& index) const;
+
+            virtual bool hasChildren (const QModelIndex& index) const;
 
             void addRecord (const std::string& id, UniversalId::Type type = UniversalId::Type_None);
             ///< \param type Will be ignored, unless the collection supports multiple record types
