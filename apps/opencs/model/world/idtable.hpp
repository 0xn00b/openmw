--- conflicted
+++ resolved
@@ -82,15 +82,11 @@
             /// Is \a id flagged as deleted?
             virtual bool isDeleted (const std::string& id) const;
 
-<<<<<<< HEAD
-            int getColumnId(int column) const;
+            virtual int getColumnId(int column) const;
 
         protected:
 
             virtual CollectionBase *idCollection() const;
-=======
-            virtual int getColumnId(int column) const;
->>>>>>> 38ce074a
     };
 }
 
