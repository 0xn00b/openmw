--- conflicted
+++ resolved
@@ -18,52 +18,11 @@
     return Columns::getName (static_cast<Columns::ColumnId> (mColumnId));
 }
 
-int CSMWorld::ColumnBase::getId() const
+int  CSMWorld::ColumnBase::getId() const
 {
     return mColumnId;
 }
 
-<<<<<<< HEAD
-void CSMWorld::NestableColumn::addColumn(CSMWorld::NestableColumn *column)
-{
-    mNestedColumns.push_back(column);
-}
-
-const CSMWorld::ColumnBase& CSMWorld::NestableColumn::nestedColumn(int subColumn) const
-{
-    if (mNestedColumns.empty())
-        throw std::logic_error("Tried to access nested column of the non-nest column");
-
-    return *mNestedColumns.at(subColumn);
-}
-
-CSMWorld::NestableColumn::NestableColumn(int columnId, CSMWorld::ColumnBase::Display displayType,
-    int flag)
-    : CSMWorld::ColumnBase(columnId, displayType, flag)
-{}
-
-CSMWorld::NestableColumn::~NestableColumn()
-{
-    for (unsigned int i = 0; i < mNestedColumns.size(); ++i)
-    {
-        delete mNestedColumns[i];
-    }
-}
-
-bool CSMWorld::NestableColumn::hasChildren() const
-{
-    return !mNestedColumns.empty();
-}
-
-CSMWorld::NestedChildColumn::NestedChildColumn (int id,
-    CSMWorld::ColumnBase::Display display, bool isEditable)
-    : NestableColumn (id, display, CSMWorld::ColumnBase::Flag_Dialogue) , mIsEditable(isEditable)
-{}
-
-bool CSMWorld::NestedChildColumn::isEditable () const
-{
-    return mIsEditable;
-=======
 bool CSMWorld::ColumnBase::isId (Display display)
 {
     static const Display ids[] =
@@ -124,7 +83,7 @@
         if (ids[i]==display)
             return true;
 
-    return false;    
+    return false;
 }
 
 bool CSMWorld::ColumnBase::isText (Display display)
@@ -135,5 +94,45 @@
 bool CSMWorld::ColumnBase::isScript (Display display)
 {
     return display==Display_ScriptFile || display==Display_ScriptLines;
->>>>>>> 38ce074a
+}
+
+void CSMWorld::NestableColumn::addColumn(CSMWorld::NestableColumn *column)
+{
+    mNestedColumns.push_back(column);
+}
+
+const CSMWorld::ColumnBase& CSMWorld::NestableColumn::nestedColumn(int subColumn) const
+{
+    if (mNestedColumns.empty())
+        throw std::logic_error("Tried to access nested column of the non-nest column");
+
+    return *mNestedColumns.at(subColumn);
+}
+
+CSMWorld::NestableColumn::NestableColumn(int columnId, CSMWorld::ColumnBase::Display displayType,
+    int flag)
+    : CSMWorld::ColumnBase(columnId, displayType, flag)
+{}
+
+CSMWorld::NestableColumn::~NestableColumn()
+{
+    for (unsigned int i = 0; i < mNestedColumns.size(); ++i)
+    {
+        delete mNestedColumns[i];
+    }
+}
+
+bool CSMWorld::NestableColumn::hasChildren() const
+{
+    return !mNestedColumns.empty();
+}
+
+CSMWorld::NestedChildColumn::NestedChildColumn (int id,
+    CSMWorld::ColumnBase::Display display, bool isEditable)
+    : NestableColumn (id, display, CSMWorld::ColumnBase::Flag_Dialogue) , mIsEditable(isEditable)
+{}
+
+bool CSMWorld::NestedChildColumn::isEditable () const
+{
+    return mIsEditable;
 }