--- conflicted
+++ resolved
@@ -26,8 +26,6 @@
     CSMWorld::UniversalId id( CSMWorld::UniversalId::Type_BodyPart, bodyPart.mId );
 
     // Check BYDT
-
-<<<<<<< HEAD
     if (bodyPart.mData.mPart > 14 )
         messages.push_back(std::make_pair( id, bodyPart.mId + " has out of range part value." ));
 
@@ -35,18 +33,6 @@
         messages.push_back(std::make_pair( id, bodyPart.mId + " has out of range flags value." ));
 
     if (bodyPart.mData.mType > 2 )
-=======
-    if ( bodyPart.mData.mPart > 14 )
-        messages.push_back(std::make_pair( id, bodyPart.mId + " has out of range part value." ));
-
-    if ( bodyPart.mData.mVampire < 0 )
-        messages.push_back(std::make_pair( id, bodyPart.mId + " has negative vampire flag." ));
-
-    if ( bodyPart.mData.mFlags > 3 )
-        messages.push_back(std::make_pair( id, bodyPart.mId + " has out of range flags value." ));
-
-    if ( bodyPart.mData.mType > 2 )
->>>>>>> 88cf2bd5
         messages.push_back(std::make_pair( id, bodyPart.mId + " has out of range type value." ));
 
     // Check MODL
