--- conflicted
+++ resolved
@@ -2256,12 +2256,7 @@
   mSavingOperation (*this, mProjectPath, encoding),
   mSaving (&mSavingOperation),
   mResDir(resDir),
-<<<<<<< HEAD
-  mRunner (mProjectPath)
-=======
-  mRunner (mProjectPath), mPhysics(boost::shared_ptr<CSVWorld::PhysicsSystem>()),
-  mIdCompletionManager(mData)
->>>>>>> 211f6a39
+  mRunner (mProjectPath), mIdCompletionManager(mData)
 {
     if (mContentFiles.empty())
         throw std::runtime_error ("Empty content file sequence");
@@ -2488,20 +2483,9 @@
 void CSMDoc::Document::progress (int current, int max, int type)
 {
     emit progress (current, max, type, 1, this);
-<<<<<<< HEAD
-=======
-}
-
-boost::shared_ptr<CSVWorld::PhysicsSystem> CSMDoc::Document::getPhysics ()
-{
-    if(!mPhysics)
-        mPhysics = boost::shared_ptr<CSVWorld::PhysicsSystem> (new CSVWorld::PhysicsSystem());
-
-    return mPhysics;
 }
 
 CSMWorld::IdCompletionManager &CSMDoc::Document::getIdCompletionManager()
 {
     return mIdCompletionManager;
->>>>>>> 211f6a39
 }