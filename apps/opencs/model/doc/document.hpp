#ifndef CSM_DOC_DOCUMENT_H
#define CSM_DOC_DOCUMENT_H

#include <string>

#include <boost/shared_ptr.hpp>
#include <boost/filesystem/path.hpp>

#include <QUndoStack>
#include <QObject>
#include <QTimer>

#include <components/to_utf8/to_utf8.hpp>

#include "../world/data.hpp"
#include "../world/idcompletionmanager.hpp"

#include "../tools/tools.hpp"

#include "state.hpp"
#include "saving.hpp"
#include "blacklist.hpp"
#include "runner.hpp"
#include "operationholder.hpp"

class QAbstractItemModel;

namespace VFS
{

    class Manager;
}

namespace ESM
{
    struct GameSetting;
    struct Global;
    struct MagicEffect;
}

namespace Files
{
    struct ConfigurationManager;
}

namespace CSMWorld
{
    class ResourcesManager;
}

namespace CSMDoc
{
    class Document : public QObject
    {
            Q_OBJECT

        private:

            const VFS::Manager* mVFS;
            boost::filesystem::path mSavePath;
            std::vector<boost::filesystem::path> mContentFiles;
            bool mNew;
            CSMWorld::Data mData;
            CSMTools::Tools mTools;
            boost::filesystem::path mProjectPath;
            Saving mSavingOperation;
            OperationHolder mSaving;
            boost::filesystem::path mResDir;
            Blacklist mBlacklist;
            Runner mRunner;
<<<<<<< HEAD
=======
            boost::shared_ptr<CSVWorld::PhysicsSystem> mPhysics;
            CSMWorld::IdCompletionManager mIdCompletionManager;
>>>>>>> 211f6a39

            // It is important that the undo stack is declared last, because on desctruction it fires a signal, that is connected to a slot, that is
            // using other member variables.  Unfortunately this connection is cut only in the QObject destructor, which is way too late.
            QUndoStack mUndoStack;

            // not implemented
            Document (const Document&);
            Document& operator= (const Document&);

            void createBase();

            void addGmsts();

            void addOptionalGmsts();

            void addOptionalGlobals();

            void addOptionalMagicEffects();

            void addOptionalGmst (const ESM::GameSetting& gmst);

            void addOptionalGlobal (const ESM::Global& global);

            void addOptionalMagicEffect (const ESM::MagicEffect& effect);

        public:

            Document (const VFS::Manager* vfs, const Files::ConfigurationManager& configuration,
                const std::vector< boost::filesystem::path >& files, bool new_,
                const boost::filesystem::path& savePath, const boost::filesystem::path& resDir,
                ToUTF8::FromType encoding, const CSMWorld::ResourcesManager& resourcesManager,
                const std::vector<std::string>& blacklistedScripts);

            ~Document();

            const VFS::Manager* getVFS() const;

            QUndoStack& getUndoStack();

            int getState() const;

            const boost::filesystem::path& getSavePath() const;

            const boost::filesystem::path& getProjectPath() const;

            const std::vector<boost::filesystem::path>& getContentFiles() const;
            ///< \attention The last element in this collection is the file that is being edited,
            /// but with its original path instead of the save path.

            bool isNew() const;
            ///< Is this a newly created content file?

            void save();

            CSMWorld::UniversalId verify();

            CSMWorld::UniversalId newSearch();

            void runSearch (const CSMWorld::UniversalId& searchId, const CSMTools::Search& search);
            
            void abortOperation (int type);

            const CSMWorld::Data& getData() const;

            CSMWorld::Data& getData();

            CSMTools::ReportModel *getReport (const CSMWorld::UniversalId& id);
            ///< The ownership of the returned report is not transferred.

            bool isBlacklisted (const CSMWorld::UniversalId& id) const;

            void startRunning (const std::string& profile,
                const std::string& startupInstruction = "");

            void stopRunning();

            QTextDocument *getRunLog();

<<<<<<< HEAD
=======
            boost::shared_ptr<CSVWorld::PhysicsSystem> getPhysics();

            CSMWorld::IdCompletionManager &getIdCompletionManager();

>>>>>>> 211f6a39
        signals:

            void stateChanged (int state, CSMDoc::Document *document);

            void progress (int current, int max, int type, int threads, CSMDoc::Document *document);

        private slots:

            void modificationStateChanged (bool clean);

            void reportMessage (const CSMWorld::UniversalId& id, const std::string& message,
                const std::string& hint, int type);

            void operationDone (int type, bool failed);

            void runStateChanged();

        public slots:

            void progress (int current, int max, int type);
    };
}

#endif
<|MERGE_RESOLUTION|>--- conflicted
+++ resolved
@@ -68,11 +68,8 @@
             boost::filesystem::path mResDir;
             Blacklist mBlacklist;
             Runner mRunner;
-<<<<<<< HEAD
-=======
-            boost::shared_ptr<CSVWorld::PhysicsSystem> mPhysics;
+
             CSMWorld::IdCompletionManager mIdCompletionManager;
->>>>>>> 211f6a39
 
             // It is important that the undo stack is declared last, because on desctruction it fires a signal, that is connected to a slot, that is
             // using other member variables.  Unfortunately this connection is cut only in the QObject destructor, which is way too late.
@@ -151,13 +148,8 @@
 
             QTextDocument *getRunLog();
 
-<<<<<<< HEAD
-=======
-            boost::shared_ptr<CSVWorld::PhysicsSystem> getPhysics();
-
             CSMWorld::IdCompletionManager &getIdCompletionManager();
 
->>>>>>> 211f6a39
         signals:
 
             void stateChanged (int state, CSMDoc::Document *document);
