#include "usersettings.hpp"

#include <QSettings>
#include <QFile>

#include <components/files/configurationmanager.hpp>
#include <components/settings/settings.hpp>
#include <boost/version.hpp>

#include "setting.hpp"
#include "support.hpp"
#include <QTextCodec>
#include <QDebug>

#include <extern/shiny/Main/Factory.hpp>

/**
 * Workaround for problems with whitespaces in paths in older versions of Boost library
 */
#if (BOOST_VERSION <= 104600)
namespace boost
{

    template<>
    inline boost::filesystem::path lexical_cast<boost::filesystem::path, std::string>(const std::string& arg)
    {
        return boost::filesystem::path(arg);
    }

} /* namespace boost */
#endif /* (BOOST_VERSION <= 104600) */

CSMSettings::UserSettings *CSMSettings::UserSettings::sUserSettingsInstance = 0;

    CSMSettings::UserSettings::UserSettings (const Files::ConfigurationManager& configurationManager)
    : mCfgMgr (configurationManager)
    , mSettingDefinitions(NULL)
{
    assert(!sUserSettingsInstance);
    sUserSettingsInstance = this;

    buildSettingModelDefaults();
}

void CSMSettings::UserSettings::buildSettingModelDefaults()
{
    QString section;

    declareSection ("3d-render", "3D Rendering");
    {
        Setting *shaders = createSetting (Type_CheckBox, "shaders", "Enable Shaders");
        shaders->setDefaultValue ("true");

        Setting *farClipDist = createSetting (Type_DoubleSpinBox, "far-clip-distance", "Far clipping distance");
        farClipDist->setDefaultValue (300000);
        farClipDist->setRange (0, 1000000);
        farClipDist->setToolTip ("The maximum distance objects are still rendered at.");

        QString defaultValue = "None";
        Setting *antialiasing = createSetting (Type_ComboBox, "antialiasing", "Antialiasing");
        antialiasing->setDeclaredValues (QStringList()
            << defaultValue << "MSAA 2" << "MSAA 4" << "MSAA 8" << "MSAA 16");
        antialiasing->setDefaultValue (defaultValue);
    }

    declareSection ("3d-render-adv", "3D Rendering (Advanced)");
    {
        Setting *numLights = createSetting (Type_SpinBox, "num_lights",
            "Number of lights per pass");
        numLights->setDefaultValue (8);
        numLights->setRange (1, 100);
    }

    declareSection ("scene-input", "Scene Input");
    {
        Setting *timer = createSetting (Type_SpinBox, "timer", "Input responsiveness");
        timer->setDefaultValue (20);
        timer->setRange (1, 100);
        timer->setToolTip ("The time between two checks for user input in milliseconds.<p>"
            "Lower value result in higher responsiveness.");

        Setting *fastFactor = createSetting (Type_SpinBox, "fast-factor",
            "Fast movement factor");
        fastFactor->setDefaultValue (4);
        fastFactor->setRange (1, 100);
        fastFactor->setToolTip (
            "Factor by which movement is speed up while the shift key is held down.");
    }

    declareSection ("window", "Window");
    {
        Setting *preDefined = createSetting (Type_ComboBox, "pre-defined",
            "Default window size");
        preDefined->setEditorSetting (false);
        preDefined->setDeclaredValues (
            QStringList() << "640 x 480" << "800 x 600" << "1024 x 768" << "1440 x 900");
        preDefined->setViewLocation (1, 1);
        preDefined->setColumnSpan (2);
        preDefined->setToolTip ("Newly opened top-level windows will open with this size "
            "(picked from a list of pre-defined values)");

        Setting *width = createSetting (Type_LineEdit, "default-width",
            "Default window width");
        width->setDefaultValues (QStringList() << "1024");
        width->setViewLocation (2, 1);
        width->setColumnSpan (1);
        width->setToolTip ("Newly opened top-level windows will open with this width.");
        preDefined->addProxy (width, QStringList() << "640" << "800" << "1024" << "1440");

        Setting *height = createSetting (Type_LineEdit, "default-height",
            "Default window height");
        height->setDefaultValues (QStringList() << "768");
        height->setViewLocation (2, 2);
        height->setColumnSpan (1);
        height->setToolTip ("Newly opened top-level windows will open with this height.");
        preDefined->addProxy (height, QStringList() << "480" << "600" << "768" << "900");

        Setting *reuse = createSetting (Type_CheckBox, "reuse", "Reuse Subviews");
        reuse->setDefaultValue ("true");
        reuse->setToolTip ("When a new subview is requested and a matching subview already "
            " exist, do not open a new subview and use the existing one instead.");

        Setting *statusBar = createSetting (Type_CheckBox, "show-statusbar", "Show Status Bar");
        statusBar->setDefaultValue ("true");
        statusBar->setToolTip ("If a newly open top level window is showing status bars or not. "
            " Note that this does not affect existing windows.");

        Setting *maxSubView = createSetting (Type_SpinBox, "max-subviews",
            "Maximum number of subviews per top-level window");
        maxSubView->setDefaultValue (256);
        maxSubView->setRange (1, 256);
        maxSubView->setToolTip ("If the maximum number is reached and a new subview is opened "
            "it will be placed into a new top-level window.");

        Setting *hide = createSetting (Type_CheckBox, "hide-subview", "Hide single subview");
        hide->setDefaultValue ("false");
        hide->setToolTip ("When a view contains only a single subview, hide the subview title "
            "bar and if this subview is closed also close the view (unless it is the last "
            "view for this document)");

        Setting *minWidth = createSetting (Type_SpinBox, "minimum-width",
            "Minimum subview width");
        minWidth->setDefaultValue (325);
        minWidth->setRange (50, 10000);
        minWidth->setToolTip ("Minimum width of subviews.");
    }

    declareSection ("records", "Records");
    {
        QString defaultValue = "Icon and Text";
        QStringList values = QStringList() << defaultValue << "Icon Only" << "Text Only";

        Setting *rsd = createSetting (Type_RadioButton, "status-format",
            "Modification status display format");
        rsd->setDefaultValue (defaultValue);
        rsd->setDeclaredValues (values);

        Setting *ritd = createSetting (Type_RadioButton, "type-format",
            "ID type display format");
        ritd->setDefaultValue (defaultValue);
        ritd->setDeclaredValues (values);
    }

<<<<<<< HEAD
    declareSection ("debug", "Debug Options");
    {
        Setting *mousePicking = createSetting (Type_CheckBox, "mouse-picking", "Debug Render Mouse-Picking");
        mousePicking->setDefaultValue ("false");
        mousePicking->setToolTip ("Enable redering debug information for mouse picking. "
            "This option may be removed in future once the mouse picking feature is completed.");
=======
    declareSection ("table-input", "Table Input");
    {
        QString inPlaceEdit ("Edit in Place");
        QString editRecord ("Edit Record");
        QString view ("View");
        QString editRecordAndClose ("Edit Record and Close");

        QStringList values;
        values
            << "None" << inPlaceEdit << editRecord << view << "Revert" << "Delete"
            << editRecordAndClose << "View and Close";

        QString toolTip = "<ul>"
            "<li>None</li>"
            "<li>Edit in Place: Edit the clicked cell</li>"
            "<li>Edit Record: Open a dialogue subview for the clicked record</li>"
            "<li>View: Open a scene subview for the clicked record (not available everywhere)</li>"
            "<li>Revert: Revert record</li>"
            "<li>Delete: Delete recordy</li>"
            "<li>Edit Record and Close: Open a dialogue subview for the clicked record and close the table subview</li>"
            "<li>View And Close: Open a scene subview for the clicked record and close the table subview</li>"
            "</ul>";

        Setting *doubleClick = createSetting (Type_ComboBox, "double", "Double Click");
        doubleClick->setDeclaredValues (values);
        doubleClick->setDefaultValue (inPlaceEdit);
        doubleClick->setToolTip ("Action on double click in table:<p>" + toolTip);

        Setting *shiftDoubleClick = createSetting (Type_ComboBox, "double-s",
            "Shift Double Click");
        shiftDoubleClick->setDeclaredValues (values);
        shiftDoubleClick->setDefaultValue (editRecord);
        shiftDoubleClick->setToolTip ("Action on shift double click in table:<p>" + toolTip);

        Setting *ctrlDoubleClick = createSetting (Type_ComboBox, "double-c",
            "Control Double Click");
        ctrlDoubleClick->setDeclaredValues (values);
        ctrlDoubleClick->setDefaultValue (view);
        ctrlDoubleClick->setToolTip ("Action on control double click in table:<p>" + toolTip);

        Setting *shiftCtrlDoubleClick = createSetting (Type_ComboBox, "double-sc",
            "Shift Control Double Click");
        shiftCtrlDoubleClick->setDeclaredValues (values);
        shiftCtrlDoubleClick->setDefaultValue (editRecordAndClose);
        shiftCtrlDoubleClick->setToolTip ("Action on shift control double click in table:<p>" + toolTip);
>>>>>>> e604fcf2
    }

    {
        /******************************************************************
        * There are three types of values:
        *
        * Declared values
        *
        *       Pre-determined values, typically for
        *       combobox drop downs and boolean (radiobutton / checkbox) labels.
        *       These values represent the total possible list of values that
        *       may define a setting.  No other values are allowed.
        *
        * Defined values
        *
        *       Values which represent the actual, current value of
        *       a setting.  For settings with declared values, this must be one
        *       or several declared values, as appropriate.
        *
        * Proxy values
        *       Values the proxy master updates the proxy slave when
        *       it's own definition is set / changed.  These are definitions for
        *       proxy slave settings, but must match any declared values the
        *       proxy slave has, if any.
        *******************************************************************/
/*
        //create setting objects, specifying the basic widget type,
        //the page name, and the view name

        Setting *masterBoolean = createSetting (Type_RadioButton, section,
                                                "Master Proxy");

        Setting *slaveBoolean = createSetting (Type_CheckBox, section,
                                                "Proxy Checkboxes");

        Setting *slaveSingleText = createSetting (Type_LineEdit, section,
                                                "Proxy TextBox 1");

        Setting *slaveMultiText = createSetting (Type_LineEdit, section,
                                                "ProxyTextBox 2");

        Setting *slaveAlphaSpinbox = createSetting (Type_SpinBox, section,
                                                "Alpha Spinbox");

        Setting *slaveIntegerSpinbox = createSetting (Type_SpinBox, section,
                                                "Int Spinbox");

        Setting *slaveDoubleSpinbox = createSetting (Type_DoubleSpinBox,
                                                section, "Double Spinbox");

        Setting *slaveSlider = createSetting (Type_Slider, section, "Slider");

        Setting *slaveDial = createSetting (Type_Dial, section, "Dial");

        //set declared values for selected views
        masterBoolean->setDeclaredValues (QStringList()
                                        << "Profile One" << "Profile Two"
                                        << "Profile Three" << "Profile Four");

        slaveBoolean->setDeclaredValues (QStringList()
                            << "One" << "Two" << "Three" << "Four" << "Five");

        slaveAlphaSpinbox->setDeclaredValues (QStringList()
                            << "One" << "Two" << "Three" << "Four");


        masterBoolean->addProxy (slaveBoolean, QList <QStringList>()
                                 << (QStringList() << "One" << "Three")
                                 << (QStringList() << "One" << "Three")
                                 << (QStringList() << "One" << "Three" << "Five")
                                 << (QStringList() << "Two" << "Four")
                                 );

        masterBoolean->addProxy (slaveSingleText, QList <QStringList>()
                                 << (QStringList() << "Text A")
                                 << (QStringList() << "Text B")
                                 << (QStringList() << "Text A")
                                 << (QStringList() << "Text C")
                                 );

        masterBoolean->addProxy (slaveMultiText, QList <QStringList>()
                                 << (QStringList() << "One" << "Three")
                                 << (QStringList() << "One" << "Three")
                                 << (QStringList() << "One" << "Three" << "Five")
                                 << (QStringList() << "Two" << "Four")
                                 );

        masterBoolean->addProxy (slaveAlphaSpinbox, QList <QStringList>()
                                 << (QStringList() << "Four")
                                 << (QStringList() << "Three")
                                 << (QStringList() << "Two")
                                 << (QStringList() << "One"));

        masterBoolean->addProxy (slaveIntegerSpinbox, QList <QStringList> ()
                                 << (QStringList() << "0")
                                 << (QStringList() << "7")
                                 << (QStringList() << "14")
                                 << (QStringList() << "21"));

        masterBoolean->addProxy (slaveDoubleSpinbox, QList <QStringList> ()
                                 << (QStringList() << "0.17")
                                 << (QStringList() << "0.34")
                                 << (QStringList() << "0.51")
                                 << (QStringList() << "0.68"));

        masterBoolean->addProxy (slaveSlider, QList <QStringList> ()
                                 << (QStringList() << "25")
                                 << (QStringList() << "50")
                                 << (QStringList() << "75")
                                 << (QStringList() << "100")
                                 );

        masterBoolean->addProxy (slaveDial, QList <QStringList> ()
                                 << (QStringList() << "25")
                                 << (QStringList() << "50")
                                 << (QStringList() << "75")
                                 << (QStringList() << "100")
                                 );

        //settings with proxies are not serialized by default
        //other settings non-serialized for demo purposes
        slaveBoolean->setSerializable (false);
        slaveSingleText->setSerializable (false);
        slaveMultiText->setSerializable (false);
        slaveAlphaSpinbox->setSerializable (false);
        slaveIntegerSpinbox->setSerializable (false);
        slaveDoubleSpinbox->setSerializable (false);
        slaveSlider->setSerializable (false);
        slaveDial->setSerializable (false);

        slaveBoolean->setDefaultValues (QStringList()
                                        << "One" << "Three" << "Five");

        slaveSingleText->setDefaultValue ("Text A");

        slaveMultiText->setDefaultValues (QStringList()
                                         << "One" << "Three" << "Five");

        slaveSingleText->setWidgetWidth (24);
        slaveMultiText->setWidgetWidth (24);

        slaveAlphaSpinbox->setDefaultValue ("Two");
        slaveAlphaSpinbox->setWidgetWidth (20);
        //slaveAlphaSpinbox->setPrefix ("No. ");
        //slaveAlphaSpinbox->setSuffix ("!");
        slaveAlphaSpinbox->setWrapping (true);

        slaveIntegerSpinbox->setDefaultValue (14);
        slaveIntegerSpinbox->setMinimum (0);
        slaveIntegerSpinbox->setMaximum (58);
        slaveIntegerSpinbox->setPrefix ("$");
        slaveIntegerSpinbox->setSuffix (".00");
        slaveIntegerSpinbox->setWidgetWidth (10);
        slaveIntegerSpinbox->setSpecialValueText ("Nothing!");

        slaveDoubleSpinbox->setDefaultValue (0.51);
        slaveDoubleSpinbox->setSingleStep(0.17);
        slaveDoubleSpinbox->setMaximum(4.0);

        slaveSlider->setMinimum (0);
        slaveSlider->setMaximum (100);
        slaveSlider->setDefaultValue (75);
        slaveSlider->setWidgetWidth (100);
        slaveSlider->setTicksAbove (true);
        slaveSlider->setTickInterval (25);

        slaveDial->setMinimum (0);
        slaveDial->setMaximum (100);
        slaveDial->setSingleStep (5);
        slaveDial->setDefaultValue (75);
        slaveDial->setTickInterval (25);
*/
        }
}

CSMSettings::UserSettings::~UserSettings()
{
    sUserSettingsInstance = 0;
}

void CSMSettings::UserSettings::loadSettings (const QString &fileName)
{
    QString userFilePath = QString::fromUtf8
                                (mCfgMgr.getUserConfigPath().string().c_str());

    QString globalFilePath = QString::fromUtf8
                                (mCfgMgr.getGlobalPath().string().c_str());

    QString otherFilePath = globalFilePath;

    //test for local only if global fails (uninstalled copy)
    if (!QFile (globalFilePath + fileName).exists())
    {
        //if global is invalid, use the local path
        otherFilePath = QString::fromUtf8
                                    (mCfgMgr.getLocalPath().string().c_str());
    }

    QSettings::setPath
                (QSettings::IniFormat, QSettings::UserScope, userFilePath);

    QSettings::setPath
                (QSettings::IniFormat, QSettings::SystemScope, otherFilePath);

    mSettingDefinitions = new QSettings
        (QSettings::IniFormat, QSettings::UserScope, "opencs", QString(), this);
}

// if the key is not found create one with a default value
QString CSMSettings::UserSettings::setting(const QString &viewKey, const QString &value)
{
    if(mSettingDefinitions->contains(viewKey))
        return settingValue(viewKey);
    else if(value != QString())
    {
        mSettingDefinitions->setValue (viewKey, QStringList() << value);
        return value;
    }

    return QString();
}

bool CSMSettings::UserSettings::hasSettingDefinitions (const QString &viewKey) const
{
    return (mSettingDefinitions->contains (viewKey));
}

void CSMSettings::UserSettings::setDefinitions
                                (const QString &key, const QStringList &list)
{
    mSettingDefinitions->setValue (key, list);
}

void CSMSettings::UserSettings::saveDefinitions() const
{
    mSettingDefinitions->sync();
}

QString CSMSettings::UserSettings::settingValue (const QString &settingKey)
{
    QStringList defs;

    if (!mSettingDefinitions->contains (settingKey))
        return QString();

    defs = mSettingDefinitions->value (settingKey).toStringList();

    if (defs.isEmpty())
        return QString();

    return defs.at(0);
}

CSMSettings::UserSettings& CSMSettings::UserSettings::instance()
{
    assert(sUserSettingsInstance);
    return *sUserSettingsInstance;
}

void CSMSettings::UserSettings::updateUserSetting(const QString &settingKey,
                                                    const QStringList &list)
{
    mSettingDefinitions->setValue (settingKey ,list);

    if(settingKey == "3d-render-adv/num_lights" && !list.empty())
    {
        sh::Factory::getInstance ().setGlobalSetting ("num_lights", list.at(0).toStdString());
    }
    else if(settingKey == "3d-render/shaders" && !list.empty())
    {
        sh::Factory::getInstance ().setShadersEnabled (list.at(0).toStdString() == "true" ? true : false);
    }

    emit userSettingUpdated (settingKey, list);
}

CSMSettings::Setting *CSMSettings::UserSettings::findSetting
                        (const QString &pageName, const QString &settingName)
{
    foreach (Setting *setting, mSettings)
    {
        if (setting->name() == settingName)
        {
            if (setting->page() == pageName)
                return setting;
        }
    }
    return 0;
}

void CSMSettings::UserSettings::removeSetting
                        (const QString &pageName, const QString &settingName)
{
    if (mSettings.isEmpty())
        return;

    QList <Setting *>::iterator removeIterator = mSettings.begin();

    while (removeIterator != mSettings.end())
    {
        if ((*removeIterator)->name() == settingName)
        {
            if ((*removeIterator)->page() == pageName)
            {
                mSettings.erase (removeIterator);
                break;
            }
        }
        removeIterator++;
    }
}

CSMSettings::SettingPageMap CSMSettings::UserSettings::settingPageMap() const
{
    SettingPageMap pageMap;

    foreach (Setting *setting, mSettings)
    {
        SettingPageMap::iterator iter = pageMap.find (setting->page());

        if (iter==pageMap.end())
        {
            QPair<QString, QList <Setting *> > value;

            std::map<QString, QString>::const_iterator iter2 =
                mSectionLabels.find (setting->page());

            value.first = iter2!=mSectionLabels.end() ? iter2->second : "";

            iter = pageMap.insert (setting->page(), value);
        }

        iter->second.append (setting);
    }

    return pageMap;
}

CSMSettings::Setting *CSMSettings::UserSettings::createSetting
        (CSMSettings::SettingType type, const QString &name, const QString& label)
{
    Setting *setting = new Setting (type, name, mSection, label);

    // set useful defaults
    int row = 1;

    if (!mSettings.empty())
        row = mSettings.back()->viewRow()+1;

    setting->setViewLocation (row, 1);

    setting->setColumnSpan (3);

    int width = 10;

    if (type==Type_CheckBox)
        width = 40;

    setting->setWidgetWidth (width);

    if (type==Type_CheckBox)
        setting->setStyleSheet ("QGroupBox { border: 0px; }");

    if (type==Type_CheckBox)
        setting->setDeclaredValues(QStringList() << "true" << "false");

    if (type==Type_CheckBox)
        setting->setSpecialValueText (setting->getLabel());

    //add declaration to the model
    mSettings.append (setting);

    return setting;
}

void CSMSettings::UserSettings::declareSection (const QString& page, const QString& label)
{
    mSection = page;
    mSectionLabels[page] = label;
}

QStringList CSMSettings::UserSettings::definitions (const QString &viewKey) const
{
    if (mSettingDefinitions->contains (viewKey))
        return mSettingDefinitions->value (viewKey).toStringList();

    return QStringList();
}<|MERGE_RESOLUTION|>--- conflicted
+++ resolved
@@ -161,14 +161,14 @@
         ritd->setDeclaredValues (values);
     }
 
-<<<<<<< HEAD
     declareSection ("debug", "Debug Options");
     {
         Setting *mousePicking = createSetting (Type_CheckBox, "mouse-picking", "Debug Render Mouse-Picking");
         mousePicking->setDefaultValue ("false");
         mousePicking->setToolTip ("Enable redering debug information for mouse picking. "
             "This option may be removed in future once the mouse picking feature is completed.");
-=======
+    }
+
     declareSection ("table-input", "Table Input");
     {
         QString inPlaceEdit ("Edit in Place");
@@ -214,7 +214,6 @@
         shiftCtrlDoubleClick->setDeclaredValues (values);
         shiftCtrlDoubleClick->setDefaultValue (editRecordAndClose);
         shiftCtrlDoubleClick->setToolTip ("Action on shift control double click in table:<p>" + toolTip);
->>>>>>> e604fcf2
     }
 
     {
