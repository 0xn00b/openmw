#include "usersettings.hpp"

#include <QSettings>
#include <QFile>

#include <components/files/configurationmanager.hpp>
#include <components/settings/settings.hpp>
#include <boost/version.hpp>

#include "setting.hpp"
#include "support.hpp"
#include <QTextCodec>
#include <QDebug>

#include <extern/shiny/Main/Factory.hpp>

/**
 * Workaround for problems with whitespaces in paths in older versions of Boost library
 */
#if (BOOST_VERSION <= 104600)
namespace boost
{

    template<>
    inline boost::filesystem::path lexical_cast<boost::filesystem::path, std::string>(const std::string& arg)
    {
        return boost::filesystem::path(arg);
    }

} /* namespace boost */
#endif /* (BOOST_VERSION <= 104600) */

CSMSettings::UserSettings *CSMSettings::UserSettings::sUserSettingsInstance = 0;

    CSMSettings::UserSettings::UserSettings (const Files::ConfigurationManager& configurationManager)
    : mCfgMgr (configurationManager)
    , mSettingDefinitions(NULL)
{
    assert(!sUserSettingsInstance);
    sUserSettingsInstance = this;

    buildSettingModelDefaults();
}

void CSMSettings::UserSettings::buildSettingModelDefaults()
{
    QString section;

    declareSection ("3d-render", "3D Rendering");
    {
        Setting *shaders = createSetting (Type_CheckBox, "shaders", "Enable Shaders");
        shaders->setDefaultValue ("true");

        Setting *farClipDist = createSetting (Type_DoubleSpinBox, "far-clip-distance", "Far clipping distance");
        farClipDist->setDefaultValue (300000);
        farClipDist->setRange (0, 1000000);
        farClipDist->setToolTip ("The maximum distance objects are still rendered at.");

        QString defaultValue = "None";
        Setting *antialiasing = createSetting (Type_ComboBox, "antialiasing", "Antialiasing");
        antialiasing->setDeclaredValues (QStringList()
            << defaultValue << "MSAA 2" << "MSAA 4" << "MSAA 8" << "MSAA 16");
        antialiasing->setDefaultValue (defaultValue);
    }

    declareSection ("3d-render-adv", "3D Rendering (Advanced)");
    {
        Setting *numLights = createSetting (Type_SpinBox, "num_lights",
            "Number of lights per pass");
        numLights->setDefaultValue (8);
        numLights->setRange (1, 100);
    }

    declareSection ("scene-input", "Scene Input");
    {
        Setting *timer = createSetting (Type_SpinBox, "timer", "Input responsiveness");
        timer->setDefaultValue (20);
        timer->setRange (1, 100);
        timer->setToolTip ("The time between two checks for user input in milliseconds.<p>"
            "Lower value result in higher responsiveness.");

        Setting *fastFactor = createSetting (Type_SpinBox, "fast-factor",
            "Fast movement factor");
        fastFactor->setDefaultValue (4);
        fastFactor->setRange (1, 100);
        fastFactor->setToolTip (
            "Factor by which movement is speed up while the shift key is held down.");
    }

    declareSection ("window", "Window");
    {
        Setting *preDefined = createSetting (Type_ComboBox, "pre-defined",
            "Default window size");
        preDefined->setEditorSetting (false);
        preDefined->setDeclaredValues (
            QStringList() << "640 x 480" << "800 x 600" << "1024 x 768" << "1440 x 900");
        preDefined->setViewLocation (1, 1);
        preDefined->setColumnSpan (2);
        preDefined->setToolTip ("Newly opened top-level windows will open with this size "
            "(picked from a list of pre-defined values)");

        Setting *width = createSetting (Type_LineEdit, "default-width",
            "Default window width");
        width->setDefaultValues (QStringList() << "1024");
        width->setViewLocation (2, 1);
        width->setColumnSpan (1);
        width->setToolTip ("Newly opened top-level windows will open with this width.");
        preDefined->addProxy (width, QStringList() << "640" << "800" << "1024" << "1440");

        Setting *height = createSetting (Type_LineEdit, "default-height",
            "Default window height");
        height->setDefaultValues (QStringList() << "768");
        height->setViewLocation (2, 2);
        height->setColumnSpan (1);
        height->setToolTip ("Newly opened top-level windows will open with this height.");
        preDefined->addProxy (height, QStringList() << "480" << "600" << "768" << "900");

        Setting *reuse = createSetting (Type_CheckBox, "reuse", "Reuse Subviews");
        reuse->setDefaultValue ("true");
        reuse->setToolTip ("When a new subview is requested and a matching subview already "
            " exist, do not open a new subview and use the existing one instead.");

        Setting *statusBar = createSetting (Type_CheckBox, "show-statusbar", "Show Status Bar");
        statusBar->setDefaultValue ("true");
        statusBar->setToolTip ("If a newly open top level window is showing status bars or not. "
            " Note that this does not affect existing windows.");

        Setting *maxSubView = createSetting (Type_SpinBox, "max-subviews",
            "Maximum number of subviews per top-level window");
        maxSubView->setDefaultValue (256);
        maxSubView->setRange (1, 256);
        maxSubView->setToolTip ("If the maximum number is reached and a new subview is opened "
            "it will be placed into a new top-level window.");

        Setting *hide = createSetting (Type_CheckBox, "hide-subview", "Hide single subview");
        hide->setDefaultValue ("false");
        hide->setToolTip ("When a view contains only a single subview, hide the subview title "
            "bar and if this subview is closed also close the view (unless it is the last "
            "view for this document)");

        Setting *minWidth = createSetting (Type_SpinBox, "minimum-width",
            "Minimum subview width");
        minWidth->setDefaultValue (325);
        minWidth->setRange (50, 10000);
        minWidth->setToolTip ("Minimum width of subviews.");

        QString defaultScroll = "Scrollbar Only";
        QStringList scrollValues = QStringList() << defaultScroll << "Grow Only" << "Grow then Scroll";

        Setting *mainwinScroll = createSetting (Type_RadioButton, "mainwindow-scrollbar",
            "Add a horizontal scrollbar to the main view window.");
        mainwinScroll->setDefaultValue (defaultScroll);
        mainwinScroll->setDeclaredValues (scrollValues);
        mainwinScroll->setToolTip ("Scrollbar Only: Simple addition of scrollbars, the view window does not grow"
            " automatically.\n"
            "Grow Only: Original Editor behaviour. The view window grows as subviews are added. No scrollbars.\n"
            "Grow then Scroll: The view window grows. The scrollbar appears once it cannot grow any further.");

        Setting *grow = createSetting (Type_CheckBox, "grow-limit", "Grow Limit Screen");
        grow->setDefaultValue ("false");
        grow->setToolTip ("When \"Grow then Scroll\" option is selected, the window size grows to"
            " the width of the virtual desktop. \nIf this option is selected the the window growth"
            "is limited to the current screen.");

        Setting *saveState = createSetting (Type_CheckBox, "save-state", "Save window size and position");
        saveState->setDefaultValue ("true");
        saveState->setToolTip ("Remember window size and position between editing sessions.");

        Setting *saveX = createSetting (Type_CheckBox, "x-save-state-workaround", "X windows workaround");
        saveX->setDefaultValue ("false");
        saveX->setToolTip ("Some X window managers don't remember the windows state before being"
            " maximized. In such environments exiting while maximized will correctly start in a maximized"
            " window, but restoring back to the normal size won't work.  Try this workaround.");
    }

    declareSection ("records", "Records");
    {
        QString defaultValue = "Icon and Text";
        QStringList values = QStringList() << defaultValue << "Icon Only" << "Text Only";

        Setting *rsd = createSetting (Type_RadioButton, "status-format",
            "Modification status display format");
        rsd->setDefaultValue (defaultValue);
        rsd->setDeclaredValues (values);

        Setting *ritd = createSetting (Type_RadioButton, "type-format",
            "ID type display format");
        ritd->setDefaultValue (defaultValue);
        ritd->setDeclaredValues (values);
    }

    declareSection ("table-input", "Table Input");
    {
        QString inPlaceEdit ("Edit in Place");
        QString editRecord ("Edit Record");
        QString view ("View");
        QString editRecordAndClose ("Edit Record and Close");

        QStringList values;
        values
            << "None" << inPlaceEdit << editRecord << view << "Revert" << "Delete"
            << editRecordAndClose << "View and Close";

        QString toolTip = "<ul>"
            "<li>None</li>"
            "<li>Edit in Place: Edit the clicked cell</li>"
            "<li>Edit Record: Open a dialogue subview for the clicked record</li>"
            "<li>View: Open a scene subview for the clicked record (not available everywhere)</li>"
            "<li>Revert: Revert record</li>"
            "<li>Delete: Delete recordy</li>"
            "<li>Edit Record and Close: Open a dialogue subview for the clicked record and close the table subview</li>"
            "<li>View And Close: Open a scene subview for the clicked record and close the table subview</li>"
            "</ul>";

        Setting *doubleClick = createSetting (Type_ComboBox, "double", "Double Click");
        doubleClick->setDeclaredValues (values);
        doubleClick->setDefaultValue (inPlaceEdit);
        doubleClick->setToolTip ("Action on double click in table:<p>" + toolTip);

        Setting *shiftDoubleClick = createSetting (Type_ComboBox, "double-s",
            "Shift Double Click");
        shiftDoubleClick->setDeclaredValues (values);
        shiftDoubleClick->setDefaultValue (editRecord);
        shiftDoubleClick->setToolTip ("Action on shift double click in table:<p>" + toolTip);

        Setting *ctrlDoubleClick = createSetting (Type_ComboBox, "double-c",
            "Control Double Click");
        ctrlDoubleClick->setDeclaredValues (values);
        ctrlDoubleClick->setDefaultValue (view);
        ctrlDoubleClick->setToolTip ("Action on control double click in table:<p>" + toolTip);

        Setting *shiftCtrlDoubleClick = createSetting (Type_ComboBox, "double-sc",
            "Shift Control Double Click");
        shiftCtrlDoubleClick->setDeclaredValues (values);
        shiftCtrlDoubleClick->setDefaultValue (editRecordAndClose);
        shiftCtrlDoubleClick->setToolTip ("Action on shift control double click in table:<p>" + toolTip);

        QString defaultValue = "Jump and Select";
        QStringList jumpValues = QStringList() << defaultValue << "Jump Only" << "No Jump";

        Setting *jumpToAdded = createSetting (Type_RadioButton, "jump-to-added",
            "Jump to the added or cloned record.");
        jumpToAdded->setDefaultValue (defaultValue);
        jumpToAdded->setDeclaredValues (jumpValues);
    }

    declareSection ("report-input", "Report Input");
    {
        QString none ("None");
        QString edit ("Edit");
        QString remove ("Remove");
        QString editAndRemove ("Edit And Remove");

        QStringList values;
        values << none << edit << remove << editAndRemove;

        QString toolTip = "<ul>"
            "<li>None</li>"
            "<li>Edit: Open a table or dialogue suitable for addressing the listed report</li>"
            "<li>Remove: Remove the report from the report table</li>"
            "<li>Edit and Remove: Open a table or dialogue suitable for addressing the listed report, then remove the report from the report table</li>"
            "</ul>";

        Setting *doubleClick = createSetting (Type_ComboBox, "double", "Double Click");
        doubleClick->setDeclaredValues (values);
        doubleClick->setDefaultValue (edit);
        doubleClick->setToolTip ("Action on double click in report table:<p>" + toolTip);

        Setting *shiftDoubleClick = createSetting (Type_ComboBox, "double-s",
            "Shift Double Click");
        shiftDoubleClick->setDeclaredValues (values);
        shiftDoubleClick->setDefaultValue (remove);
        shiftDoubleClick->setToolTip ("Action on shift double click in report table:<p>" + toolTip);

        Setting *ctrlDoubleClick = createSetting (Type_ComboBox, "double-c",
            "Control Double Click");
        ctrlDoubleClick->setDeclaredValues (values);
        ctrlDoubleClick->setDefaultValue (editAndRemove);
        ctrlDoubleClick->setToolTip ("Action on control double click in report table:<p>" + toolTip);

        Setting *shiftCtrlDoubleClick = createSetting (Type_ComboBox, "double-sc",
            "Shift Control Double Click");
        shiftCtrlDoubleClick->setDeclaredValues (values);
        shiftCtrlDoubleClick->setDefaultValue (none);
        shiftCtrlDoubleClick->setToolTip ("Action on shift control double click in report table:<p>" + toolTip);
    }
    
    declareSection ("search", "Search & Replace");
    {
        Setting *before = createSetting (Type_SpinBox, "char-before",
            "Characters before search string");
        before->setDefaultValue (10);
        before->setRange (0, 1000);
        before->setToolTip ("Maximum number of character to display in search result before the searched text");

        Setting *after = createSetting (Type_SpinBox, "char-after",
            "Characters after search string");
        after->setDefaultValue (10);
        after->setRange (0, 1000);
        after->setToolTip ("Maximum number of character to display in search result after the searched text");

        Setting *autoDelete = createSetting (Type_CheckBox, "auto-delete", "Delete row from result table after a successful replace");
        autoDelete->setDefaultValue ("true");
    }

    declareSection ("script-editor", "Scripts");
    {
        Setting *lineNum = createSetting (Type_CheckBox, "show-linenum", "Show Line Numbers");
        lineNum->setDefaultValue ("true");
        lineNum->setToolTip ("Show line numbers to the left of the script editor window."
                " The current row and column numbers of the text cursor are shown at the bottom.");

        Setting *monoFont = createSetting (Type_CheckBox, "mono-font", "Use monospace font");
        monoFont->setDefaultValue ("true");
        monoFont->setToolTip ("Whether to use monospaced fonts on script edit subview.");

        QString tooltip =
            "\n#RGB (each of R, G, and B is a single hex digit)"
            "\n#RRGGBB"
            "\n#RRRGGGBBB"
            "\n#RRRRGGGGBBBB"
            "\nA name from the list of colors defined in the list of SVG color keyword names."
            "\nX11 color names may also work.";

        QString modeNormal ("Normal");

        QStringList modes;
        modes << "Ignore" << modeNormal << "Strict";
            
        Setting *warnings = createSetting (Type_ComboBox, "warnings",
            "Warning Mode");
        warnings->setDeclaredValues (modes);
        warnings->setDefaultValue (modeNormal);
        warnings->setToolTip ("<ul>How to handle warning messages during compilation:<p>"
        "<li>Ignore: Do not report warning</li>"
        "<li>Normal: Report warning as a warning</li>"
        "<li>Strict: Promote warning to an error</li>"
        "</ul>");
        
        Setting *formatInt = createSetting (Type_LineEdit, "colour-int", "Highlight Colour: Int");
        formatInt->setDefaultValues (QStringList() << "Dark magenta");
        formatInt->setToolTip ("(Default: Green) Use one of the following formats:" + tooltip);

        Setting *formatFloat = createSetting (Type_LineEdit, "colour-float", "Highlight Colour: Float");
        formatFloat->setDefaultValues (QStringList() << "Magenta");
        formatFloat->setToolTip ("(Default: Magenta) Use one of the following formats:" + tooltip);

        Setting *formatName = createSetting (Type_LineEdit, "colour-name", "Highlight Colour: Name");
        formatName->setDefaultValues (QStringList() << "Gray");
        formatName->setToolTip ("(Default: Gray) Use one of the following formats:" + tooltip);

        Setting *formatKeyword = createSetting (Type_LineEdit, "colour-keyword", "Highlight Colour: Keyword");
        formatKeyword->setDefaultValues (QStringList() << "Red");
        formatKeyword->setToolTip ("(Default: Red) Use one of the following formats:" + tooltip);

        Setting *formatSpecial = createSetting (Type_LineEdit, "colour-special", "Highlight Colour: Special");
        formatSpecial->setDefaultValues (QStringList() << "Dark yellow");
        formatSpecial->setToolTip ("(Default: Dark yellow) Use one of the following formats:" + tooltip);

        Setting *formatComment = createSetting (Type_LineEdit, "colour-comment", "Highlight Colour: Comment");
        formatComment->setDefaultValues (QStringList() << "Green");
        formatComment->setToolTip ("(Default: Green) Use one of the following formats:" + tooltip);

        Setting *formatId = createSetting (Type_LineEdit, "colour-id", "Highlight Colour: Id");
        formatId->setDefaultValues (QStringList() << "Blue");
        formatId->setToolTip ("(Default: Blue) Use one of the following formats:" + tooltip);
    }

<<<<<<< HEAD
    declareSection ("filter", "Global Filter");
    {
        Setting *projAdded = createSetting (Type_CheckBox, "project-added", "Project::added initial value");
        projAdded->setDefaultValue ("false");
        projAdded->setToolTip ("Show records added by the project when opening a table."
                " Other records are filterd out.");

        Setting *projModified = createSetting (Type_CheckBox, "project-modified", "Project::modified initial value");
        projModified->setDefaultValue ("false");
        projModified->setToolTip ("Show records modified by the project when opening a table."
                " Other records are filterd out.");
    }

=======
    declareSection ("general-input", "General Input");
    {
        Setting *cycle = createSetting (Type_CheckBox, "cycle", "Cyclic next/previous");
        cycle->setDefaultValue ("false");
        cycle->setToolTip ("When using next/previous functions at the last/first item of a "
            "list go to the first/last item");
    }
    
>>>>>>> 15bb2855
    {
        /******************************************************************
        * There are three types of values:
        *
        * Declared values
        *
        *       Pre-determined values, typically for
        *       combobox drop downs and boolean (radiobutton / checkbox) labels.
        *       These values represent the total possible list of values that
        *       may define a setting.  No other values are allowed.
        *
        * Defined values
        *
        *       Values which represent the actual, current value of
        *       a setting.  For settings with declared values, this must be one
        *       or several declared values, as appropriate.
        *
        * Proxy values
        *       Values the proxy master updates the proxy slave when
        *       it's own definition is set / changed.  These are definitions for
        *       proxy slave settings, but must match any declared values the
        *       proxy slave has, if any.
        *******************************************************************/
/*
        //create setting objects, specifying the basic widget type,
        //the page name, and the view name

        Setting *masterBoolean = createSetting (Type_RadioButton, section,
                                                "Master Proxy");

        Setting *slaveBoolean = createSetting (Type_CheckBox, section,
                                                "Proxy Checkboxes");

        Setting *slaveSingleText = createSetting (Type_LineEdit, section,
                                                "Proxy TextBox 1");

        Setting *slaveMultiText = createSetting (Type_LineEdit, section,
                                                "ProxyTextBox 2");

        Setting *slaveAlphaSpinbox = createSetting (Type_SpinBox, section,
                                                "Alpha Spinbox");

        Setting *slaveIntegerSpinbox = createSetting (Type_SpinBox, section,
                                                "Int Spinbox");

        Setting *slaveDoubleSpinbox = createSetting (Type_DoubleSpinBox,
                                                section, "Double Spinbox");

        Setting *slaveSlider = createSetting (Type_Slider, section, "Slider");

        Setting *slaveDial = createSetting (Type_Dial, section, "Dial");

        //set declared values for selected views
        masterBoolean->setDeclaredValues (QStringList()
                                        << "Profile One" << "Profile Two"
                                        << "Profile Three" << "Profile Four");

        slaveBoolean->setDeclaredValues (QStringList()
                            << "One" << "Two" << "Three" << "Four" << "Five");

        slaveAlphaSpinbox->setDeclaredValues (QStringList()
                            << "One" << "Two" << "Three" << "Four");


        masterBoolean->addProxy (slaveBoolean, QList <QStringList>()
                                 << (QStringList() << "One" << "Three")
                                 << (QStringList() << "One" << "Three")
                                 << (QStringList() << "One" << "Three" << "Five")
                                 << (QStringList() << "Two" << "Four")
                                 );

        masterBoolean->addProxy (slaveSingleText, QList <QStringList>()
                                 << (QStringList() << "Text A")
                                 << (QStringList() << "Text B")
                                 << (QStringList() << "Text A")
                                 << (QStringList() << "Text C")
                                 );

        masterBoolean->addProxy (slaveMultiText, QList <QStringList>()
                                 << (QStringList() << "One" << "Three")
                                 << (QStringList() << "One" << "Three")
                                 << (QStringList() << "One" << "Three" << "Five")
                                 << (QStringList() << "Two" << "Four")
                                 );

        masterBoolean->addProxy (slaveAlphaSpinbox, QList <QStringList>()
                                 << (QStringList() << "Four")
                                 << (QStringList() << "Three")
                                 << (QStringList() << "Two")
                                 << (QStringList() << "One"));

        masterBoolean->addProxy (slaveIntegerSpinbox, QList <QStringList> ()
                                 << (QStringList() << "0")
                                 << (QStringList() << "7")
                                 << (QStringList() << "14")
                                 << (QStringList() << "21"));

        masterBoolean->addProxy (slaveDoubleSpinbox, QList <QStringList> ()
                                 << (QStringList() << "0.17")
                                 << (QStringList() << "0.34")
                                 << (QStringList() << "0.51")
                                 << (QStringList() << "0.68"));

        masterBoolean->addProxy (slaveSlider, QList <QStringList> ()
                                 << (QStringList() << "25")
                                 << (QStringList() << "50")
                                 << (QStringList() << "75")
                                 << (QStringList() << "100")
                                 );

        masterBoolean->addProxy (slaveDial, QList <QStringList> ()
                                 << (QStringList() << "25")
                                 << (QStringList() << "50")
                                 << (QStringList() << "75")
                                 << (QStringList() << "100")
                                 );

        //settings with proxies are not serialized by default
        //other settings non-serialized for demo purposes
        slaveBoolean->setSerializable (false);
        slaveSingleText->setSerializable (false);
        slaveMultiText->setSerializable (false);
        slaveAlphaSpinbox->setSerializable (false);
        slaveIntegerSpinbox->setSerializable (false);
        slaveDoubleSpinbox->setSerializable (false);
        slaveSlider->setSerializable (false);
        slaveDial->setSerializable (false);

        slaveBoolean->setDefaultValues (QStringList()
                                        << "One" << "Three" << "Five");

        slaveSingleText->setDefaultValue ("Text A");

        slaveMultiText->setDefaultValues (QStringList()
                                         << "One" << "Three" << "Five");

        slaveSingleText->setWidgetWidth (24);
        slaveMultiText->setWidgetWidth (24);

        slaveAlphaSpinbox->setDefaultValue ("Two");
        slaveAlphaSpinbox->setWidgetWidth (20);
        //slaveAlphaSpinbox->setPrefix ("No. ");
        //slaveAlphaSpinbox->setSuffix ("!");
        slaveAlphaSpinbox->setWrapping (true);

        slaveIntegerSpinbox->setDefaultValue (14);
        slaveIntegerSpinbox->setMinimum (0);
        slaveIntegerSpinbox->setMaximum (58);
        slaveIntegerSpinbox->setPrefix ("$");
        slaveIntegerSpinbox->setSuffix (".00");
        slaveIntegerSpinbox->setWidgetWidth (10);
        slaveIntegerSpinbox->setSpecialValueText ("Nothing!");

        slaveDoubleSpinbox->setDefaultValue (0.51);
        slaveDoubleSpinbox->setSingleStep(0.17);
        slaveDoubleSpinbox->setMaximum(4.0);

        slaveSlider->setMinimum (0);
        slaveSlider->setMaximum (100);
        slaveSlider->setDefaultValue (75);
        slaveSlider->setWidgetWidth (100);
        slaveSlider->setTicksAbove (true);
        slaveSlider->setTickInterval (25);

        slaveDial->setMinimum (0);
        slaveDial->setMaximum (100);
        slaveDial->setSingleStep (5);
        slaveDial->setDefaultValue (75);
        slaveDial->setTickInterval (25);
*/
        }
}

CSMSettings::UserSettings::~UserSettings()
{
    sUserSettingsInstance = 0;
}

void CSMSettings::UserSettings::loadSettings (const QString &fileName)
{
    QString userFilePath = QString::fromUtf8
                                (mCfgMgr.getUserConfigPath().string().c_str());

    QString globalFilePath = QString::fromUtf8
                                (mCfgMgr.getGlobalPath().string().c_str());

    QString otherFilePath = globalFilePath;

    //test for local only if global fails (uninstalled copy)
    if (!QFile (globalFilePath + fileName).exists())
    {
        //if global is invalid, use the local path
        otherFilePath = QString::fromUtf8
                                    (mCfgMgr.getLocalPath().string().c_str());
    }

    QSettings::setPath
                (QSettings::IniFormat, QSettings::UserScope, userFilePath);

    QSettings::setPath
                (QSettings::IniFormat, QSettings::SystemScope, otherFilePath);

    mSettingDefinitions = new QSettings
        (QSettings::IniFormat, QSettings::UserScope, "opencs", QString(), this);
}

// if the key is not found create one with a default value
QString CSMSettings::UserSettings::setting(const QString &viewKey, const QString &value)
{
    if(mSettingDefinitions->contains(viewKey))
        return settingValue(viewKey);
    else if(value != QString())
    {
        mSettingDefinitions->setValue (viewKey, QStringList() << value);
        return value;
    }

    return QString();
}

QVariant CSMSettings::UserSettings::value(const QString &viewKey, const QVariant &value)
{
    if(value != QVariant())
    {
        mSettingDefinitions->setValue (viewKey, value);
        return value;
    }
    else if(mSettingDefinitions->contains(viewKey))
    {
        return mSettingDefinitions->value (viewKey);
    }

    return QVariant();
}

bool CSMSettings::UserSettings::hasSettingDefinitions (const QString &viewKey) const
{
    return (mSettingDefinitions->contains (viewKey));
}

void CSMSettings::UserSettings::setDefinitions
                                (const QString &key, const QStringList &list)
{
    mSettingDefinitions->setValue (key, list);
}

void CSMSettings::UserSettings::saveDefinitions() const
{
    mSettingDefinitions->sync();
}

QString CSMSettings::UserSettings::settingValue (const QString &settingKey)
{
    QStringList defs;

    if (!mSettingDefinitions->contains (settingKey))
        return QString();

    defs = mSettingDefinitions->value (settingKey).toStringList();

    if (defs.isEmpty())
        return QString();

    return defs.at(0);
}

CSMSettings::UserSettings& CSMSettings::UserSettings::instance()
{
    assert(sUserSettingsInstance);
    return *sUserSettingsInstance;
}

void CSMSettings::UserSettings::updateUserSetting(const QString &settingKey,
                                                    const QStringList &list)
{
    mSettingDefinitions->setValue (settingKey ,list);

    if(settingKey == "3d-render-adv/num_lights" && !list.empty())
    {
        sh::Factory::getInstance ().setGlobalSetting ("num_lights", list.at(0).toStdString());
    }
    else if(settingKey == "3d-render/shaders" && !list.empty())
    {
        sh::Factory::getInstance ().setShadersEnabled (list.at(0).toStdString() == "true" ? true : false);
    }

    emit userSettingUpdated (settingKey, list);
}

CSMSettings::Setting *CSMSettings::UserSettings::findSetting
                        (const QString &pageName, const QString &settingName)
{
    foreach (Setting *setting, mSettings)
    {
        if (setting->name() == settingName)
        {
            if (setting->page() == pageName)
                return setting;
        }
    }
    return 0;
}

void CSMSettings::UserSettings::removeSetting
                        (const QString &pageName, const QString &settingName)
{
    if (mSettings.isEmpty())
        return;

    QList <Setting *>::iterator removeIterator = mSettings.begin();

    while (removeIterator != mSettings.end())
    {
        if ((*removeIterator)->name() == settingName)
        {
            if ((*removeIterator)->page() == pageName)
            {
                mSettings.erase (removeIterator);
                break;
            }
        }
        removeIterator++;
    }
}

CSMSettings::SettingPageMap CSMSettings::UserSettings::settingPageMap() const
{
    SettingPageMap pageMap;

    foreach (Setting *setting, mSettings)
    {
        SettingPageMap::iterator iter = pageMap.find (setting->page());

        if (iter==pageMap.end())
        {
            QPair<QString, QList <Setting *> > value;

            std::map<QString, QString>::const_iterator iter2 =
                mSectionLabels.find (setting->page());

            value.first = iter2!=mSectionLabels.end() ? iter2->second : "";

            iter = pageMap.insert (setting->page(), value);
        }

        iter->second.append (setting);
    }

    return pageMap;
}

CSMSettings::Setting *CSMSettings::UserSettings::createSetting
        (CSMSettings::SettingType type, const QString &name, const QString& label)
{
    Setting *setting = new Setting (type, name, mSection, label);

    // set useful defaults
    int row = 1;

    if (!mSettings.empty())
        row = mSettings.back()->viewRow()+1;

    setting->setViewLocation (row, 1);

    setting->setColumnSpan (3);

    int width = 10;

    if (type==Type_CheckBox)
        width = 40;

    setting->setWidgetWidth (width);

    if (type==Type_CheckBox)
        setting->setStyleSheet ("QGroupBox { border: 0px; }");

    if (type==Type_CheckBox)
        setting->setDeclaredValues(QStringList() << "true" << "false");

    if (type==Type_CheckBox)
        setting->setSpecialValueText (setting->getLabel());

    //add declaration to the model
    mSettings.append (setting);

    return setting;
}

void CSMSettings::UserSettings::declareSection (const QString& page, const QString& label)
{
    mSection = page;
    mSectionLabels[page] = label;
}

QStringList CSMSettings::UserSettings::definitions (const QString &viewKey) const
{
    if (mSettingDefinitions->contains (viewKey))
        return mSettingDefinitions->value (viewKey).toStringList();

    return QStringList();
}<|MERGE_RESOLUTION|>--- conflicted
+++ resolved
@@ -366,7 +366,6 @@
         formatId->setToolTip ("(Default: Blue) Use one of the following formats:" + tooltip);
     }
 
-<<<<<<< HEAD
     declareSection ("filter", "Global Filter");
     {
         Setting *projAdded = createSetting (Type_CheckBox, "project-added", "Project::added initial value");
@@ -380,7 +379,6 @@
                 " Other records are filterd out.");
     }
 
-=======
     declareSection ("general-input", "General Input");
     {
         Setting *cycle = createSetting (Type_CheckBox, "cycle", "Cyclic next/previous");
@@ -388,8 +386,7 @@
         cycle->setToolTip ("When using next/previous functions at the last/first item of a "
             "list go to the first/last item");
     }
-    
->>>>>>> 15bb2855
+
     {
         /******************************************************************
         * There are three types of values:
