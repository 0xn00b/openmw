--- conflicted
+++ resolved
@@ -101,11 +101,8 @@
     mwworld/action.hpp
     mwworld/nullaction.hpp
     mwworld/actionteleport.hpp
-<<<<<<< HEAD
     mwworld/containerstore.hpp
-=======
     mwworld/actiontalk.hpp
->>>>>>> 09c42589
     )
 source_group(apps\\openmw\\mwworld FILES ${GAMEWORLD} ${GAMEWORLD_HEADER})
 
