
# config file
configure_file ("${CMAKE_CURRENT_SOURCE_DIR}/config.hpp.cmake" "${CMAKE_CURRENT_SOURCE_DIR}/config.hpp")

# local files
set(GAME
    main.cpp
    engine.cpp
)
set(GAME_HEADER
    engine.hpp
    config.hpp
)
source_group(game FILES ${GAME} ${GAME_HEADER})

add_openmw_dir (mwrender
    renderingmanager debugging sky player animation npcanimation creatureanimation actors objects
    renderinginterface localmap occlusionquery terrain terrainmaterial water shadows shaderhelper
    )

add_openmw_dir (mwinput
    inputmanager
    )

add_openmw_dir (mwgui
    layouts text_input widgets race class birth review window_manager console dialogue
<<<<<<< HEAD
    dialogue_history window_base stats_window messagebox journalwindow charactercreation container
=======
    dialogue_history window_base stats_window messagebox journalwindow charactercreation
    map_window window_pinnable_base cursorreplace
>>>>>>> b5d12d07
    )

add_openmw_dir (mwdialogue
    dialoguemanager journal journalentry quest topic
    )

add_openmw_dir (mwscript
    locals scriptmanager compilercontext interpretercontext cellextensions miscextensions
    guiextensions soundextensions skyextensions statsextensions containerextensions
    aiextensions controlextensions extensions globalscripts ref dialogueextensions
    animationextensions
    )

add_openmw_dir (mwsound
    soundmanager openal_output audiere_decoder mpgsnd_decoder ffmpeg_decoder
    )

add_openmw_dir (mwworld
    refdata world physicssystem scene environment globals class action nullaction actionteleport
    containerstore actiontalk actiontake manualref player cellfunctors
    cells localscripts customdata weather inventorystore ptr actionopen
    )

add_openmw_dir (mwclass
    classes activator creature npc weapon armor potion apparatus book clothing container door
    ingredient creaturelevlist itemlevlist light lockpick misc probe repair static
    )

add_openmw_dir (mwmechanics
    mechanicsmanager stat creaturestats magiceffects movement actors drawstate spells
    )

# Main executable
IF(OGRE_STATIC)
IF(WIN32)
ADD_DEFINITIONS(-DENABLE_PLUGIN_CgProgramManager -DENABLE_PLUGIN_OctreeSceneManager -DENABLE_PLUGIN_ParticleFX -DENABLE_PLUGIN_-DENABLE_PLUGIN_Direct3D9 -DENABLE_PLUGIN_GL)
set(OGRE_STATIC_PLUGINS ${OGRE_Plugin_CgProgramManager_LIBRARIES} ${OGRE_Plugin_OctreeSceneManager_LIBRARIES} ${OGRE_Plugin_ParticleFX_LIBRARIES} ${OGRE_RenderSystem_Direct3D9_LIBRARIES} ${OGRE_RenderSystem_GL_LIBRARIES})
ELSE(WIN32)
ADD_DEFINITIONS(-DENABLE_PLUGIN_CgProgramManager -DENABLE_PLUGIN_OctreeSceneManager -DENABLE_PLUGIN_ParticleFX -DENABLE_PLUGIN_GL)
set(OGRE_STATIC_PLUGINS ${OGRE_Plugin_CgProgramManager_LIBRARIES} ${Cg_LIBRARIES} ${OGRE_Plugin_OctreeSceneManager_LIBRARIES} ${OGRE_Plugin_ParticleFX_LIBRARIES} ${OGRE_RenderSystem_GL_LIBRARIES})
ENDIF(WIN32)
ENDIF(OGRE_STATIC)
add_executable(openmw
    ${OPENMW_LIBS} ${OPENMW_LIBS_HEADER}
    ${COMPONENT_FILES}
    ${OPENMW_FILES}
    ${GAME} ${GAME_HEADER}
    ${APPLE_BUNDLE_RESOURCES}
)

# Sound stuff - here so CMake doesn't stupidly recompile EVERYTHING
# when we change the backend.
include_directories(${SOUND_INPUT_INCLUDES} ${BULLET_INCLUDE_DIRS})
add_definitions(${SOUND_DEFINE})

target_link_libraries(openmw
    ${OGRE_LIBRARIES}
    ${OGRE_Terrain_LIBRARY}
    ${OGRE_STATIC_PLUGINS}
    ${OIS_LIBRARIES}
    ${Boost_LIBRARIES}
    ${OPENAL_LIBRARY}
    ${SOUND_INPUT_LIBRARY}
    ${BULLET_LIBRARIES}
    ${MYGUI_LIBRARIES}
    ${MYGUI_PLATFORM_LIBRARIES}
    components
)

# Fix for not visible pthreads functions for linker with glibc 2.15
if (UNIX AND NOT APPLE)
target_link_libraries(openmw ${CMAKE_THREAD_LIBS_INIT})
endif()

if(APPLE)
    find_library(CARBON_FRAMEWORK Carbon)
    target_link_libraries(openmw ${CARBON_FRAMEWORK})
endif(APPLE)

if(DPKG_PROGRAM)
    INSTALL(TARGETS openmw RUNTIME DESTINATION games COMPONENT openmw)
endif(DPKG_PROGRAM)<|MERGE_RESOLUTION|>--- conflicted
+++ resolved
@@ -24,12 +24,8 @@
 
 add_openmw_dir (mwgui
     layouts text_input widgets race class birth review window_manager console dialogue
-<<<<<<< HEAD
     dialogue_history window_base stats_window messagebox journalwindow charactercreation container
-=======
-    dialogue_history window_base stats_window messagebox journalwindow charactercreation
     map_window window_pinnable_base cursorreplace
->>>>>>> b5d12d07
     )
 
 add_openmw_dir (mwdialogue
