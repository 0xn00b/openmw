--- conflicted
+++ resolved
@@ -29,13 +29,8 @@
     map_window window_pinnable_base cursorreplace tooltips scrollwindow bookwindow list
     formatting inventorywindow container hud countdialog tradewindow settingswindow
     confirmationdialog alchemywindow referenceinterface spellwindow mainmenu quickkeysmenu
-<<<<<<< HEAD
     itemselection spellbuyingwindow loadingscreen levelupdialog waitdialog spellcreationdialog
-    enchantingdialog trainingwindow
-=======
-    itemselection spellbuyingwindow loadingscreen levelupdialog waitdialog travelwindow spellcreationdialog
-    enchantingdialog
->>>>>>> 7d1e6599
+    enchantingdialog trainingwindow travelwindow
     )
 
 add_openmw_dir (mwdialogue
