--- conflicted
+++ resolved
@@ -31,10 +31,7 @@
     confirmationdialog alchemywindow referenceinterface spellwindow mainmenu quickkeysmenu
     itemselection spellbuyingwindow loadingscreen levelupdialog waitdialog spellcreationdialog
     enchantingdialog trainingwindow travelwindow imagebutton exposedwindow cursor spellicons
-<<<<<<< HEAD
-=======
     merchantrepair repair
->>>>>>> b2be0d3e
     )
 
 add_openmw_dir (mwdialogue
