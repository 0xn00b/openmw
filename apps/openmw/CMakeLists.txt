
# config file
configure_file ("${CMAKE_CURRENT_SOURCE_DIR}/config.hpp.cmake" "${CMAKE_CURRENT_SOURCE_DIR}/config.hpp")

# local files
set(GAME
    main.cpp
    engine.cpp
)
set(GAME_HEADER
    engine.hpp
    config.hpp
)
source_group(game FILES ${GAME} ${GAME_HEADER})

add_openmw_dir (mwrender
    renderingmanager debugging sky player animation npcanimation creatureanimation actors objects
    renderinginterface localmap occlusionquery terrain terrainmaterial water shadows
    compositors characterpreview externalrendering globalmap
    )

add_openmw_dir (mwinput
    inputmanagerimp
    )

add_openmw_dir (mwgui
    text_input widgets race class birth review windowmanagerimp console dialogue
    dialogue_history window_base stats_window messagebox journalwindow charactercreation
    map_window window_pinnable_base cursorreplace tooltips scrollwindow bookwindow list
    formatting inventorywindow container hud countdialog tradewindow settingswindow
    confirmationdialog alchemywindow referenceinterface spellwindow mainmenu quickkeysmenu
<<<<<<< HEAD
    itemselection spellbuyingwindow loadingscreen levelupdialog waitdialog travelwindow
=======
    itemselection spellbuyingwindow loadingscreen levelupdialog waitdialog spellcreationdialog
    enchantingdialog
>>>>>>> 636f297f
    )

add_openmw_dir (mwdialogue
    dialoguemanagerimp journalimp journalentry quest topic
    )

add_openmw_dir (mwscript
    locals scriptmanagerimp compilercontext interpretercontext cellextensions miscextensions
    guiextensions soundextensions skyextensions statsextensions containerextensions
    aiextensions controlextensions extensions globalscripts ref dialogueextensions
    animationextensions transformationextensions consoleextensions userextensions
    )

add_openmw_dir (mwsound
    soundmanagerimp openal_output audiere_decoder mpgsnd_decoder ffmpeg_decoder
    )

add_openmw_dir (mwworld
    refdata worldimp physicssystem scene globals class action nullaction actionteleport
    containerstore actiontalk actiontake manualref player cellfunctors
    cells localscripts customdata weather inventorystore ptr actionopen actionread
    actionequip timestamp actionalchemy cellstore actionapply actioneat
    )

add_openmw_dir (mwclass
    classes activator creature npc weapon armor potion apparatus book clothing container door
    ingredient creaturelevlist itemlevlist light lockpick misc probe repair static
    )

add_openmw_dir (mwmechanics
    mechanicsmanagerimp stat creaturestats magiceffects movement actors drawstate spells
    activespells npcstats aipackage aisequence
    )

add_openmw_dir (mwbase
    environment world scriptmanager dialoguemanager journal soundmanager mechanicsmanager
    inputmanager windowmanager
    )

# Main executable
IF(OGRE_STATIC)
IF(WIN32)
ADD_DEFINITIONS(-DENABLE_PLUGIN_CgProgramManager -DENABLE_PLUGIN_OctreeSceneManager -DENABLE_PLUGIN_ParticleFX -DENABLE_PLUGIN_-DENABLE_PLUGIN_Direct3D9 -DENABLE_PLUGIN_GL)
set(OGRE_STATIC_PLUGINS ${OGRE_Plugin_CgProgramManager_LIBRARIES} ${OGRE_Plugin_OctreeSceneManager_LIBRARIES} ${OGRE_Plugin_ParticleFX_LIBRARIES} ${OGRE_RenderSystem_Direct3D9_LIBRARIES} ${OGRE_RenderSystem_GL_LIBRARIES})
ELSE(WIN32)
ADD_DEFINITIONS(-DENABLE_PLUGIN_CgProgramManager -DENABLE_PLUGIN_OctreeSceneManager -DENABLE_PLUGIN_ParticleFX -DENABLE_PLUGIN_GL)
set(OGRE_STATIC_PLUGINS ${OGRE_Plugin_CgProgramManager_LIBRARIES} ${Cg_LIBRARIES} ${OGRE_Plugin_OctreeSceneManager_LIBRARIES} ${OGRE_Plugin_ParticleFX_LIBRARIES} ${OGRE_RenderSystem_GL_LIBRARIES})
ENDIF(WIN32)
ENDIF(OGRE_STATIC)
add_executable(openmw
    ${OPENMW_LIBS} ${OPENMW_LIBS_HEADER}
    ${OPENMW_FILES}
    ${GAME} ${GAME_HEADER}
    ${APPLE_BUNDLE_RESOURCES}
)

# Sound stuff - here so CMake doesn't stupidly recompile EVERYTHING
# when we change the backend.
include_directories(${SOUND_INPUT_INCLUDES} ${BULLET_INCLUDE_DIRS})
add_definitions(${SOUND_DEFINE})

target_link_libraries(openmw
    ${OGRE_LIBRARIES}
    ${OGRE_Terrain_LIBRARY}
    ${OGRE_STATIC_PLUGINS}
    ${OIS_LIBRARIES}
    ${Boost_LIBRARIES}
    ${OPENAL_LIBRARY}
    ${SOUND_INPUT_LIBRARY}
    ${BULLET_LIBRARIES}
    ${MYGUI_LIBRARIES}
    ${MYGUI_PLATFORM_LIBRARIES}
    "shiny"
    "shiny.OgrePlatform"
    "oics"
    components
)

# Fix for not visible pthreads functions for linker with glibc 2.15
if (UNIX AND NOT APPLE)
target_link_libraries(openmw ${CMAKE_THREAD_LIBS_INIT})
endif()

if(APPLE)
    find_library(CARBON_FRAMEWORK Carbon)
    find_library(COCOA_FRAMEWORK Cocoa)
    find_library(IOKIT_FRAMEWORK IOKit)
    target_link_libraries(openmw ${CARBON_FRAMEWORK} ${COCOA_FRAMEWORK} ${IOKIT_FRAMEWORK})
endif(APPLE)

if(DPKG_PROGRAM)
    INSTALL(TARGETS openmw RUNTIME DESTINATION games COMPONENT openmw)
endif(DPKG_PROGRAM)

if (BUILD_WITH_CODE_COVERAGE)
  add_definitions (--coverage)
  target_link_libraries(openmw gcov)
endif()<|MERGE_RESOLUTION|>--- conflicted
+++ resolved
@@ -29,12 +29,8 @@
     map_window window_pinnable_base cursorreplace tooltips scrollwindow bookwindow list
     formatting inventorywindow container hud countdialog tradewindow settingswindow
     confirmationdialog alchemywindow referenceinterface spellwindow mainmenu quickkeysmenu
-<<<<<<< HEAD
-    itemselection spellbuyingwindow loadingscreen levelupdialog waitdialog travelwindow
-=======
-    itemselection spellbuyingwindow loadingscreen levelupdialog waitdialog spellcreationdialog
+    itemselection spellbuyingwindow loadingscreen levelupdialog waitdialog travelwindow spellcreationdialog
     enchantingdialog
->>>>>>> 636f297f
     )
 
 add_openmw_dir (mwdialogue
