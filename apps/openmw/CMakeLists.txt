
# config file
configure_file ("${CMAKE_CURRENT_SOURCE_DIR}/config.hpp.cmake" "${CMAKE_CURRENT_SOURCE_DIR}/config.hpp")

# local files
set(GAME
    main.cpp
    engine.cpp
)
set(GAME_HEADER
    engine.hpp
    config.hpp
)
source_group(game FILES ${GAME} ${GAME_HEADER})

add_openmw_dir (mwrender
    renderingmanager debugging sky player animation npcanimation creatureanimation actors objects
    renderinginterface localmap occlusionquery terrain terrainmaterial water shadows shaderhelper
    )

add_openmw_dir (mwinput
    inputmanager
    )

add_openmw_dir (mwgui
    layouts text_input widgets race class birth review window_manager console dialogue
<<<<<<< HEAD
    dialogue_history window_base stats_window messagebox journalwindow charactercreation container
    map_window window_pinnable_base cursorreplace inventorywindow tooltips itemwidget
=======
    dialogue_history window_base stats_window messagebox journalwindow charactercreation
    map_window window_pinnable_base cursorreplace tooltips scrollwindow bookwindow list
    formatting
>>>>>>> 37095b62
    )

add_openmw_dir (mwdialogue
    dialoguemanager journal journalentry quest topic
    )

add_openmw_dir (mwscript
    locals scriptmanager compilercontext interpretercontext cellextensions miscextensions
    guiextensions soundextensions skyextensions statsextensions containerextensions
    aiextensions controlextensions extensions globalscripts ref dialogueextensions
    animationextensions
    )

add_openmw_dir (mwsound
    soundmanager openal_output audiere_decoder mpgsnd_decoder ffmpeg_decoder
    )

add_openmw_dir (mwworld
    refdata world physicssystem scene globals class action nullaction actionteleport
    containerstore actiontalk actiontake manualref player cellfunctors
<<<<<<< HEAD
    cells localscripts customdata weather inventorystore ptr actionopen
=======
    cells localscripts customdata weather inventorystore ptr actionread
>>>>>>> 37095b62
    )

add_openmw_dir (mwclass
    classes activator creature npc weapon armor potion apparatus book clothing container door
    ingredient creaturelevlist itemlevlist light lockpick misc probe repair static
    )

add_openmw_dir (mwmechanics
    mechanicsmanager stat creaturestats magiceffects movement actors drawstate spells
    )

add_openmw_dir (mwbase
    environment
    )

# Main executable
IF(OGRE_STATIC)
IF(WIN32)
ADD_DEFINITIONS(-DENABLE_PLUGIN_CgProgramManager -DENABLE_PLUGIN_OctreeSceneManager -DENABLE_PLUGIN_ParticleFX -DENABLE_PLUGIN_-DENABLE_PLUGIN_Direct3D9 -DENABLE_PLUGIN_GL)
set(OGRE_STATIC_PLUGINS ${OGRE_Plugin_CgProgramManager_LIBRARIES} ${OGRE_Plugin_OctreeSceneManager_LIBRARIES} ${OGRE_Plugin_ParticleFX_LIBRARIES} ${OGRE_RenderSystem_Direct3D9_LIBRARIES} ${OGRE_RenderSystem_GL_LIBRARIES})
ELSE(WIN32)
ADD_DEFINITIONS(-DENABLE_PLUGIN_CgProgramManager -DENABLE_PLUGIN_OctreeSceneManager -DENABLE_PLUGIN_ParticleFX -DENABLE_PLUGIN_GL)
set(OGRE_STATIC_PLUGINS ${OGRE_Plugin_CgProgramManager_LIBRARIES} ${Cg_LIBRARIES} ${OGRE_Plugin_OctreeSceneManager_LIBRARIES} ${OGRE_Plugin_ParticleFX_LIBRARIES} ${OGRE_RenderSystem_GL_LIBRARIES})
ENDIF(WIN32)
ENDIF(OGRE_STATIC)
add_executable(openmw
    ${OPENMW_LIBS} ${OPENMW_LIBS_HEADER}
    ${COMPONENT_FILES}
    ${OPENMW_FILES}
    ${GAME} ${GAME_HEADER}
    ${APPLE_BUNDLE_RESOURCES}
)

# Sound stuff - here so CMake doesn't stupidly recompile EVERYTHING
# when we change the backend.
include_directories(${SOUND_INPUT_INCLUDES} ${BULLET_INCLUDE_DIRS})
add_definitions(${SOUND_DEFINE})

target_link_libraries(openmw
    ${OGRE_LIBRARIES}
    ${OGRE_Terrain_LIBRARY}
    ${OGRE_STATIC_PLUGINS}
    ${OIS_LIBRARIES}
    ${Boost_LIBRARIES}
    ${OPENAL_LIBRARY}
    ${SOUND_INPUT_LIBRARY}
    ${BULLET_LIBRARIES}
    ${MYGUI_LIBRARIES}
    ${MYGUI_PLATFORM_LIBRARIES}
    components
)

# Fix for not visible pthreads functions for linker with glibc 2.15
if (UNIX AND NOT APPLE)
target_link_libraries(openmw ${CMAKE_THREAD_LIBS_INIT})
endif()

if(APPLE)
    find_library(CARBON_FRAMEWORK Carbon)
    target_link_libraries(openmw ${CARBON_FRAMEWORK})
endif(APPLE)

if(DPKG_PROGRAM)
    INSTALL(TARGETS openmw RUNTIME DESTINATION games COMPONENT openmw)
endif(DPKG_PROGRAM)<|MERGE_RESOLUTION|>--- conflicted
+++ resolved
@@ -24,14 +24,9 @@
 
 add_openmw_dir (mwgui
     layouts text_input widgets race class birth review window_manager console dialogue
-<<<<<<< HEAD
-    dialogue_history window_base stats_window messagebox journalwindow charactercreation container
-    map_window window_pinnable_base cursorreplace inventorywindow tooltips itemwidget
-=======
     dialogue_history window_base stats_window messagebox journalwindow charactercreation
     map_window window_pinnable_base cursorreplace tooltips scrollwindow bookwindow list
-    formatting
->>>>>>> 37095b62
+    formatting itemwidget inventorywindow container
     )
 
 add_openmw_dir (mwdialogue
@@ -52,11 +47,7 @@
 add_openmw_dir (mwworld
     refdata world physicssystem scene globals class action nullaction actionteleport
     containerstore actiontalk actiontake manualref player cellfunctors
-<<<<<<< HEAD
-    cells localscripts customdata weather inventorystore ptr actionopen
-=======
-    cells localscripts customdata weather inventorystore ptr actionread
->>>>>>> 37095b62
+    cells localscripts customdata weather inventorystore ptr actionopen actionread
     )
 
 add_openmw_dir (mwclass
