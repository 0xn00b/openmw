
# config file
configure_file ("${CMAKE_CURRENT_SOURCE_DIR}/config.hpp.cmake" "${CMAKE_CURRENT_SOURCE_DIR}/config.hpp")

# local files
set(GAME
    main.cpp
    engine.cpp
)
set(GAME_HEADER
    engine.hpp
    config.hpp
)
source_group(game FILES ${GAME} ${GAME_HEADER})

add_openmw_dir (mwrender
    renderingmanager debugging sky player animation npcanimation creatureanimation activatoranimation
    actors objects renderinginterface localmap occlusionquery terrain terrainmaterial water shadows
    compositors characterpreview externalrendering globalmap videoplayer ripplesimulation refraction
    )

add_openmw_dir (mwinput
    inputmanagerimp
    )

add_openmw_dir (mwgui
    text_input widgets race class birth review windowmanagerimp console dialogue
    dialogue_history window_base stats_window messagebox journalwindow charactercreation
    map_window window_pinnable_base tooltips scrollwindow bookwindow list
    formatting inventorywindow container hud countdialog tradewindow settingswindow
    confirmationdialog alchemywindow referenceinterface spellwindow mainmenu quickkeysmenu
    itemselection spellbuyingwindow loadingscreen levelupdialog waitdialog spellcreationdialog
    enchantingdialog trainingwindow travelwindow imagebutton exposedwindow cursor spellicons
    merchantrepair repair
    )

add_openmw_dir (mwdialogue
    dialoguemanagerimp journalimp journalentry quest topic filter selectwrapper
    )

add_openmw_dir (mwscript
    locals scriptmanagerimp compilercontext interpretercontext cellextensions miscextensions
    guiextensions soundextensions skyextensions statsextensions containerextensions
    aiextensions controlextensions extensions globalscripts ref dialogueextensions
    animationextensions transformationextensions consoleextensions userextensions locals
    )

add_openmw_dir (mwsound
    soundmanagerimp openal_output audiere_decoder mpgsnd_decoder ffmpeg_decoder
    )

add_openmw_dir (mwworld
    refdata worldimp physicssystem scene globals class action nullaction actionteleport
    containerstore actiontalk actiontake manualref player cellfunctors failedaction
    cells localscripts customdata weather inventorystore ptr actionopen actionread
    actionequip timestamp actionalchemy cellstore actionapply actioneat
    esmstore store recordcmp fallback actionrepair
    )

add_openmw_dir (mwclass
    classes activator creature npc weapon armor potion apparatus book clothing container door
    ingredient creaturelevlist itemlevlist light lockpick misc probe repair static
    )

add_openmw_dir (mwmechanics
    mechanicsmanagerimp stat character creaturestats magiceffects movement actors activators
    drawstate spells activespells npcstats aipackage aisequence alchemy aiwander aitravel aifollow
<<<<<<< HEAD
    aiescort aiactivate repair
=======
    aiescort aiactivate enchanting
>>>>>>> 86275e5b
    )

add_openmw_dir (mwbase
    environment world scriptmanager dialoguemanager journal soundmanager mechanicsmanager
    inputmanager windowmanager
    )

# Main executable

IF(OGRE_STATIC)
ADD_DEFINITIONS(-DENABLE_PLUGIN_OctreeSceneManager -DENABLE_PLUGIN_ParticleFX -DENABLE_PLUGIN_GL)
set(OGRE_STATIC_PLUGINS ${OGRE_Plugin_OctreeSceneManager_LIBRARIES} ${OGRE_Plugin_ParticleFX_LIBRARIES} ${OGRE_RenderSystem_GL_LIBRARIES})
IF(WIN32)
ADD_DEFINITIONS(-DENABLE_PLUGIN_Direct3D9)
list (APPEND OGRE_STATIC_PLUGINS ${OGRE_RenderSystem_Direct3D9_LIBRARIES})
ENDIF(WIN32)
IF (Cg_FOUND)
ADD_DEFINITIONS(-DENABLE_PLUGIN_CgProgramManager)
list (APPEND OGRE_STATIC_PLUGINS ${OGRE_Plugin_CgProgramManager_LIBRARIES} ${Cg_LIBRARIES})
ENDIF (Cg_FOUND)
ENDIF(OGRE_STATIC)

add_executable(openmw
    ${OPENMW_LIBS} ${OPENMW_LIBS_HEADER}
    ${OPENMW_FILES}
    ${GAME} ${GAME_HEADER}
    ${APPLE_BUNDLE_RESOURCES}
)

# Sound stuff - here so CMake doesn't stupidly recompile EVERYTHING
# when we change the backend.
include_directories(${SOUND_INPUT_INCLUDES} ${BULLET_INCLUDE_DIRS})
add_definitions(${SOUND_DEFINE})

target_link_libraries(openmw
    ${OGRE_LIBRARIES}
    ${OGRE_Terrain_LIBRARY}
    ${OGRE_STATIC_PLUGINS}
    ${OIS_LIBRARIES}
    ${Boost_LIBRARIES}
    ${OPENAL_LIBRARY}
    ${SOUND_INPUT_LIBRARY}
    ${BULLET_LIBRARIES}
    ${MYGUI_LIBRARIES}
    ${MYGUI_PLATFORM_LIBRARIES}
    "shiny"
    "shiny.OgrePlatform"
    "oics"
    components
)

# Fix for not visible pthreads functions for linker with glibc 2.15
if (UNIX AND NOT APPLE)
target_link_libraries(openmw ${CMAKE_THREAD_LIBS_INIT})
endif()

if(APPLE)
    find_library(CARBON_FRAMEWORK Carbon)
    find_library(COCOA_FRAMEWORK Cocoa)
    find_library(IOKIT_FRAMEWORK IOKit)
    target_link_libraries(openmw ${CARBON_FRAMEWORK} ${COCOA_FRAMEWORK} ${IOKIT_FRAMEWORK})

    if (FFMPEG_FOUND)
        find_library(COREVIDEO_FRAMEWORK CoreVideo)
        find_library(VDA_FRAMEWORK VideoDecodeAcceleration)
        target_link_libraries(openmw ${COREVIDEO_FRAMEWORK} ${VDA_FRAMEWORK})
    endif()
endif(APPLE)

if(DPKG_PROGRAM)
    INSTALL(TARGETS openmw RUNTIME DESTINATION games COMPONENT openmw)
endif(DPKG_PROGRAM)

if (BUILD_WITH_CODE_COVERAGE)
  add_definitions (--coverage)
  target_link_libraries(openmw gcov)
endif()<|MERGE_RESOLUTION|>--- conflicted
+++ resolved
@@ -65,11 +65,7 @@
 add_openmw_dir (mwmechanics
     mechanicsmanagerimp stat character creaturestats magiceffects movement actors activators
     drawstate spells activespells npcstats aipackage aisequence alchemy aiwander aitravel aifollow
-<<<<<<< HEAD
-    aiescort aiactivate repair
-=======
-    aiescort aiactivate enchanting
->>>>>>> 86275e5b
+    aiescort aiactivate repair enchanting
     )
 
 add_openmw_dir (mwbase
