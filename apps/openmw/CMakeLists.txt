
# config file
configure_file ("${CMAKE_CURRENT_SOURCE_DIR}/config.hpp.cmake" "${CMAKE_CURRENT_SOURCE_DIR}/config.hpp")

# local files
set(GAME
    main.cpp
    engine.cpp
)
set(GAME_HEADER
    engine.hpp
    config.hpp
)
source_group(game FILES ${GAME} ${GAME_HEADER})

add_openmw_dir (mwrender
<<<<<<< HEAD
    renderingmanager debugging sky player animation npcanimation creatureanimation actors objects
    renderinginterface localmap occlusionquery terrain terrainmaterial water shadows
    compositors characterpreview externalrendering globalmap videoplayer ripplesimulation refraction
=======
    renderingmanager debugging sky player animation npcanimation creatureanimation activatoranimation
    actors objects renderinginterface localmap occlusionquery terrain terrainmaterial water shadows
    compositors characterpreview externalrendering globalmap videoplayer
>>>>>>> cd40d167
    )

add_openmw_dir (mwinput
    inputmanagerimp
    )

add_openmw_dir (mwgui
    text_input widgets race class birth review windowmanagerimp console dialogue
    dialogue_history window_base stats_window messagebox journalwindow charactercreation
    map_window window_pinnable_base cursorreplace tooltips scrollwindow bookwindow list
    formatting inventorywindow container hud countdialog tradewindow settingswindow
    confirmationdialog alchemywindow referenceinterface spellwindow mainmenu quickkeysmenu
    itemselection spellbuyingwindow loadingscreen levelupdialog waitdialog spellcreationdialog
    enchantingdialog trainingwindow travelwindow imagebutton exposedwindow
    )

add_openmw_dir (mwdialogue
    dialoguemanagerimp journalimp journalentry quest topic filter selectwrapper
    )

add_openmw_dir (mwscript
    locals scriptmanagerimp compilercontext interpretercontext cellextensions miscextensions
    guiextensions soundextensions skyextensions statsextensions containerextensions
    aiextensions controlextensions extensions globalscripts ref dialogueextensions
    animationextensions transformationextensions consoleextensions userextensions locals
    )

add_openmw_dir (mwsound
    soundmanagerimp openal_output audiere_decoder mpgsnd_decoder ffmpeg_decoder
    )

add_openmw_dir (mwworld
    refdata worldimp physicssystem scene globals class action nullaction actionteleport
    containerstore actiontalk actiontake manualref player cellfunctors failedaction
    cells localscripts customdata weather inventorystore ptr actionopen actionread
    actionequip timestamp actionalchemy cellstore actionapply actioneat
    esmstore store recordcmp
    )

add_openmw_dir (mwclass
    classes activator creature npc weapon armor potion apparatus book clothing container door
    ingredient creaturelevlist itemlevlist light lockpick misc probe repair static
    )

add_openmw_dir (mwmechanics
    mechanicsmanagerimp stat character creaturestats magiceffects movement actors activators
    drawstate spells activespells npcstats aipackage aisequence alchemy aiwander aitravel aifollow
    aiescort aiactivate
    )

add_openmw_dir (mwbase
    environment world scriptmanager dialoguemanager journal soundmanager mechanicsmanager
    inputmanager windowmanager
    )

# Main executable

IF(OGRE_STATIC)
ADD_DEFINITIONS(-DENABLE_PLUGIN_OctreeSceneManager -DENABLE_PLUGIN_ParticleFX -DENABLE_PLUGIN_GL)
set(OGRE_STATIC_PLUGINS ${OGRE_Plugin_OctreeSceneManager_LIBRARIES} ${OGRE_Plugin_ParticleFX_LIBRARIES} ${OGRE_RenderSystem_GL_LIBRARIES})
IF(WIN32)
ADD_DEFINITIONS(-DENABLE_PLUGIN_Direct3D9)
list (APPEND OGRE_STATIC_PLUGINS ${OGRE_RenderSystem_Direct3D9_LIBRARIES})
ENDIF(WIN32)
IF (Cg_FOUND)
ADD_DEFINITIONS(-DENABLE_PLUGIN_CgProgramManager)
list (APPEND OGRE_STATIC_PLUGINS ${OGRE_Plugin_CgProgramManager_LIBRARIES} ${Cg_LIBRARIES})
ENDIF (Cg_FOUND)
ENDIF(OGRE_STATIC)

add_executable(openmw
    ${OPENMW_LIBS} ${OPENMW_LIBS_HEADER}
    ${OPENMW_FILES}
    ${GAME} ${GAME_HEADER}
    ${APPLE_BUNDLE_RESOURCES}
)

# Sound stuff - here so CMake doesn't stupidly recompile EVERYTHING
# when we change the backend.
include_directories(${SOUND_INPUT_INCLUDES} ${BULLET_INCLUDE_DIRS})
add_definitions(${SOUND_DEFINE})

target_link_libraries(openmw
    ${OGRE_LIBRARIES}
    ${OGRE_Terrain_LIBRARY}
    ${OGRE_STATIC_PLUGINS}
    ${OIS_LIBRARIES}
    ${Boost_LIBRARIES}
    ${OPENAL_LIBRARY}
    ${SOUND_INPUT_LIBRARY}
    ${BULLET_LIBRARIES}
    ${MYGUI_LIBRARIES}
    ${MYGUI_PLATFORM_LIBRARIES}
    "shiny"
    "shiny.OgrePlatform"
    "oics"
    components
)

# Fix for not visible pthreads functions for linker with glibc 2.15
if (UNIX AND NOT APPLE)
target_link_libraries(openmw ${CMAKE_THREAD_LIBS_INIT})
endif()

if(APPLE)
    find_library(CARBON_FRAMEWORK Carbon)
    find_library(COCOA_FRAMEWORK Cocoa)
    find_library(IOKIT_FRAMEWORK IOKit)
    target_link_libraries(openmw ${CARBON_FRAMEWORK} ${COCOA_FRAMEWORK} ${IOKIT_FRAMEWORK})

    if (FFMPEG_FOUND)
        find_library(COREVIDEO_FRAMEWORK CoreVideo)
        find_library(VDA_FRAMEWORK VideoDecodeAcceleration)
        target_link_libraries(openmw ${COREVIDEO_FRAMEWORK} ${VDA_FRAMEWORK})
    endif()
endif(APPLE)

if(DPKG_PROGRAM)
    INSTALL(TARGETS openmw RUNTIME DESTINATION games COMPONENT openmw)
endif(DPKG_PROGRAM)

if (BUILD_WITH_CODE_COVERAGE)
  add_definitions (--coverage)
  target_link_libraries(openmw gcov)
endif()<|MERGE_RESOLUTION|>--- conflicted
+++ resolved
@@ -14,15 +14,9 @@
 source_group(game FILES ${GAME} ${GAME_HEADER})
 
 add_openmw_dir (mwrender
-<<<<<<< HEAD
-    renderingmanager debugging sky player animation npcanimation creatureanimation actors objects
-    renderinginterface localmap occlusionquery terrain terrainmaterial water shadows
-    compositors characterpreview externalrendering globalmap videoplayer ripplesimulation refraction
-=======
     renderingmanager debugging sky player animation npcanimation creatureanimation activatoranimation
     actors objects renderinginterface localmap occlusionquery terrain terrainmaterial water shadows
-    compositors characterpreview externalrendering globalmap videoplayer
->>>>>>> cd40d167
+    compositors characterpreview externalrendering globalmap videoplayer ripplesimulation refraction
     )
 
 add_openmw_dir (mwinput
