--- conflicted
+++ resolved
@@ -1615,11 +1615,7 @@
 
             mRendering->getWindow()->update();
         }
-<<<<<<< HEAD
-        mVideoWidget->cleanup();
-=======
         mVideoWidget->stop();
->>>>>>> b5650f5d
 
         setCursorVisible(cursorWasVisible);
 
