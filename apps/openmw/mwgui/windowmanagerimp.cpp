#include "windowmanagerimp.hpp"

#include <cassert>
#include <iterator>

#include "MyGUI_UString.h"

#include <openengine/ogre/renderer.hpp>
#include <openengine/gui/manager.hpp>

#include <components/settings/settings.hpp>

#include "../mwbase/environment.hpp"
#include "../mwbase/mechanicsmanager.hpp"
#include "../mwbase/inputmanager.hpp"

#include "../mwworld/ptr.hpp"
#include "../mwworld/cellstore.hpp"

#include "console.hpp"
#include "journalwindow.hpp"
#include "charactercreation.hpp"
#include "text_input.hpp"
#include "review.hpp"
#include "dialogue.hpp"
#include "dialogue_history.hpp"
#include "map_window.hpp"
#include "stats_window.hpp"
#include "messagebox.hpp"
#include "container.hpp"
#include "inventorywindow.hpp"
#include "tooltips.hpp"
#include "scrollwindow.hpp"
#include "bookwindow.hpp"
#include "list.hpp"
#include "hud.hpp"
#include "mainmenu.hpp"
#include "countdialog.hpp"
#include "tradewindow.hpp"
#include "settingswindow.hpp"
#include "confirmationdialog.hpp"
#include "alchemywindow.hpp"
#include "spellwindow.hpp"
#include "quickkeysmenu.hpp"

using namespace MWGui;

WindowManager::WindowManager(
    const Compiler::Extensions& extensions, int fpsLevel, bool newGame, OEngine::Render::OgreRenderer *mOgre, const std::string& logpath, bool consoleOnlyScripts)
  : mGuiManager(NULL)
  , mHud(NULL)
  , mMap(NULL)
  , mMenu(NULL)
  , mStatsWindow(NULL)
  , mToolTips(NULL)
  , mMessageBoxManager(NULL)
  , mConsole(NULL)
  , mJournal(NULL)
  , mDialogueWindow(NULL)
  , mBookWindow(NULL)
  , mScrollWindow(NULL)
  , mCountDialog(NULL)
  , mTradeWindow(NULL)
  , mSettingsWindow(NULL)
  , mConfirmationDialog(NULL)
  , mAlchemyWindow(NULL)
  , mSpellWindow(NULL)
  , mCharGen(NULL)
  , mPlayerClass()
  , mPlayerName()
  , mPlayerRaceId()
  , mPlayerAttributes()
  , mPlayerMajorSkills()
  , mPlayerMinorSkills()
  , mPlayerSkillValues()
  , mPlayerHealth()
  , mPlayerMagicka()
  , mPlayerFatigue()
  , mGui(NULL)
  , mGarbageDialogs()
  , mShown(GW_ALL)
  , mAllowed(newGame ? GW_None : GW_ALL)
  , mShowFPSLevel(fpsLevel)
  , mFPS(0.0f)
  , mTriangleCount(0)
  , mBatchCount(0)
{

    // Set up the GUI system
    mGuiManager = new OEngine::GUI::MyGUIManager(mOgre->getWindow(), mOgre->getScene(), false, logpath);
    mGui = mGuiManager->getGui();

    //Register own widgets with MyGUI
    MyGUI::FactoryManager::getInstance().registerFactory<DialogueHistory>("Widget");
    MyGUI::FactoryManager::getInstance().registerFactory<MWGui::Widgets::MWSkill>("Widget");
    MyGUI::FactoryManager::getInstance().registerFactory<MWGui::Widgets::MWAttribute>("Widget");
    MyGUI::FactoryManager::getInstance().registerFactory<MWGui::Widgets::MWSpell>("Widget");
    MyGUI::FactoryManager::getInstance().registerFactory<MWGui::Widgets::MWEffectList>("Widget");
    MyGUI::FactoryManager::getInstance().registerFactory<MWGui::Widgets::MWSpellEffect>("Widget");
    MyGUI::FactoryManager::getInstance().registerFactory<MWGui::Widgets::MWDynamicStat>("Widget");
    MyGUI::FactoryManager::getInstance().registerFactory<MWGui::Widgets::MWList>("Widget");

    MyGUI::LanguageManager::getInstance().eventRequestTag = MyGUI::newDelegate(this, &WindowManager::onRetrieveTag);

    // Get size info from the Gui object
    assert(mGui);
    int w = MyGUI::RenderManager::getInstance().getViewSize().width;
    int h = MyGUI::RenderManager::getInstance().getViewSize().height;

    MyGUI::Widget* dragAndDropWidget = mGui->createWidgetT("Widget","",0,0,w,h,MyGUI::Align::Default,"DragAndDrop","DragAndDropWidget");
    dragAndDropWidget->setVisible(false);

    mDragAndDrop = new DragAndDrop();
    mDragAndDrop->mIsOnDragAndDrop = false;
    mDragAndDrop->mDraggedWidget = 0;
    mDragAndDrop->mDragAndDropWidget = dragAndDropWidget;

    mMenu = new MainMenu(w,h);
    mMap = new MapWindow(*this);
    mStatsWindow = new StatsWindow(*this);
    mConsole = new Console(w,h, consoleOnlyScripts);
    mJournal = new JournalWindow(*this);
    mMessageBoxManager = new MessageBoxManager(this);
    mInventoryWindow = new InventoryWindow(*this,mDragAndDrop);
    mTradeWindow = new TradeWindow(*this);
    mDialogueWindow = new DialogueWindow(*this);
    mContainerWindow = new ContainerWindow(*this,mDragAndDrop);
    mHud = new HUD(w,h, mShowFPSLevel, mDragAndDrop);
    mToolTips = new ToolTips(this);
    mScrollWindow = new ScrollWindow(*this);
    mBookWindow = new BookWindow(*this);
    mCountDialog = new CountDialog(*this);
    mSettingsWindow = new SettingsWindow(*this);
    mConfirmationDialog = new ConfirmationDialog(*this);
    mAlchemyWindow = new AlchemyWindow(*this);
    mSpellWindow = new SpellWindow(*this);
    mQuickKeysMenu = new QuickKeysMenu(*this);

    mInputBlocker = mGui->createWidget<MyGUI::Widget>("",0,0,w,h,MyGUI::Align::Default,"Windows","");

    // The HUD is always on
    mHud->setVisible(true);

    mCharGen = new CharacterCreation(this);

    // Setup player stats
    for (int i = 0; i < ESM::Attribute::Length; ++i)
    {
        mPlayerAttributes.insert(std::make_pair(ESM::Attribute::attributeIds[i], MWMechanics::Stat<int>()));
    }

    for (int i = 0; i < ESM::Skill::Length; ++i)
    {
        mPlayerSkillValues.insert(std::make_pair(ESM::Skill::skillIds[i], MWMechanics::Stat<float>()));
    }

    unsetSelectedSpell();
    unsetSelectedWeapon();

    // Set up visibility
    updateVisible();
}

WindowManager::~WindowManager()
{
    delete mConsole;
    delete mMessageBoxManager;
    delete mHud;
    delete mMap;
    delete mMenu;
    delete mStatsWindow;
    delete mJournal;
    delete mDialogueWindow;
    delete mContainerWindow;
    delete mInventoryWindow;
    delete mToolTips;
    delete mCharGen;
    delete mDragAndDrop;
    delete mBookWindow;
    delete mScrollWindow;
    delete mTradeWindow;
    delete mSettingsWindow;
    delete mConfirmationDialog;
    delete mAlchemyWindow;
    delete mSpellWindow;

    cleanupGarbage();

    delete mGuiManager;
}

void WindowManager::cleanupGarbage()
{
    // Delete any dialogs which are no longer in use
    if (!mGarbageDialogs.empty())
    {
        for (std::vector<OEngine::GUI::Layout*>::iterator it = mGarbageDialogs.begin(); it != mGarbageDialogs.end(); ++it)
        {
            delete *it;
        }
        mGarbageDialogs.clear();
    }
}

void WindowManager::update()
{
    cleanupGarbage();

    mHud->setFPS(mFPS);
    mHud->setTriangleCount(mTriangleCount);
    mHud->setBatchCount(mBatchCount);
}

void WindowManager::updateVisible()
{
    // Start out by hiding everything except the HUD
    mMap->setVisible(false);
    mMenu->setVisible(false);
    mStatsWindow->setVisible(false);
    mConsole->disable();
    mJournal->setVisible(false);
    mDialogueWindow->setVisible(false);
    mContainerWindow->setVisible(false);
    mInventoryWindow->setVisible(false);
    mScrollWindow->setVisible(false);
    mBookWindow->setVisible(false);
    mTradeWindow->setVisible(false);
    mSettingsWindow->setVisible(false);
    mAlchemyWindow->setVisible(false);
    mSpellWindow->setVisible(false);
    mQuickKeysMenu->setVisible(false);

    // Mouse is visible whenever we're not in game mode
    MyGUI::PointerManager::getInstance().setVisible(isGuiMode());

    bool gameMode = !isGuiMode();

    mInputBlocker->setVisible (gameMode);

    if (gameMode)
        mToolTips->enterGameMode();
    else
        mToolTips->enterGuiMode();

    if (gameMode)
        MyGUI::InputManager::getInstance ().setKeyFocusWidget (NULL);

    setMinimapVisibility((mAllowed & GW_Map) && !mMap->pinned());
    setWeaponVisibility((mAllowed & GW_Inventory) && !mInventoryWindow->pinned());
    setSpellVisibility((mAllowed & GW_Magic) && !mSpellWindow->pinned());
    setHMSVisibility((mAllowed & GW_Stats) && !mStatsWindow->pinned());

    // If in game mode, don't show anything.
    if (gameMode)
        return;

    GuiMode mode = mGuiModes.back();

    switch(mode) {
        case GM_QuickKeysMenu:
            mQuickKeysMenu->setVisible (true);
            break;
        case GM_MainMenu:
            mMenu->setVisible(true);
            break;
        case GM_Settings:
            mSettingsWindow->setVisible(true);
            break;
        case GM_Console:
            mConsole->enable();
            break;
        case GM_Scroll:
            mScrollWindow->setVisible(true);
            break;
        case GM_Book:
            mBookWindow->setVisible(true);
            break;
        case GM_Alchemy:
            mAlchemyWindow->setVisible(true);
            break;
        case GM_Name:
        case GM_Race:
        case GM_Class:
        case GM_ClassPick:
        case GM_ClassCreate:
        case GM_Birth:
        case GM_ClassGenerate:
        case GM_Review:
            mCharGen->spawnDialog(mode);
            break;
        case GM_Inventory:
        {
            // First, compute the effective set of windows to show.
            // This is controlled both by what windows the
            // user has opened/closed (the 'shown' variable) and by what
            // windows we are allowed to show (the 'allowed' var.)
            int eff = mShown & mAllowed;

            // Show the windows we want
            mMap            ->setVisible(eff & GW_Map);
            mStatsWindow    ->setVisible(eff & GW_Stats);
            mInventoryWindow->setVisible(eff & GW_Inventory);
            mSpellWindow    ->setVisible(eff & GW_Magic);
            break;
        }
        case GM_Container:
            mContainerWindow->setVisible(true);
            mInventoryWindow->setVisible(true);
            break;
        case GM_Dialogue:
            mDialogueWindow->setVisible(true);
            break;
        case GM_Barter:
            mInventoryWindow->setVisible(true);
            mTradeWindow->setVisible(true);
            break;
        case GM_InterMessageBox:
            break;
        case GM_Journal:
            mJournal->setVisible(true);
            break;
        default:
            // Unsupported mode, switch back to game
            break;
    }
}

void WindowManager::setValue (const std::string& id, const MWMechanics::Stat<int>& value)
{
    mStatsWindow->setValue (id, value);
    mCharGen->setValue(id, value);

    static const char *ids[] =
    {
        "AttribVal1", "AttribVal2", "AttribVal3", "AttribVal4", "AttribVal5",
        "AttribVal6", "AttribVal7", "AttribVal8"
    };
    static ESM::Attribute::AttributeID attributes[] =
    {
        ESM::Attribute::Strength,
        ESM::Attribute::Intelligence,
        ESM::Attribute::Willpower,
        ESM::Attribute::Agility,
        ESM::Attribute::Speed,
        ESM::Attribute::Endurance,
        ESM::Attribute::Personality,
        ESM::Attribute::Luck
    };
    for (size_t i = 0; i < sizeof(ids)/sizeof(ids[0]); ++i)
    {
        if (id != ids[i])
            continue;
        mPlayerAttributes[attributes[i]] = value;
        break;
    }
}


void WindowManager::setValue (int parSkill, const MWMechanics::Stat<float>& value)
{
    /// \todo Don't use the skill enum as a parameter type (we will have to drop it anyway, once we
    /// allow custom skills.
    mStatsWindow->setValue(static_cast<ESM::Skill::SkillEnum> (parSkill), value);
    mCharGen->setValue(static_cast<ESM::Skill::SkillEnum> (parSkill), value);
    mPlayerSkillValues[parSkill] = value;
}

void WindowManager::setValue (const std::string& id, const MWMechanics::DynamicStat<int>& value)
{
    mStatsWindow->setValue (id, value);
    mHud->setValue (id, value);
    mCharGen->setValue(id, value);
    if (id == "HBar")
    {
        mPlayerHealth = value;
        mCharGen->setPlayerHealth (value);
    }
    else if (id == "MBar")
    {
        mPlayerMagicka = value;
        mCharGen->setPlayerMagicka (value);
    }
    else if (id == "FBar")
    {
        mPlayerFatigue = value;
        mCharGen->setPlayerFatigue (value);
    }
}

#if 0
MWMechanics::DynamicStat<int> WindowManager::getValue(const std::string& id)
{
    if(id == "HBar")
        return layerHealth;
    else if (id == "MBar")
        return mPlayerMagicka;
    else if (id == "FBar")
        return mPlayerFatigue;
}
#endif

void WindowManager::setValue (const std::string& id, const std::string& value)
{
    mStatsWindow->setValue (id, value);
    if (id=="name")
        mPlayerName = value;
    else if (id=="race")
        mPlayerRaceId = value;
}

void WindowManager::setValue (const std::string& id, int value)
{
    mStatsWindow->setValue (id, value);
}

void WindowManager::setPlayerClass (const ESM::Class &class_)
{
    mPlayerClass = class_;
    mStatsWindow->setValue("class", mPlayerClass.name);
}

void WindowManager::configureSkills (const SkillList& major, const SkillList& minor)
{
    mStatsWindow->configureSkills (major, minor);
    mCharGen->configureSkills(major, minor);
    mPlayerMajorSkills = major;
    mPlayerMinorSkills = minor;
}

void WindowManager::setReputation (int reputation)
{
    mStatsWindow->setReputation (reputation);
}

void WindowManager::setBounty (int bounty)
{
    mStatsWindow->setBounty (bounty);
}

void WindowManager::updateSkillArea()
{
    mStatsWindow->updateSkillArea();
}

void WindowManager::removeDialog(OEngine::GUI::Layout*dialog)
{
    if (!dialog)
        return;
    dialog->setVisible(false);
    mGarbageDialogs.push_back(dialog);
}

void WindowManager::messageBox (const std::string& message, const std::vector<std::string>& buttons)
{
    if (buttons.empty())
    {
        mMessageBoxManager->createMessageBox(message);
    }
    else
    {
        mMessageBoxManager->createInteractiveMessageBox(message, buttons);
        pushGuiMode(GM_InterMessageBox);
    }
}

int WindowManager::readPressedButton ()
{
    return mMessageBoxManager->readPressedButton();
}

const std::string &WindowManager::getGameSettingString(const std::string &id, const std::string &default_)
{
    const ESM::GameSetting *setting = MWBase::Environment::get().getWorld()->getStore().gameSettings.search(id);
    if (setting && setting->type == ESM::VT_String)
        return setting->str;
    return default_;
}

void WindowManager::onDialogueWindowBye()
{
    if (mDialogueWindow)
    {
        //FIXME set some state and stuff?
        //removeDialog(dialogueWindow);
        mDialogueWindow->setVisible(false);
    }
    removeGuiMode(GM_Dialogue);
}

void WindowManager::onFrame (float frameDuration)
{
    mMessageBoxManager->onFrame(frameDuration);
    mToolTips->onFrame(frameDuration);

    if (mDragAndDrop->mIsOnDragAndDrop)
    {
        assert(mDragAndDrop->mDraggedWidget);
        mDragAndDrop->mDraggedWidget->setPosition(MyGUI::InputManager::getInstance().getMousePosition());
    }

    mInventoryWindow->onFrame();

    mStatsWindow->onFrame();

    mHud->onFrame(frameDuration);

    mDialogueWindow->checkReferenceAvailable();
    mTradeWindow->checkReferenceAvailable();
    mContainerWindow->checkReferenceAvailable();
    mConsole->checkReferenceAvailable();
}

void WindowManager::changeCell(MWWorld::Ptr::CellStore* cell)
{
    if (!(cell->cell->data.flags & ESM::Cell::Interior))
    {
        std::string name;
        if (cell->cell->name != "")
            name = cell->cell->name;
        else
        {
            const ESM::Region* region = MWBase::Environment::get().getWorld()->getStore().regions.search(cell->cell->region);
            if (region)
                name = region->name;
            else
                name = getGameSettingString("sDefaultCellname", "Wilderness");
        }

        mMap->setCellName( name );
        mHud->setCellName( name );

        mMap->setCellPrefix("Cell");
        mHud->setCellPrefix("Cell");
        mMap->setActiveCell( cell->cell->data.gridX, cell->cell->data.gridY );
        mHud->setActiveCell( cell->cell->data.gridX, cell->cell->data.gridY );
    }
    else
    {
        mMap->setCellName( cell->cell->name );
        mHud->setCellName( cell->cell->name );
        mMap->setCellPrefix( cell->cell->name );
        mHud->setCellPrefix( cell->cell->name );
    }

}

void WindowManager::setInteriorMapTexture(const int x, const int y)
{
    mMap->setActiveCell(x,y, true);
    mHud->setActiveCell(x,y, true);
}

void WindowManager::setPlayerPos(const float x, const float y)
{
    mMap->setPlayerPos(x,y);
    mHud->setPlayerPos(x,y);
}

void WindowManager::setPlayerDir(const float x, const float y)
{
    mMap->setPlayerDir(x,y);
    mHud->setPlayerDir(x,y);
}

void WindowManager::setHMSVisibility(bool visible)
{
    mHud->setHmsVisible (visible);
}

void WindowManager::setMinimapVisibility(bool visible)
{
    mHud->setMinimapVisible (visible);
}

void WindowManager::toggleFogOfWar()
{
    mMap->toggleFogOfWar();
    mHud->toggleFogOfWar();
}

void WindowManager::setFocusObject(const MWWorld::Ptr& focus)
{
    mToolTips->setFocusObject(focus);
}

void WindowManager::setFocusObjectScreenCoords(float min_x, float min_y, float max_x, float max_y)
{
    mToolTips->setFocusObjectScreenCoords(min_x, min_y, max_x, max_y);
}

void WindowManager::toggleFullHelp()
{
    mToolTips->toggleFullHelp();
}

bool WindowManager::getFullHelp() const
{
    return mToolTips->getFullHelp();
}

void WindowManager::setWeaponVisibility(bool visible)
{
    mHud->setWeapVisible (visible);
}

void WindowManager::setSpellVisibility(bool visible)
{
    mHud->setSpellVisible (visible);
    mHud->setEffectVisible (visible);
}

void WindowManager::setMouseVisible(bool visible)
{
    MyGUI::PointerManager::getInstance().setVisible(visible);
}

void WindowManager::setDragDrop(bool dragDrop)
{
    mToolTips->setEnabled(!dragDrop);
    MWBase::Environment::get().getInputManager()->setDragDrop(dragDrop);
}

void WindowManager::onRetrieveTag(const MyGUI::UString& _tag, MyGUI::UString& _result)
{
    const ESM::GameSetting *setting = MWBase::Environment::get().getWorld()->getStore().gameSettings.search(_tag);
    if (setting && setting->type == ESM::VT_String)
        _result = setting->str;
    else
        _result = _tag;
}

void WindowManager::processChangedSettings(const Settings::CategorySettingVector& changed)
{
    mHud->setFpsLevel(Settings::Manager::getInt("fps", "HUD"));
    mToolTips->setDelay(Settings::Manager::getFloat("tooltip delay", "GUI"));

    bool changeRes = false;
    for (Settings::CategorySettingVector::const_iterator it = changed.begin();
        it != changed.end(); ++it)
    {
        if (it->first == "Video" &&  (
            it->second == "resolution x"
            || it->second == "resolution y"))
        {
            changeRes = true;
        }
    }

    if (changeRes)
    {
        int x = Settings::Manager::getInt("resolution x", "Video");
        int y = Settings::Manager::getInt("resolution y", "Video");
        mHud->onResChange(x, y);
        mConsole->onResChange(x, y);
        mMenu->onResChange(x, y);
        mSettingsWindow->center();
        mAlchemyWindow->center();
        mScrollWindow->center();
        mBookWindow->center();
        mQuickKeysMenu->center();
        mDragAndDrop->mDragAndDropWidget->setSize(MyGUI::IntSize(x, y));
        mInputBlocker->setSize(MyGUI::IntSize(x,y));
    }
}

void WindowManager::pushGuiMode(GuiMode mode)
{
    if (mode==GM_Inventory && mAllowed==GW_None)
        return;

    mGuiModes.push_back(mode);

    bool gameMode = !isGuiMode();
    MWBase::Environment::get().getInputManager()->changeInputMode(!gameMode);

    updateVisible();
}

void WindowManager::popGuiMode()
{
    if (!mGuiModes.empty())
        mGuiModes.pop_back();

    bool gameMode = !isGuiMode();
    MWBase::Environment::get().getInputManager()->changeInputMode(!gameMode);

    updateVisible();
}

void WindowManager::removeGuiMode(GuiMode mode)
{
    std::vector<GuiMode>::iterator it = mGuiModes.begin();
    while (it != mGuiModes.end())
    {
        if (*it == mode)
            it = mGuiModes.erase(it);
        else
            ++it;
    }

    bool gameMode = !isGuiMode();
    MWBase::Environment::get().getInputManager()->changeInputMode(!gameMode);

    updateVisible();
}

void WindowManager::setSelectedSpell(const std::string& spellId, int successChancePercent)
{
    mHud->setSelectedSpell(spellId, successChancePercent);
    const ESM::Spell* spell = MWBase::Environment::get().getWorld()->getStore().spells.find(spellId);
    mSpellWindow->setTitle(spell->name);
}

void WindowManager::setSelectedEnchantItem(const MWWorld::Ptr& item, int chargePercent)
{
    mHud->setSelectedEnchantItem(item, chargePercent);
    mSpellWindow->setTitle(MWWorld::Class::get(item).getName(item));
}

void WindowManager::setSelectedWeapon(const MWWorld::Ptr& item, int durabilityPercent)
{
    mHud->setSelectedWeapon(item, durabilityPercent);
    mInventoryWindow->setTitle(MWWorld::Class::get(item).getName(item));
}

void WindowManager::unsetSelectedSpell()
{
    mHud->unsetSelectedSpell();
    mSpellWindow->setTitle("#{sNone}");
}

void WindowManager::unsetSelectedWeapon()
{
    mHud->unsetSelectedWeapon();
    mInventoryWindow->setTitle("#{sSkillHandtohand}");
}

void WindowManager::getMousePosition(int &x, int &y)
{
    const MyGUI::IntPoint& pos = MyGUI::InputManager::getInstance().getMousePosition();
    x = pos.left;
    y = pos.top;
}

void WindowManager::getMousePosition(float &x, float &y)
{
    const MyGUI::IntPoint& pos = MyGUI::InputManager::getInstance().getMousePosition();
    x = pos.left;
    y = pos.top;
    const MyGUI::IntSize& viewSize = MyGUI::RenderManager::getInstance().getViewSize();
    x /= viewSize.width;
    y /= viewSize.height;
}

bool WindowManager::getWorldMouseOver()
{
    return mHud->getWorldMouseOver();
}

void WindowManager::executeInConsole (const std::string& path)
{
    mConsole->executeFile (path);
}

void WindowManager::wmUpdateFps(float fps, unsigned int triangleCount, unsigned int batchCount)
{
    mFPS = fps;
    mTriangleCount = triangleCount;
    mBatchCount = batchCount;
}

MyGUI::Gui* WindowManager::getGui() const { return mGui; }

MWGui::DialogueWindow* WindowManager::getDialogueWindow() { return mDialogueWindow;  }
MWGui::ContainerWindow* WindowManager::getContainerWindow() { return mContainerWindow; }
MWGui::InventoryWindow* WindowManager::getInventoryWindow() { return mInventoryWindow; }
MWGui::BookWindow* WindowManager::getBookWindow() { return mBookWindow; }
MWGui::ScrollWindow* WindowManager::getScrollWindow() { return mScrollWindow; }
MWGui::CountDialog* WindowManager::getCountDialog() { return mCountDialog; }
MWGui::ConfirmationDialog* WindowManager::getConfirmationDialog() { return mConfirmationDialog; }
MWGui::TradeWindow* WindowManager::getTradeWindow() { return mTradeWindow; }
MWGui::SpellWindow* WindowManager::getSpellWindow() { return mSpellWindow; }
MWGui::Console* WindowManager::getConsole() { return mConsole; }

bool WindowManager::isAllowed (GuiWindow wnd) const
{
    return mAllowed & wnd;
}

void WindowManager::allow (GuiWindow wnd)
{
    mAllowed = (GuiWindow)(mAllowed | wnd);
    updateVisible();
}

void WindowManager::disallowAll()
{
    mAllowed = GW_None;
    updateVisible();
}

void WindowManager::toggleVisible (GuiWindow wnd)
{
    mShown = (mShown & wnd) ? (GuiWindow) (mShown & ~wnd) : (GuiWindow) (mShown | wnd);
    updateVisible();
}

bool WindowManager::isGuiMode() const
{
    return !mGuiModes.empty();
}

MWGui::GuiMode WindowManager::getMode() const
{
    if (mGuiModes.empty())
        throw std::runtime_error ("getMode() called, but there is no active mode");

    return mGuiModes.back();
}

std::map<int, MWMechanics::Stat<float> > WindowManager::getPlayerSkillValues()
{
    return mPlayerSkillValues;
}

std::map<int, MWMechanics::Stat<int> > WindowManager::getPlayerAttributeValues()
{
    return mPlayerAttributes;
}

WindowManager::SkillList WindowManager::getPlayerMinorSkills()
{
    return mPlayerMinorSkills;
}

WindowManager::SkillList WindowManager::getPlayerMajorSkills()
{
    return mPlayerMajorSkills;
}

void WindowManager::disallowMouse()
{
    mInputBlocker->setVisible (true);
}

void WindowManager::allowMouse()
{
    mInputBlocker->setVisible (!isGuiMode ());
}

void WindowManager::notifyInputActionBound ()
{
    mSettingsWindow->updateControlsBox ();
    allowMouse();
}

<<<<<<< HEAD
void WindowManager::showCrosshair (bool show)
{
    mHud->setCrosshairVisible (show);
=======
void WindowManager::activateQuickKey (int index)
{
    mQuickKeysMenu->activateQuickKey(index);
>>>>>>> 321f7c34
}<|MERGE_RESOLUTION|>--- conflicted
+++ resolved
@@ -854,13 +854,13 @@
     allowMouse();
 }
 
-<<<<<<< HEAD
+
 void WindowManager::showCrosshair (bool show)
 {
     mHud->setCrosshairVisible (show);
-=======
+}
+
 void WindowManager::activateQuickKey (int index)
 {
     mQuickKeysMenu->activateQuickKey(index);
->>>>>>> 321f7c34
 }