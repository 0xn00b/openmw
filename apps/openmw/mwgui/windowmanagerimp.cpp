#include "windowmanagerimp.hpp"

<<<<<<< HEAD
#include <cassert>
#include <iterator>

#include "MyGUI_UString.h"
#include "MyGUI_IPointer.h"
#include "MyGUI_ResourceImageSetPointer.h"
#include "MyGUI_TextureUtility.h"

#include <openengine/ogre/renderer.hpp>
#include <openengine/gui/manager.hpp>

#include <extern/sdl4ogre/sdlcursormanager.hpp>

#include <components/settings/settings.hpp>
#include <components/translation/translation.hpp>

#include "../mwbase/environment.hpp"
#include "../mwbase/mechanicsmanager.hpp"
=======
#include <openengine/ogre/renderer.hpp>
#include <openengine/gui/manager.hpp>

>>>>>>> daab4f55
#include "../mwbase/inputmanager.hpp"

#include "../mwworld/class.hpp"

#include "console.hpp"
#include "journalwindow.hpp"
#include "journalviewmodel.hpp"
#include "charactercreation.hpp"
#include "dialogue.hpp"
#include "statswindow.hpp"
#include "messagebox.hpp"
#include "tooltips.hpp"
#include "scrollwindow.hpp"
#include "bookwindow.hpp"
#include "hud.hpp"
#include "mainmenu.hpp"
#include "countdialog.hpp"
#include "tradewindow.hpp"
#include "spellbuyingwindow.hpp"
#include "travelwindow.hpp"
#include "settingswindow.hpp"
#include "confirmationdialog.hpp"
#include "alchemywindow.hpp"
#include "spellwindow.hpp"
#include "quickkeysmenu.hpp"
#include "loadingscreen.hpp"
#include "levelupdialog.hpp"
#include "waitdialog.hpp"
#include "enchantingdialog.hpp"
#include "trainingwindow.hpp"
<<<<<<< HEAD
#include "imagebutton.hpp"

#include "cursorreplace.hpp"

using namespace MWGui;

WindowManager::WindowManager(
    const Compiler::Extensions& extensions, int fpsLevel, bool newGame, OEngine::Render::OgreRenderer *mOgre,
        const std::string& logpath, const std::string& cacheDir, bool consoleOnlyScripts,
        Translation::Storage& translationDataStorage)
  : mGuiManager(NULL)
  , mHud(NULL)
  , mMap(NULL)
  , mMenu(NULL)
  , mStatsWindow(NULL)
  , mToolTips(NULL)
  , mMessageBoxManager(NULL)
  , mConsole(NULL)
  , mJournal(NULL)
  , mDialogueWindow(NULL)
  , mBookWindow(NULL)
  , mScrollWindow(NULL)
  , mCountDialog(NULL)
  , mTradeWindow(NULL)
  , mSpellBuyingWindow(NULL)
  , mTravelWindow(NULL)
  , mSettingsWindow(NULL)
  , mConfirmationDialog(NULL)
  , mAlchemyWindow(NULL)
  , mSpellWindow(NULL)
  , mLoadingScreen(NULL)
  , mCharGen(NULL)
  , mLevelupDialog(NULL)
  , mWaitDialog(NULL)
  , mSpellCreationDialog(NULL)
  , mEnchantingDialog(NULL)
  , mTrainingWindow(NULL)
  , mPlayerName()
  , mPlayerRaceId()
  , mPlayerAttributes()
  , mPlayerMajorSkills()
  , mPlayerMinorSkills()
  , mPlayerSkillValues()
  , mPlayerHealth()
  , mPlayerMagicka()
  , mPlayerFatigue()
  , mGui(NULL)
  , mGarbageDialogs()
  , mShown(GW_ALL)
  , mAllowed(newGame ? GW_None : GW_ALL)
  , mRestAllowed(newGame ? false : true)
  , mShowFPSLevel(fpsLevel)
  , mFPS(0.0f)
  , mTriangleCount(0)
  , mBatchCount(0)
  , mCrosshairEnabled(Settings::Manager::getBool ("crosshair", "HUD"))
  , mSubtitlesEnabled(Settings::Manager::getBool ("subtitles", "GUI"))
  , mHudEnabled(true)
  , mTranslationDataStorage (translationDataStorage)
  , mCursorManager(NULL)
  , mUseHardwareCursors(Settings::Manager::getBool("hardware cursors", "GUI"))
{

    // Set up the GUI system
    mGuiManager = new OEngine::GUI::MyGUIManager(mOgre->getWindow(), mOgre->getScene(), false, logpath);
    mGui = mGuiManager->getGui();

    //Use our own ResourceImageSetPointer class so we can get the texture and hotspot for a pointer
    MyGUI::FactoryManager::getInstance().registerFactory<ResourceImageSetPointerFix>("Resource", "ResourceImageSetPointer");
    MyGUI::ResourceManager::getInstance().load("core.xml");

    //Register own widgets with MyGUI
    MyGUI::FactoryManager::getInstance().registerFactory<DialogueHistory>("Widget");
    MyGUI::FactoryManager::getInstance().registerFactory<MWGui::Widgets::MWSkill>("Widget");
    MyGUI::FactoryManager::getInstance().registerFactory<MWGui::Widgets::MWAttribute>("Widget");
    MyGUI::FactoryManager::getInstance().registerFactory<MWGui::Widgets::MWSpell>("Widget");
    MyGUI::FactoryManager::getInstance().registerFactory<MWGui::Widgets::MWEffectList>("Widget");
    MyGUI::FactoryManager::getInstance().registerFactory<MWGui::Widgets::MWSpellEffect>("Widget");
    MyGUI::FactoryManager::getInstance().registerFactory<MWGui::Widgets::MWDynamicStat>("Widget");
    MyGUI::FactoryManager::getInstance().registerFactory<MWGui::Widgets::MWList>("Widget");
    MyGUI::FactoryManager::getInstance().registerFactory<MWGui::Widgets::HBox>("Widget");
    MyGUI::FactoryManager::getInstance().registerFactory<MWGui::Widgets::VBox>("Widget");
    MyGUI::FactoryManager::getInstance().registerFactory<MWGui::Widgets::AutoSizedTextBox>("Widget");
    MyGUI::FactoryManager::getInstance().registerFactory<MWGui::Widgets::AutoSizedButton>("Widget");
    MyGUI::FactoryManager::getInstance().registerFactory<MWGui::ImageButton>("Widget");

    MyGUI::LanguageManager::getInstance().eventRequestTag = MyGUI::newDelegate(this, &WindowManager::onRetrieveTag);
    MyGUI::PointerManager::getInstance().eventChangeMousePointer += MyGUI::newDelegate(this, &WindowManager::onCursorChange);

    // Get size info from the Gui object
    assert(mGui);
    int w = MyGUI::RenderManager::getInstance().getViewSize().width;
    int h = MyGUI::RenderManager::getInstance().getViewSize().height;

    MyGUI::Widget* dragAndDropWidget = mGui->createWidgetT("Widget","",0,0,w,h,MyGUI::Align::Default,"DragAndDrop","DragAndDropWidget");
    dragAndDropWidget->setVisible(false);

    mDragAndDrop = new DragAndDrop();
    mDragAndDrop->mIsOnDragAndDrop = false;
    mDragAndDrop->mDraggedWidget = 0;
    mDragAndDrop->mDragAndDropWidget = dragAndDropWidget;

    mMenu = new MainMenu(w,h);
    mMap = new MapWindow(*this, cacheDir);
    mStatsWindow = new StatsWindow(*this);
    mConsole = new Console(w,h, consoleOnlyScripts);
    mJournal = new JournalWindow(*this);
    mMessageBoxManager = new MessageBoxManager(this);
    mInventoryWindow = new InventoryWindow(*this,mDragAndDrop);
    mTradeWindow = new TradeWindow(*this);
    mSpellBuyingWindow = new SpellBuyingWindow(*this);
    mTravelWindow = new TravelWindow(*this);
    mDialogueWindow = new DialogueWindow(*this);
    mContainerWindow = new ContainerWindow(*this,mDragAndDrop);
    mHud = new HUD(w,h, mShowFPSLevel, mDragAndDrop);
    mToolTips = new ToolTips(this);
    mScrollWindow = new ScrollWindow(*this);
    mBookWindow = new BookWindow(*this);
    mCountDialog = new CountDialog(*this);
    mSettingsWindow = new SettingsWindow(*this);
    mConfirmationDialog = new ConfirmationDialog(*this);
    mAlchemyWindow = new AlchemyWindow(*this);
    mSpellWindow = new SpellWindow(*this);
    mQuickKeysMenu = new QuickKeysMenu(*this);
    mLevelupDialog = new LevelupDialog(*this);
    mWaitDialog = new WaitDialog(*this);
    mSpellCreationDialog = new SpellCreationDialog(*this);
    mEnchantingDialog = new EnchantingDialog(*this);
    mTrainingWindow = new TrainingWindow(*this);

    mLoadingScreen = new LoadingScreen(mOgre->getScene (), mOgre->getWindow (), *this);
    mLoadingScreen->onResChange (w,h);

    mInputBlocker = mGui->createWidget<MyGUI::Widget>("",0,0,w,h,MyGUI::Align::Default,"Windows","");

    // The HUD is always on
    mHud->setVisible(true);

    mCharGen = new CharacterCreation(this);

    // Setup player stats
    for (int i = 0; i < ESM::Attribute::Length; ++i)
    {
        mPlayerAttributes.insert(std::make_pair(ESM::Attribute::sAttributeIds[i], MWMechanics::Stat<int>()));
    }

    for (int i = 0; i < ESM::Skill::Length; ++i)
    {
        mPlayerSkillValues.insert(std::make_pair(ESM::Skill::sSkillIds[i], MWMechanics::Stat<float>()));
    }

    unsetSelectedSpell();
    unsetSelectedWeapon();

    //set up the hardware cursor manager
    mCursorManager = new SFO::SDLCursorManager(Settings::Manager::getBool("debug", "Engine"));

    setUseHardwareCursors(mUseHardwareCursors);
    onCursorChange(PointerManager::getInstance().getDefaultPointer());
    mCursorManager->cursorVisibilityChange(false);

    // Set up visibility
    updateVisible();
}

WindowManager::~WindowManager()
{
    delete mConsole;
    delete mMessageBoxManager;
    delete mHud;
    delete mMap;
    delete mMenu;
    delete mStatsWindow;
    delete mJournal;
    delete mDialogueWindow;
    delete mContainerWindow;
    delete mInventoryWindow;
    delete mToolTips;
    delete mCharGen;
    delete mDragAndDrop;
    delete mBookWindow;
    delete mScrollWindow;
    delete mTradeWindow;
    delete mSpellBuyingWindow;
    delete mTravelWindow;
    delete mSettingsWindow;
    delete mConfirmationDialog;
    delete mAlchemyWindow;
    delete mSpellWindow;
    delete mLoadingScreen;
    delete mLevelupDialog;
    delete mWaitDialog;
    delete mSpellCreationDialog;
    delete mEnchantingDialog;
    delete mTrainingWindow;
    delete mCountDialog;
    delete mQuickKeysMenu;

    cleanupGarbage();

    delete mGuiManager;
    delete mCursorManager;
}

void WindowManager::cleanupGarbage()
{
    // Delete any dialogs which are no longer in use
    if (!mGarbageDialogs.empty())
=======
#include "exposedwindow.hpp"
#include "cursor.hpp"
#include "merchantrepair.hpp"
#include "repair.hpp"
#include "soulgemdialog.hpp"
#include "companionwindow.hpp"
#include "inventorywindow.hpp"
#include "bookpage.hpp"
#include "itemview.hpp"
#include "fontloader.hpp"

namespace MWGui
{

    WindowManager::WindowManager(
        const Compiler::Extensions& extensions, int fpsLevel, OEngine::Render::OgreRenderer *ogre,
            const std::string& logpath, const std::string& cacheDir, bool consoleOnlyScripts,
            Translation::Storage& translationDataStorage, ToUTF8::FromType encoding)
      : mGuiManager(NULL)
      , mRendering(ogre)
      , mHud(NULL)
      , mMap(NULL)
      , mMenu(NULL)
      , mStatsWindow(NULL)
      , mToolTips(NULL)
      , mMessageBoxManager(NULL)
      , mConsole(NULL)
      , mJournal(NULL)
      , mDialogueWindow(NULL)
      , mBookWindow(NULL)
      , mScrollWindow(NULL)
      , mCountDialog(NULL)
      , mTradeWindow(NULL)
      , mSpellBuyingWindow(NULL)
      , mTravelWindow(NULL)
      , mSettingsWindow(NULL)
      , mConfirmationDialog(NULL)
      , mAlchemyWindow(NULL)
      , mSpellWindow(NULL)
      , mLoadingScreen(NULL)
      , mCharGen(NULL)
      , mLevelupDialog(NULL)
      , mWaitDialog(NULL)
      , mSpellCreationDialog(NULL)
      , mEnchantingDialog(NULL)
      , mTrainingWindow(NULL)
      , mMerchantRepair(NULL)
      , mRepair(NULL)
      , mSoulgemDialog(NULL)
      , mCompanionWindow(NULL)
      , mPlayerName()
      , mPlayerRaceId()
      , mPlayerAttributes()
      , mPlayerMajorSkills()
      , mPlayerMinorSkills()
      , mPlayerSkillValues()
      , mPlayerHealth()
      , mPlayerMagicka()
      , mPlayerFatigue()
      , mGui(NULL)
      , mGarbageDialogs()
      , mShown(GW_ALL)
      , mAllowed(GW_ALL)
      , mRestAllowed(true)
      , mShowFPSLevel(fpsLevel)
      , mFPS(0.0f)
      , mTriangleCount(0)
      , mBatchCount(0)
      , mCrosshairEnabled(Settings::Manager::getBool ("crosshair", "HUD"))
      , mSubtitlesEnabled(Settings::Manager::getBool ("subtitles", "GUI"))
      , mHudEnabled(true)
      , mTranslationDataStorage (translationDataStorage)
    {
        // Set up the GUI system
        mGuiManager = new OEngine::GUI::MyGUIManager(mRendering->getWindow(), mRendering->getScene(), false, logpath);
        mGui = mGuiManager->getGui();

        // Load fonts
        FontLoader fontLoader (encoding);
        fontLoader.loadAllFonts();

        //Register own widgets with MyGUI
        MyGUI::FactoryManager::getInstance().registerFactory<MWGui::Widgets::MWSkill>("Widget");
        MyGUI::FactoryManager::getInstance().registerFactory<MWGui::Widgets::MWAttribute>("Widget");
        MyGUI::FactoryManager::getInstance().registerFactory<MWGui::Widgets::MWSpell>("Widget");
        MyGUI::FactoryManager::getInstance().registerFactory<MWGui::Widgets::MWEffectList>("Widget");
        MyGUI::FactoryManager::getInstance().registerFactory<MWGui::Widgets::MWSpellEffect>("Widget");
        MyGUI::FactoryManager::getInstance().registerFactory<MWGui::Widgets::MWDynamicStat>("Widget");
        MyGUI::FactoryManager::getInstance().registerFactory<MWGui::Widgets::MWList>("Widget");
        MyGUI::FactoryManager::getInstance().registerFactory<MWGui::Widgets::HBox>("Widget");
        MyGUI::FactoryManager::getInstance().registerFactory<MWGui::Widgets::VBox>("Widget");
        MyGUI::FactoryManager::getInstance().registerFactory<MWGui::Widgets::AutoSizedTextBox>("Widget");
        MyGUI::FactoryManager::getInstance().registerFactory<MWGui::Widgets::AutoSizedEditBox>("Widget");
        MyGUI::FactoryManager::getInstance().registerFactory<MWGui::Widgets::AutoSizedButton>("Widget");
        MyGUI::FactoryManager::getInstance().registerFactory<MWGui::ImageButton>("Widget");
        MyGUI::FactoryManager::getInstance().registerFactory<MWGui::ExposedWindow>("Widget");
        MyGUI::FactoryManager::getInstance().registerFactory<MWGui::Widgets::MWScrollView>("Widget");
        BookPage::registerMyGUIComponents ();
        ItemView::registerComponents();

        MyGUI::FactoryManager::getInstance().registerFactory<ResourceImageSetPointerFix>("Resource", "ResourceImageSetPointer");
        MyGUI::ResourceManager::getInstance().load("core.xml");

        MyGUI::LanguageManager::getInstance().eventRequestTag = MyGUI::newDelegate(this, &WindowManager::onRetrieveTag);

        // Get size info from the Gui object
        assert(mGui);
        int w = MyGUI::RenderManager::getInstance().getViewSize().width;
        int h = MyGUI::RenderManager::getInstance().getViewSize().height;

        MyGUI::Widget* dragAndDropWidget = mGui->createWidgetT("Widget","",0,0,w,h,MyGUI::Align::Default,"DragAndDrop","DragAndDropWidget");
        dragAndDropWidget->setVisible(false);

        mDragAndDrop = new DragAndDrop();
        mDragAndDrop->mIsOnDragAndDrop = false;
        mDragAndDrop->mDraggedWidget = 0;
        mDragAndDrop->mDragAndDropWidget = dragAndDropWidget;

        mMenu = new MainMenu(w,h);
        mMap = new MapWindow(cacheDir);
        mStatsWindow = new StatsWindow();
        mConsole = new Console(w,h, consoleOnlyScripts);
        mJournal = JournalWindow::create(JournalViewModel::create ());
        mMessageBoxManager = new MessageBoxManager();
        mInventoryWindow = new InventoryWindow(mDragAndDrop);
        mTradeWindow = new TradeWindow();
        mSpellBuyingWindow = new SpellBuyingWindow();
        mTravelWindow = new TravelWindow();
        mDialogueWindow = new DialogueWindow();
        mContainerWindow = new ContainerWindow(mDragAndDrop);
        mHud = new HUD(w,h, mShowFPSLevel, mDragAndDrop);
        mToolTips = new ToolTips();
        mScrollWindow = new ScrollWindow();
        mBookWindow = new BookWindow();
        mCountDialog = new CountDialog();
        mSettingsWindow = new SettingsWindow();
        mConfirmationDialog = new ConfirmationDialog();
        mAlchemyWindow = new AlchemyWindow();
        mSpellWindow = new SpellWindow();
        mQuickKeysMenu = new QuickKeysMenu();
        mLevelupDialog = new LevelupDialog();
        mWaitDialog = new WaitDialog();
        mSpellCreationDialog = new SpellCreationDialog();
        mEnchantingDialog = new EnchantingDialog();
        mTrainingWindow = new TrainingWindow();
        mMerchantRepair = new MerchantRepair();
        mRepair = new Repair();
        mSoulgemDialog = new SoulgemDialog(mMessageBoxManager);
        mCompanionWindow = new CompanionWindow(mDragAndDrop, mMessageBoxManager);

        mLoadingScreen = new LoadingScreen(mRendering->getScene (), mRendering->getWindow ());
        mLoadingScreen->onResChange (w,h);

        mInputBlocker = mGui->createWidget<MyGUI::Widget>("",0,0,w,h,MyGUI::Align::Default,"Windows","");

        mCursor = new Cursor();

        mHud->setVisible(mHudEnabled);

        mCharGen = new CharacterCreation();

        // Setup player stats
        for (int i = 0; i < ESM::Attribute::Length; ++i)
        {
            mPlayerAttributes.insert(std::make_pair(ESM::Attribute::sAttributeIds[i], MWMechanics::Stat<int>()));
        }

        for (int i = 0; i < ESM::Skill::Length; ++i)
        {
            mPlayerSkillValues.insert(std::make_pair(ESM::Skill::sSkillIds[i], MWMechanics::Stat<float>()));
        }

        unsetSelectedSpell();
        unsetSelectedWeapon();

        // Set up visibility
        updateVisible();
    }

    void WindowManager::setNewGame(bool newgame)
>>>>>>> daab4f55
    {
        if (newgame)
        {
            disallowAll();
            delete mCharGen;
            mCharGen = new CharacterCreation();
            mGuiModes.clear();
        }
        else
            allow(GW_ALL);

        mRestAllowed = !newgame;
    }

    WindowManager::~WindowManager()
    {
        delete mConsole;
        delete mMessageBoxManager;
        delete mHud;
        delete mMap;
        delete mMenu;
        delete mStatsWindow;
        delete mJournal;
        delete mDialogueWindow;
        delete mContainerWindow;
        delete mInventoryWindow;
        delete mToolTips;
        delete mCharGen;
        delete mDragAndDrop;
        delete mBookWindow;
        delete mScrollWindow;
        delete mTradeWindow;
        delete mSpellBuyingWindow;
        delete mTravelWindow;
        delete mSettingsWindow;
        delete mConfirmationDialog;
        delete mAlchemyWindow;
        delete mSpellWindow;
        delete mLoadingScreen;
        delete mLevelupDialog;
        delete mWaitDialog;
        delete mSpellCreationDialog;
        delete mEnchantingDialog;
        delete mTrainingWindow;
        delete mCountDialog;
        delete mQuickKeysMenu;
        delete mMerchantRepair;
        delete mRepair;
        delete mSoulgemDialog;
        delete mCursor;

        cleanupGarbage();

        delete mGuiManager;
    }

    void WindowManager::cleanupGarbage()
    {
        // Delete any dialogs which are no longer in use
        if (!mGarbageDialogs.empty())
        {
            for (std::vector<OEngine::GUI::Layout*>::iterator it = mGarbageDialogs.begin(); it != mGarbageDialogs.end(); ++it)
            {
                delete *it;
            }
            mGarbageDialogs.clear();
        }
    }

<<<<<<< HEAD
void WindowManager::updateVisible()
{
    // Start out by hiding everything except the HUD
    mMap->setVisible(false);
    mMenu->setVisible(false);
    mStatsWindow->setVisible(false);
    mConsole->disable();
    mJournal->setVisible(false);
    mDialogueWindow->setVisible(false);
    mContainerWindow->setVisible(false);
    mInventoryWindow->setVisible(false);
    mScrollWindow->setVisible(false);
    mBookWindow->setVisible(false);
    mTradeWindow->setVisible(false);
    mSpellBuyingWindow->setVisible(false);
    mTravelWindow->setVisible(false);
    mSettingsWindow->setVisible(false);
    mAlchemyWindow->setVisible(false);
    mSpellWindow->setVisible(false);
    mQuickKeysMenu->setVisible(false);
    mLevelupDialog->setVisible(false);
    mWaitDialog->setVisible(false);
    mSpellCreationDialog->setVisible(false);
    mEnchantingDialog->setVisible(false);
    mTrainingWindow->setVisible(false);

    mHud->setVisible(true);

    // Mouse is visible whenever we're not in game mode
    setCursorVisible(isGuiMode());

    bool gameMode = !isGuiMode();

    mInputBlocker->setVisible (gameMode);

    if (gameMode)
        mToolTips->enterGameMode();
    else
        mToolTips->enterGuiMode();

    if (gameMode)
        MyGUI::InputManager::getInstance ().setKeyFocusWidget (NULL);

    setMinimapVisibility((mAllowed & GW_Map) && !mMap->pinned());
    setWeaponVisibility((mAllowed & GW_Inventory) && !mInventoryWindow->pinned());
    setSpellVisibility((mAllowed & GW_Magic) && !mSpellWindow->pinned());
    setHMSVisibility((mAllowed & GW_Stats) && !mStatsWindow->pinned());

    // If in game mode, don't show anything.
    if (gameMode)
        return;

    GuiMode mode = mGuiModes.back();

    switch(mode) {
        case GM_QuickKeysMenu:
            mQuickKeysMenu->setVisible (true);
            break;
        case GM_MainMenu:
            mMenu->setVisible(true);
            break;
        case GM_Settings:
            mSettingsWindow->setVisible(true);
            break;
        case GM_Console:
            mConsole->enable();
            break;
        case GM_Scroll:
            mScrollWindow->setVisible(true);
            break;
        case GM_Book:
            mBookWindow->setVisible(true);
            break;
        case GM_Alchemy:
            mAlchemyWindow->setVisible(true);
            break;
        case GM_Rest:
            mWaitDialog->setVisible(true);
            break;
        case GM_RestBed:
            mWaitDialog->setVisible(true);
            mWaitDialog->bedActivated();
            break;
        case GM_Levelup:
            mLevelupDialog->setVisible(true);
            break;
        case GM_Name:
        case GM_Race:
        case GM_Class:
        case GM_ClassPick:
        case GM_ClassCreate:
        case GM_Birth:
        case GM_ClassGenerate:
        case GM_Review:
            mCharGen->spawnDialog(mode);
            break;
        case GM_Inventory:
=======
    void WindowManager::update()
    {
        cleanupGarbage();

        mHud->setFPS(mFPS);
        mHud->setTriangleCount(mTriangleCount);
        mHud->setBatchCount(mBatchCount);

        mHud->update();

        mCursor->update();
    }

    void WindowManager::updateVisible()
    {
        // Start out by hiding everything except the HUD
        mMap->setVisible(false);
        mMenu->setVisible(false);
        mStatsWindow->setVisible(false);
        mConsole->disable();
        mJournal->setVisible(false);
        mDialogueWindow->setVisible(false);
        mContainerWindow->setVisible(false);
        mInventoryWindow->setVisible(false);
        mScrollWindow->setVisible(false);
        mBookWindow->setVisible(false);
        mTradeWindow->setVisible(false);
        mSpellBuyingWindow->setVisible(false);
        mTravelWindow->setVisible(false);
        mSettingsWindow->setVisible(false);
        mAlchemyWindow->setVisible(false);
        mSpellWindow->setVisible(false);
        mQuickKeysMenu->setVisible(false);
        mLevelupDialog->setVisible(false);
        mWaitDialog->setVisible(false);
        mSpellCreationDialog->setVisible(false);
        mEnchantingDialog->setVisible(false);
        mTrainingWindow->setVisible(false);
        mMerchantRepair->setVisible(false);
        mRepair->setVisible(false);
        mCompanionWindow->setVisible(false);
        mInventoryWindow->setTrading(false);

        mHud->setVisible(mHudEnabled);

        bool gameMode = !isGuiMode();

        mInputBlocker->setVisible (gameMode);

        if (gameMode)
            mToolTips->enterGameMode();
        else
            mToolTips->enterGuiMode();

        if (gameMode)
            MyGUI::InputManager::getInstance ().setKeyFocusWidget (NULL);

        setMinimapVisibility((mAllowed & GW_Map) && !mMap->pinned());
        setWeaponVisibility((mAllowed & GW_Inventory) && !mInventoryWindow->pinned());
        setSpellVisibility((mAllowed & GW_Magic) && !mSpellWindow->pinned());
        setHMSVisibility((mAllowed & GW_Stats) && !mStatsWindow->pinned());

        // If in game mode, show only the pinned windows
        if (gameMode)
>>>>>>> daab4f55
        {
            mMap->setVisible(mMap->pinned());
            mStatsWindow->setVisible(mStatsWindow->pinned());
            mInventoryWindow->setVisible(mInventoryWindow->pinned());
            mSpellWindow->setVisible(mSpellWindow->pinned());

            return;
        }
<<<<<<< HEAD
        case GM_Container:
            mContainerWindow->setVisible(true);
            mInventoryWindow->setVisible(true);
            break;
        case GM_Dialogue:
            mDialogueWindow->setVisible(true);
            break;
        case GM_Barter:
            mInventoryWindow->setVisible(true);
            mTradeWindow->setVisible(true);
            break;
        case GM_SpellBuying:
            mSpellBuyingWindow->setVisible(true);
            break;
        case GM_Travel:
            mTravelWindow->setVisible(true);
            break;
        case GM_SpellCreation:
            mSpellCreationDialog->setVisible(true);
            break;
        case GM_Enchanting:
            mEnchantingDialog->setVisible(true);
            break;
        case GM_Training:
            mTrainingWindow->setVisible(true);
            break;
        case GM_InterMessageBox:
            break;
        case GM_Journal:
            mJournal->setVisible(true);
            break;
        case GM_LoadingWallpaper:
            mHud->setVisible(false);
            setCursorVisible(false);
            break;
        case GM_Loading:
            setCursorVisible(false);
            break;
        case GM_Video:
            setCursorVisible(false);
            mHud->setVisible(false);
            break;
        default:
            // Unsupported mode, switch back to game
=======

        GuiMode mode = mGuiModes.back();

        switch(mode) {
            case GM_QuickKeysMenu:
                mQuickKeysMenu->setVisible (true);
                break;
            case GM_MainMenu:
                mMenu->setVisible(true);
                break;
            case GM_Settings:
                mSettingsWindow->setVisible(true);
                break;
            case GM_Console:
                // Show the pinned windows
                mMap->setVisible(mMap->pinned());
                mStatsWindow->setVisible(mStatsWindow->pinned());
                mInventoryWindow->setVisible(mInventoryWindow->pinned());
                mSpellWindow->setVisible(mSpellWindow->pinned());

                mConsole->enable();
                break;
            case GM_Scroll:
                mScrollWindow->setVisible(true);
                break;
            case GM_Book:
                mBookWindow->setVisible(true);
                break;
            case GM_Alchemy:
                mAlchemyWindow->setVisible(true);
                break;
            case GM_Rest:
                mWaitDialog->setVisible(true);
                break;
            case GM_RestBed:
                mWaitDialog->setVisible(true);
                mWaitDialog->bedActivated();
                break;
            case GM_Levelup:
                mLevelupDialog->setVisible(true);
                break;
            case GM_Name:
            case GM_Race:
            case GM_Class:
            case GM_ClassPick:
            case GM_ClassCreate:
            case GM_Birth:
            case GM_ClassGenerate:
            case GM_Review:
                mCharGen->spawnDialog(mode);
                break;
            case GM_Inventory:
            {
                // First, compute the effective set of windows to show.
                // This is controlled both by what windows the
                // user has opened/closed (the 'shown' variable) and by what
                // windows we are allowed to show (the 'allowed' var.)
                int eff = mShown & mAllowed;

                // Show the windows we want
                mMap            ->setVisible(eff & GW_Map);
                mStatsWindow    ->setVisible(eff & GW_Stats);
                mInventoryWindow->setVisible(eff & GW_Inventory);
                mSpellWindow    ->setVisible(eff & GW_Magic);
                break;
            }
            case GM_Container:
                mContainerWindow->setVisible(true);
                mInventoryWindow->setVisible(true);
                break;
            case GM_Companion:
                mCompanionWindow->setVisible(true);
                mInventoryWindow->setVisible(true);
                break;
            case GM_Dialogue:
                mDialogueWindow->setVisible(true);
                break;
            case GM_Barter:
                mInventoryWindow->setVisible(true);
                mInventoryWindow->setTrading(true);
                mTradeWindow->setVisible(true);
                break;
            case GM_SpellBuying:
                mSpellBuyingWindow->setVisible(true);
                break;
            case GM_Travel:
                mTravelWindow->setVisible(true);
                break;
            case GM_SpellCreation:
                mSpellCreationDialog->setVisible(true);
                break;
            case GM_Enchanting:
                mEnchantingDialog->setVisible(true);
                break;
            case GM_Training:
                mTrainingWindow->setVisible(true);
                break;
            case GM_MerchantRepair:
                mMerchantRepair->setVisible(true);
                break;
            case GM_Repair:
                mRepair->setVisible(true);
                break;
            case GM_Journal:
                mJournal->setVisible(true);
                break;
            case GM_LoadingWallpaper:
                mHud->setVisible(false);
                mCursor->setVisible(false);
                break;
            case GM_Loading:
                // Show the pinned windows
                mMap->setVisible(mMap->pinned());
                mStatsWindow->setVisible(mStatsWindow->pinned());
                mInventoryWindow->setVisible(mInventoryWindow->pinned());
                mSpellWindow->setVisible(mSpellWindow->pinned());

                mCursor->setVisible(false);
                break;
            case GM_Video:
                mCursor->setVisible(false);
                mHud->setVisible(false);
                break;
            default:
                // Unsupported mode, switch back to game
                break;
        }
    }

    void WindowManager::setValue (const std::string& id, const MWMechanics::Stat<int>& value)
    {
        mStatsWindow->setValue (id, value);
        mCharGen->setValue(id, value);

        static const char *ids[] =
        {
            "AttribVal1", "AttribVal2", "AttribVal3", "AttribVal4", "AttribVal5",
            "AttribVal6", "AttribVal7", "AttribVal8"
        };
        static ESM::Attribute::AttributeID attributes[] =
        {
            ESM::Attribute::Strength,
            ESM::Attribute::Intelligence,
            ESM::Attribute::Willpower,
            ESM::Attribute::Agility,
            ESM::Attribute::Speed,
            ESM::Attribute::Endurance,
            ESM::Attribute::Personality,
            ESM::Attribute::Luck
        };
        for (size_t i = 0; i < sizeof(ids)/sizeof(ids[0]); ++i)
        {
            if (id != ids[i])
                continue;
            mPlayerAttributes[attributes[i]] = value;
>>>>>>> daab4f55
            break;
        }
    }


    void WindowManager::setValue (int parSkill, const MWMechanics::Stat<float>& value)
    {
        /// \todo Don't use the skill enum as a parameter type (we will have to drop it anyway, once we
        /// allow custom skills.
        mStatsWindow->setValue(static_cast<ESM::Skill::SkillEnum> (parSkill), value);
        mCharGen->setValue(static_cast<ESM::Skill::SkillEnum> (parSkill), value);
        mPlayerSkillValues[parSkill] = value;
    }

    void WindowManager::setValue (const std::string& id, const MWMechanics::DynamicStat<float>& value)
    {
        mStatsWindow->setValue (id, value);
        mHud->setValue (id, value);
        mCharGen->setValue(id, value);
        if (id == "HBar")
        {
            mPlayerHealth = value;
            mCharGen->setPlayerHealth (value);
        }
        else if (id == "MBar")
        {
            mPlayerMagicka = value;
            mCharGen->setPlayerMagicka (value);
        }
        else if (id == "FBar")
        {
            mPlayerFatigue = value;
            mCharGen->setPlayerFatigue (value);
        }
    }

    #if 0
    MWMechanics::DynamicStat<int> WindowManager::getValue(const std::string& id)
    {
        if(id == "HBar")
            return layerHealth;
        else if (id == "MBar")
            return mPlayerMagicka;
        else if (id == "FBar")
            return mPlayerFatigue;
    }
    #endif

    void WindowManager::setValue (const std::string& id, const std::string& value)
    {
        mStatsWindow->setValue (id, value);
        if (id=="name")
            mPlayerName = value;
        else if (id=="race")
            mPlayerRaceId = value;
    }

    void WindowManager::setValue (const std::string& id, int value)
    {
        mStatsWindow->setValue (id, value);
    }

    void WindowManager::setPlayerClass (const ESM::Class &class_)
    {
        mStatsWindow->setValue("class", class_.mName);
    }

    void WindowManager::configureSkills (const SkillList& major, const SkillList& minor)
    {
        mStatsWindow->configureSkills (major, minor);
        mCharGen->configureSkills(major, minor);
        mPlayerMajorSkills = major;
        mPlayerMinorSkills = minor;
    }

    void WindowManager::setReputation (int reputation)
    {
        mStatsWindow->setReputation (reputation);
    }

    void WindowManager::setBounty (int bounty)
    {
        mStatsWindow->setBounty (bounty);
    }

    void WindowManager::updateSkillArea()
    {
        mStatsWindow->updateSkillArea();
    }

    void WindowManager::removeDialog(OEngine::GUI::Layout*dialog)
    {
        if (!dialog)
            return;
        dialog->setVisible(false);
        mGarbageDialogs.push_back(dialog);
    }

    void WindowManager::messageBox (const std::string& message, const std::vector<std::string>& buttons, bool showInDialogueModeOnly)
    {
        if (buttons.empty()) {
            /* If there are no buttons, and there is a dialogue window open, messagebox goes to the dialogue window */
            if (getMode() == GM_Dialogue) {
                mDialogueWindow->addMessageBox(MyGUI::LanguageManager::getInstance().replaceTags(message));
            } else {
                if (showInDialogueModeOnly) {
                    if (getMode() == GM_Dialogue)
                        mMessageBoxManager->createMessageBox(message);
                } else {
                    mMessageBoxManager->createMessageBox(message);
                }
            }
        } else {
            mMessageBoxManager->createInteractiveMessageBox(message, buttons);
            MWBase::Environment::get().getInputManager()->changeInputMode(isGuiMode());
        }
    }

    void WindowManager::staticMessageBox(const std::string& message)
    {
        mMessageBoxManager->createMessageBox(message, true);
    }

    void WindowManager::removeStaticMessageBox()
    {
        mMessageBoxManager->removeStaticMessageBox();
    }

    void WindowManager::enterPressed ()
    {
        mMessageBoxManager->enterPressed();
    }

    int WindowManager::readPressedButton ()
    {
        return mMessageBoxManager->readPressedButton();
    }

    std::string WindowManager::getGameSettingString(const std::string &id, const std::string &default_)
    {
        const ESM::GameSetting *setting =
            MWBase::Environment::get().getWorld()->getStore().get<ESM::GameSetting>().search(id);

        if (setting && setting->mValue.getType()==ESM::VT_String)
            return setting->mValue.getString();

        return default_;
    }

    void WindowManager::onFrame (float frameDuration)
    {
        mMessageBoxManager->onFrame(frameDuration);

        mToolTips->onFrame(frameDuration);

        if (mDragAndDrop->mIsOnDragAndDrop)
        {
            assert(mDragAndDrop->mDraggedWidget);
            mDragAndDrop->mDraggedWidget->setPosition(MyGUI::InputManager::getInstance().getMousePosition());
        }

        mDialogueWindow->onFrame();

        mInventoryWindow->onFrame();

        mStatsWindow->onFrame();

        mWaitDialog->onFrame(frameDuration);

        mHud->onFrame(frameDuration);

        mTrainingWindow->onFrame (frameDuration);
        mTradeWindow->onFrame(frameDuration);

        mTrainingWindow->checkReferenceAvailable();
        mDialogueWindow->checkReferenceAvailable();
        mTradeWindow->checkReferenceAvailable();
        mSpellBuyingWindow->checkReferenceAvailable();
        mSpellCreationDialog->checkReferenceAvailable();
        mEnchantingDialog->checkReferenceAvailable();
        mContainerWindow->checkReferenceAvailable();
        mCompanionWindow->checkReferenceAvailable();
        mConsole->checkReferenceAvailable();
        mCompanionWindow->onFrame();
    }

    void WindowManager::changeCell(MWWorld::Ptr::CellStore* cell)
    {
        if (cell->mCell->isExterior())
        {
            std::string name;
            if (cell->mCell->mName != "")
            {
                name = cell->mCell->mName;
                mMap->addVisitedLocation ("#{sCell=" + name + "}", cell->mCell->getGridX (), cell->mCell->getGridY ());
            }
            else
            {
                const ESM::Region* region =
                    MWBase::Environment::get().getWorld()->getStore().get<ESM::Region>().search(cell->mCell->mRegion);
                if (region)
                    name = region->mName;
                else
                    name = getGameSettingString("sDefaultCellname", "Wilderness");
            }

            mMap->cellExplored(cell->mCell->getGridX(), cell->mCell->getGridY());

            mMap->setCellName( name );
            mHud->setCellName( name );

            mMap->setCellPrefix("Cell");
            mHud->setCellPrefix("Cell");
            mMap->setActiveCell( cell->mCell->getGridX(), cell->mCell->getGridY() );
            mHud->setActiveCell( cell->mCell->getGridX(), cell->mCell->getGridY() );
        }
        else
        {
            mMap->setCellName( cell->mCell->mName );
            mHud->setCellName( cell->mCell->mName );
            mMap->setCellPrefix( cell->mCell->mName );
            mHud->setCellPrefix( cell->mCell->mName );
        }

    }

    void WindowManager::setInteriorMapTexture(const int x, const int y)
    {
        mMap->setActiveCell(x,y, true);
        mHud->setActiveCell(x,y, true);
    }

    void WindowManager::setPlayerPos(const float x, const float y)
    {
        mMap->setPlayerPos(x,y);
        mHud->setPlayerPos(x,y);
    }

    void WindowManager::setPlayerDir(const float x, const float y)
    {
        mMap->setPlayerDir(x,y);
        mHud->setPlayerDir(x,y);
    }

    void WindowManager::setHMSVisibility(bool visible)
    {
        mHud->setHmsVisible (visible);
    }

    void WindowManager::setMinimapVisibility(bool visible)
    {
        mHud->setMinimapVisible (visible);
    }

    void WindowManager::toggleFogOfWar()
    {
        mMap->toggleFogOfWar();
        mHud->toggleFogOfWar();
    }

    void WindowManager::setFocusObject(const MWWorld::Ptr& focus)
    {
        mToolTips->setFocusObject(focus);
    }

    void WindowManager::setFocusObjectScreenCoords(float min_x, float min_y, float max_x, float max_y)
    {
        mToolTips->setFocusObjectScreenCoords(min_x, min_y, max_x, max_y);
    }

    void WindowManager::toggleFullHelp()
    {
        mToolTips->toggleFullHelp();
    }

    bool WindowManager::getFullHelp() const
    {
        return mToolTips->getFullHelp();
    }

    void WindowManager::setWeaponVisibility(bool visible)
    {
        mHud->setWeapVisible (visible);
    }

    void WindowManager::setSpellVisibility(bool visible)
    {
        mHud->setSpellVisible (visible);
        mHud->setEffectVisible (visible);
    }

    void WindowManager::setMouseVisible(bool visible)
    {
        mCursor->setVisible(visible);
    }

    void WindowManager::setDragDrop(bool dragDrop)
    {
        mToolTips->setEnabled(!dragDrop);
        MWBase::Environment::get().getInputManager()->setDragDrop(dragDrop);
    }

    void WindowManager::onRetrieveTag(const MyGUI::UString& _tag, MyGUI::UString& _result)
    {
        std::string tag(_tag);

        std::string tokenToFind = "sCell=";
        size_t tokenLength = tokenToFind.length();

<<<<<<< HEAD
void WindowManager::setUseHardwareCursors(bool use)
{
    mCursorManager->setEnabled(use);

    if(use)
    {
        MyGUI::PointerManager::getInstance().setVisible(false);
    }
    else
    {
        MyGUI::PointerManager::getInstance().setVisible(mCursorVisible);
    }
}

void WindowManager::setCursorVisible(bool visible)
{
    if(mCursorVisible == visible)
        return;

    mCursorVisible = visible;
    mCursorManager->cursorVisibilityChange(visible);

    if(!mUseHardwareCursors)
        MyGUI::PointerManager::getInstance().setVisible(visible);
}
=======
        if (tag.substr(0, tokenLength) == tokenToFind)
        {
            _result = mTranslationDataStorage.translateCellName(tag.substr(tokenLength));
        }
        else
        {
            const ESM::GameSetting *setting =
                MWBase::Environment::get().getWorld()->getStore().get<ESM::GameSetting>().find(tag);
>>>>>>> daab4f55

            if (setting && setting->mValue.getType()==ESM::VT_String)
                _result = setting->mValue.getString();
            else
                _result = tag;
        }
    }

    void WindowManager::processChangedSettings(const Settings::CategorySettingVector& changed)
    {
        mHud->setFpsLevel(Settings::Manager::getInt("fps", "HUD"));
        mToolTips->setDelay(Settings::Manager::getFloat("tooltip delay", "GUI"));

        bool changeRes = false;
        bool windowRecreated = false;
        for (Settings::CategorySettingVector::const_iterator it = changed.begin();
            it != changed.end(); ++it)
        {
            if (it->first == "Video" &&  (
                it->second == "resolution x"
                || it->second == "resolution y"))
            {
                changeRes = true;
            }
            else if (it->first == "Video" && it->second == "vsync")
                windowRecreated = true;
            else if (it->first == "HUD" && it->second == "crosshair")
                mCrosshairEnabled = Settings::Manager::getBool ("crosshair", "HUD");
            else if (it->first == "GUI" && it->second == "subtitles")
                mSubtitlesEnabled = Settings::Manager::getBool ("subtitles", "GUI");
        }

        if (changeRes)
        {
            int x = Settings::Manager::getInt("resolution x", "Video");
            int y = Settings::Manager::getInt("resolution y", "Video");
            mHud->onResChange(x, y);
            mConsole->onResChange(x, y);
            mMenu->onResChange(x, y);
            mSettingsWindow->center();
            mAlchemyWindow->center();
            mScrollWindow->center();
            mBookWindow->center();
            mQuickKeysMenu->center();
            mSpellBuyingWindow->center();
            mLoadingScreen->onResChange (x,y);
            mDragAndDrop->mDragAndDropWidget->setSize(MyGUI::IntSize(x, y));
            mInputBlocker->setSize(MyGUI::IntSize(x,y));
        }
        if (windowRecreated)
        {
            mGuiManager->updateWindow (mRendering->getWindow ());
            mLoadingScreen->updateWindow (mRendering->getWindow ());
        }
    }

    void WindowManager::pushGuiMode(GuiMode mode)
    {
        if (mode==GM_Inventory && mAllowed==GW_None)
            return;


        // If this mode already exists somewhere in the stack, just bring it to the front.
        if (std::find(mGuiModes.begin(), mGuiModes.end(), mode) != mGuiModes.end())
        {
            mGuiModes.erase(std::find(mGuiModes.begin(), mGuiModes.end(), mode));
        }

        mGuiModes.push_back(mode);

        bool gameMode = !isGuiMode();
        MWBase::Environment::get().getInputManager()->changeInputMode(!gameMode);

        updateVisible();
    }

<<<<<<< HEAD
void WindowManager::onCursorChange(const std::string &name)
{
    //the cursor manager doesn't want any more info about this cursor
    if(!mCursorManager->cursorChanged(name))
        return;
    //See if we can get the information we need out of the cursor resource
    ResourceImageSetPointerFix* imgSetPtr = dynamic_cast<ResourceImageSetPointerFix*>(MyGUI::PointerManager::getInstance().getByName(name));
    if(imgSetPtr != NULL)
    {
        MyGUI::ResourceImageSet* imgSet = imgSetPtr->getImageSet();

        std::string tex_name = imgSet->getIndexInfo(0,0).texture;

        Ogre::TexturePtr tex = Ogre::TextureManager::getSingleton().getByName(tex_name);

        //everything looks good, send it to the cursor manager
        if(!tex.isNull())
        {
            Uint8 size_x = imgSetPtr->getSize().width;
            Uint8 size_y = imgSetPtr->getSize().height;
            Uint8 hotspot_x = imgSetPtr->getHotSpot().left;
            Uint8 hotspot_y = imgSetPtr->getHotSpot().top;

            mCursorManager->receiveCursorInfo(name, tex, size_x, size_y, hotspot_x, hotspot_y);
        }
    }
}

void WindowManager::processChangedSettings(const Settings::CategorySettingVector& changed)
{
    mHud->setFpsLevel(Settings::Manager::getInt("fps", "HUD"));
    mToolTips->setDelay(Settings::Manager::getFloat("tooltip delay", "GUI"));
    setUseHardwareCursors(Settings::Manager::getBool("hardware cursors", "GUI"));
=======
    void WindowManager::popGuiMode()
    {
        if (!mGuiModes.empty())
            mGuiModes.pop_back();

        bool gameMode = !isGuiMode();
        MWBase::Environment::get().getInputManager()->changeInputMode(!gameMode);
>>>>>>> daab4f55

        updateVisible();
    }

    void WindowManager::removeGuiMode(GuiMode mode)
    {
        std::vector<GuiMode>::iterator it = mGuiModes.begin();
        while (it != mGuiModes.end())
        {
            if (*it == mode)
                it = mGuiModes.erase(it);
            else
                ++it;
        }

        bool gameMode = !isGuiMode();
        MWBase::Environment::get().getInputManager()->changeInputMode(!gameMode);

        updateVisible();
    }

    void WindowManager::setSelectedSpell(const std::string& spellId, int successChancePercent)
    {
        mHud->setSelectedSpell(spellId, successChancePercent);

        const ESM::Spell* spell =
            MWBase::Environment::get().getWorld()->getStore().get<ESM::Spell>().find(spellId);

        mSpellWindow->setTitle(spell->mName);
    }

    void WindowManager::setSelectedEnchantItem(const MWWorld::Ptr& item)
    {
        const ESM::Enchantment* ench = MWBase::Environment::get().getWorld()->getStore().get<ESM::Enchantment>()
                .find(MWWorld::Class::get(item).getEnchantment(item));

        int chargePercent = (item.getCellRef().mEnchantmentCharge == -1) ? 100
                : (item.getCellRef().mEnchantmentCharge / static_cast<float>(ench->mData.mCharge) * 100);
        mHud->setSelectedEnchantItem(item, chargePercent);
        mSpellWindow->setTitle(MWWorld::Class::get(item).getName(item));
    }

    void WindowManager::setSelectedWeapon(const MWWorld::Ptr& item)
    {
        int durabilityPercent = (item.getCellRef().mCharge == -1) ? 100
                 : (item.getCellRef().mCharge / static_cast<float>(MWWorld::Class::get(item).getItemMaxHealth(item)) * 100);
        mHud->setSelectedWeapon(item, durabilityPercent);
        mInventoryWindow->setTitle(MWWorld::Class::get(item).getName(item));
    }

    void WindowManager::unsetSelectedSpell()
    {
        mHud->unsetSelectedSpell();
        mSpellWindow->setTitle("#{sNone}");
    }

    void WindowManager::unsetSelectedWeapon()
    {
        mHud->unsetSelectedWeapon();
        mInventoryWindow->setTitle("#{sSkillHandtohand}");
    }

    void WindowManager::getMousePosition(int &x, int &y)
    {
        const MyGUI::IntPoint& pos = MyGUI::InputManager::getInstance().getMousePosition();
        x = pos.left;
        y = pos.top;
    }

    void WindowManager::getMousePosition(float &x, float &y)
    {
        const MyGUI::IntPoint& pos = MyGUI::InputManager::getInstance().getMousePosition();
        x = pos.left;
        y = pos.top;
        const MyGUI::IntSize& viewSize = MyGUI::RenderManager::getInstance().getViewSize();
        x /= viewSize.width;
        y /= viewSize.height;
    }

    bool WindowManager::getWorldMouseOver()
    {
        return mHud->getWorldMouseOver();
    }

    void WindowManager::executeInConsole (const std::string& path)
    {
        mConsole->executeFile (path);
    }

    void WindowManager::wmUpdateFps(float fps, unsigned int triangleCount, unsigned int batchCount)
    {
        mFPS = fps;
        mTriangleCount = triangleCount;
        mBatchCount = batchCount;
    }

    MyGUI::Gui* WindowManager::getGui() const { return mGui; }

    MWGui::DialogueWindow* WindowManager::getDialogueWindow() { return mDialogueWindow;  }
    MWGui::ContainerWindow* WindowManager::getContainerWindow() { return mContainerWindow; }
    MWGui::InventoryWindow* WindowManager::getInventoryWindow() { return mInventoryWindow; }
    MWGui::BookWindow* WindowManager::getBookWindow() { return mBookWindow; }
    MWGui::ScrollWindow* WindowManager::getScrollWindow() { return mScrollWindow; }
    MWGui::CountDialog* WindowManager::getCountDialog() { return mCountDialog; }
    MWGui::ConfirmationDialog* WindowManager::getConfirmationDialog() { return mConfirmationDialog; }
    MWGui::TradeWindow* WindowManager::getTradeWindow() { return mTradeWindow; }
    MWGui::SpellBuyingWindow* WindowManager::getSpellBuyingWindow() { return mSpellBuyingWindow; }
    MWGui::TravelWindow* WindowManager::getTravelWindow() { return mTravelWindow; }
    MWGui::SpellWindow* WindowManager::getSpellWindow() { return mSpellWindow; }
    MWGui::Console* WindowManager::getConsole() { return mConsole; }

    bool WindowManager::isAllowed (GuiWindow wnd) const
    {
        return mAllowed & wnd;
    }

    void WindowManager::allow (GuiWindow wnd)
    {
        mAllowed = (GuiWindow)(mAllowed | wnd);

        if (wnd & GW_Inventory)
        {
            mBookWindow->setInventoryAllowed (true);
            mScrollWindow->setInventoryAllowed (true);
        }

        updateVisible();
    }

    void WindowManager::disallowAll()
    {
        mAllowed = GW_None;

        mBookWindow->setInventoryAllowed (false);
        mScrollWindow->setInventoryAllowed (false);

        updateVisible();
    }

    void WindowManager::toggleVisible (GuiWindow wnd)
    {
        mShown = (mShown & wnd) ? (GuiWindow) (mShown & ~wnd) : (GuiWindow) (mShown | wnd);
        updateVisible();
    }

    bool WindowManager::isGuiMode() const
    {
        return !mGuiModes.empty() || mMessageBoxManager->isInteractiveMessageBox();
    }

    bool WindowManager::isConsoleMode() const
    {
        if (!mGuiModes.empty() && mGuiModes.back()==GM_Console)
            return true;
        return false;
    }

    MWGui::GuiMode WindowManager::getMode() const
    {
        if (mGuiModes.empty())
            return GM_None;
        return mGuiModes.back();
    }

    std::map<int, MWMechanics::Stat<float> > WindowManager::getPlayerSkillValues()
    {
        return mPlayerSkillValues;
    }

    std::map<int, MWMechanics::Stat<int> > WindowManager::getPlayerAttributeValues()
    {
        return mPlayerAttributes;
    }

    WindowManager::SkillList WindowManager::getPlayerMinorSkills()
    {
        return mPlayerMinorSkills;
    }

    WindowManager::SkillList WindowManager::getPlayerMajorSkills()
    {
        return mPlayerMajorSkills;
    }

    void WindowManager::disallowMouse()
    {
        mInputBlocker->setVisible (true);
    }

<<<<<<< HEAD
bool WindowManager::containsMode(GuiMode mode) const
{
    if(mGuiModes.empty())
        return false;

    return std::find(mGuiModes.begin(), mGuiModes.end(), mode) != mGuiModes.end();
}

std::map<int, MWMechanics::Stat<float> > WindowManager::getPlayerSkillValues()
{
    return mPlayerSkillValues;
}
=======
    void WindowManager::allowMouse()
    {
        mInputBlocker->setVisible (!isGuiMode ());
    }
>>>>>>> daab4f55

    void WindowManager::notifyInputActionBound ()
    {
        mSettingsWindow->updateControlsBox ();
        allowMouse();
    }

    void WindowManager::showCrosshair (bool show)
    {
        mHud->setCrosshairVisible (show && mCrosshairEnabled);
    }

    void WindowManager::activateQuickKey (int index)
    {
        mQuickKeysMenu->activateQuickKey(index);
    }

    bool WindowManager::getSubtitlesEnabled ()
    {
        return mSubtitlesEnabled;
    }

    void WindowManager::toggleHud ()
    {
        mHudEnabled = !mHudEnabled;
        mHud->setVisible (mHudEnabled);
    }

    void WindowManager::setLoadingProgress (const std::string& stage, int depth, int current, int total)
    {
        mLoadingScreen->setLoadingProgress (stage, depth, current, total);
    }

    void WindowManager::loadingDone ()
    {
        mLoadingScreen->loadingDone ();
    }
    bool WindowManager::getRestEnabled()
    {
        //Enable rest dialogue if character creation finished
        if(mRestAllowed==false && MWBase::Environment::get().getWorld()->getGlobalVariable ("chargenstate").mFloat==-1)
            mRestAllowed=true;
        return mRestAllowed;
    }

    bool WindowManager::getPlayerSleeping ()
    {
        return mWaitDialog->getSleeping();
    }

    void WindowManager::wakeUpPlayer()
    {
        mWaitDialog->wakeUp();
    }

    void WindowManager::addVisitedLocation(const std::string& name, int x, int y)
    {
        mMap->addVisitedLocation (name, x, y);
    }

    void WindowManager::startSpellMaking(MWWorld::Ptr actor)
    {
        mSpellCreationDialog->startSpellMaking (actor);
    }

    void WindowManager::startEnchanting (MWWorld::Ptr actor)
    {
        mEnchantingDialog->startEnchanting (actor);
    }

    void WindowManager::startSelfEnchanting(MWWorld::Ptr soulgem)
    {
        mEnchantingDialog->startSelfEnchanting(soulgem);
    }

    void WindowManager::startTraining(MWWorld::Ptr actor)
    {
        mTrainingWindow->startTraining(actor);
    }

    void WindowManager::startRepair(MWWorld::Ptr actor)
    {
        mMerchantRepair->startRepair(actor);
    }

    void WindowManager::startRepairItem(MWWorld::Ptr item)
    {
        mRepair->startRepairItem(item);
    }

    const Translation::Storage& WindowManager::getTranslationDataStorage() const
    {
        return mTranslationDataStorage;
    }

    void WindowManager::showCompanionWindow(MWWorld::Ptr actor)
    {
        mCompanionWindow->open(actor);
    }

    void WindowManager::changePointer(const std::string &name)
    {
        mCursor->onCursorChange(name);
    }

    void WindowManager::showSoulgemDialog(MWWorld::Ptr item)
    {
        mSoulgemDialog->show(item);
    }

    void WindowManager::frameStarted (float dt)
    {
        mInventoryWindow->doRenderUpdate ();
    }

    void WindowManager::updatePlayer()
    {
        mInventoryWindow->updatePlayer();
    }

}<|MERGE_RESOLUTION|>--- conflicted
+++ resolved
@@ -1,6 +1,5 @@
 #include "windowmanagerimp.hpp"
 
-<<<<<<< HEAD
 #include <cassert>
 #include <iterator>
 
@@ -19,11 +18,7 @@
 
 #include "../mwbase/environment.hpp"
 #include "../mwbase/mechanicsmanager.hpp"
-=======
-#include <openengine/ogre/renderer.hpp>
-#include <openengine/gui/manager.hpp>
-
->>>>>>> daab4f55
+
 #include "../mwbase/inputmanager.hpp"
 
 #include "../mwworld/class.hpp"
@@ -54,216 +49,6 @@
 #include "waitdialog.hpp"
 #include "enchantingdialog.hpp"
 #include "trainingwindow.hpp"
-<<<<<<< HEAD
-#include "imagebutton.hpp"
-
-#include "cursorreplace.hpp"
-
-using namespace MWGui;
-
-WindowManager::WindowManager(
-    const Compiler::Extensions& extensions, int fpsLevel, bool newGame, OEngine::Render::OgreRenderer *mOgre,
-        const std::string& logpath, const std::string& cacheDir, bool consoleOnlyScripts,
-        Translation::Storage& translationDataStorage)
-  : mGuiManager(NULL)
-  , mHud(NULL)
-  , mMap(NULL)
-  , mMenu(NULL)
-  , mStatsWindow(NULL)
-  , mToolTips(NULL)
-  , mMessageBoxManager(NULL)
-  , mConsole(NULL)
-  , mJournal(NULL)
-  , mDialogueWindow(NULL)
-  , mBookWindow(NULL)
-  , mScrollWindow(NULL)
-  , mCountDialog(NULL)
-  , mTradeWindow(NULL)
-  , mSpellBuyingWindow(NULL)
-  , mTravelWindow(NULL)
-  , mSettingsWindow(NULL)
-  , mConfirmationDialog(NULL)
-  , mAlchemyWindow(NULL)
-  , mSpellWindow(NULL)
-  , mLoadingScreen(NULL)
-  , mCharGen(NULL)
-  , mLevelupDialog(NULL)
-  , mWaitDialog(NULL)
-  , mSpellCreationDialog(NULL)
-  , mEnchantingDialog(NULL)
-  , mTrainingWindow(NULL)
-  , mPlayerName()
-  , mPlayerRaceId()
-  , mPlayerAttributes()
-  , mPlayerMajorSkills()
-  , mPlayerMinorSkills()
-  , mPlayerSkillValues()
-  , mPlayerHealth()
-  , mPlayerMagicka()
-  , mPlayerFatigue()
-  , mGui(NULL)
-  , mGarbageDialogs()
-  , mShown(GW_ALL)
-  , mAllowed(newGame ? GW_None : GW_ALL)
-  , mRestAllowed(newGame ? false : true)
-  , mShowFPSLevel(fpsLevel)
-  , mFPS(0.0f)
-  , mTriangleCount(0)
-  , mBatchCount(0)
-  , mCrosshairEnabled(Settings::Manager::getBool ("crosshair", "HUD"))
-  , mSubtitlesEnabled(Settings::Manager::getBool ("subtitles", "GUI"))
-  , mHudEnabled(true)
-  , mTranslationDataStorage (translationDataStorage)
-  , mCursorManager(NULL)
-  , mUseHardwareCursors(Settings::Manager::getBool("hardware cursors", "GUI"))
-{
-
-    // Set up the GUI system
-    mGuiManager = new OEngine::GUI::MyGUIManager(mOgre->getWindow(), mOgre->getScene(), false, logpath);
-    mGui = mGuiManager->getGui();
-
-    //Use our own ResourceImageSetPointer class so we can get the texture and hotspot for a pointer
-    MyGUI::FactoryManager::getInstance().registerFactory<ResourceImageSetPointerFix>("Resource", "ResourceImageSetPointer");
-    MyGUI::ResourceManager::getInstance().load("core.xml");
-
-    //Register own widgets with MyGUI
-    MyGUI::FactoryManager::getInstance().registerFactory<DialogueHistory>("Widget");
-    MyGUI::FactoryManager::getInstance().registerFactory<MWGui::Widgets::MWSkill>("Widget");
-    MyGUI::FactoryManager::getInstance().registerFactory<MWGui::Widgets::MWAttribute>("Widget");
-    MyGUI::FactoryManager::getInstance().registerFactory<MWGui::Widgets::MWSpell>("Widget");
-    MyGUI::FactoryManager::getInstance().registerFactory<MWGui::Widgets::MWEffectList>("Widget");
-    MyGUI::FactoryManager::getInstance().registerFactory<MWGui::Widgets::MWSpellEffect>("Widget");
-    MyGUI::FactoryManager::getInstance().registerFactory<MWGui::Widgets::MWDynamicStat>("Widget");
-    MyGUI::FactoryManager::getInstance().registerFactory<MWGui::Widgets::MWList>("Widget");
-    MyGUI::FactoryManager::getInstance().registerFactory<MWGui::Widgets::HBox>("Widget");
-    MyGUI::FactoryManager::getInstance().registerFactory<MWGui::Widgets::VBox>("Widget");
-    MyGUI::FactoryManager::getInstance().registerFactory<MWGui::Widgets::AutoSizedTextBox>("Widget");
-    MyGUI::FactoryManager::getInstance().registerFactory<MWGui::Widgets::AutoSizedButton>("Widget");
-    MyGUI::FactoryManager::getInstance().registerFactory<MWGui::ImageButton>("Widget");
-
-    MyGUI::LanguageManager::getInstance().eventRequestTag = MyGUI::newDelegate(this, &WindowManager::onRetrieveTag);
-    MyGUI::PointerManager::getInstance().eventChangeMousePointer += MyGUI::newDelegate(this, &WindowManager::onCursorChange);
-
-    // Get size info from the Gui object
-    assert(mGui);
-    int w = MyGUI::RenderManager::getInstance().getViewSize().width;
-    int h = MyGUI::RenderManager::getInstance().getViewSize().height;
-
-    MyGUI::Widget* dragAndDropWidget = mGui->createWidgetT("Widget","",0,0,w,h,MyGUI::Align::Default,"DragAndDrop","DragAndDropWidget");
-    dragAndDropWidget->setVisible(false);
-
-    mDragAndDrop = new DragAndDrop();
-    mDragAndDrop->mIsOnDragAndDrop = false;
-    mDragAndDrop->mDraggedWidget = 0;
-    mDragAndDrop->mDragAndDropWidget = dragAndDropWidget;
-
-    mMenu = new MainMenu(w,h);
-    mMap = new MapWindow(*this, cacheDir);
-    mStatsWindow = new StatsWindow(*this);
-    mConsole = new Console(w,h, consoleOnlyScripts);
-    mJournal = new JournalWindow(*this);
-    mMessageBoxManager = new MessageBoxManager(this);
-    mInventoryWindow = new InventoryWindow(*this,mDragAndDrop);
-    mTradeWindow = new TradeWindow(*this);
-    mSpellBuyingWindow = new SpellBuyingWindow(*this);
-    mTravelWindow = new TravelWindow(*this);
-    mDialogueWindow = new DialogueWindow(*this);
-    mContainerWindow = new ContainerWindow(*this,mDragAndDrop);
-    mHud = new HUD(w,h, mShowFPSLevel, mDragAndDrop);
-    mToolTips = new ToolTips(this);
-    mScrollWindow = new ScrollWindow(*this);
-    mBookWindow = new BookWindow(*this);
-    mCountDialog = new CountDialog(*this);
-    mSettingsWindow = new SettingsWindow(*this);
-    mConfirmationDialog = new ConfirmationDialog(*this);
-    mAlchemyWindow = new AlchemyWindow(*this);
-    mSpellWindow = new SpellWindow(*this);
-    mQuickKeysMenu = new QuickKeysMenu(*this);
-    mLevelupDialog = new LevelupDialog(*this);
-    mWaitDialog = new WaitDialog(*this);
-    mSpellCreationDialog = new SpellCreationDialog(*this);
-    mEnchantingDialog = new EnchantingDialog(*this);
-    mTrainingWindow = new TrainingWindow(*this);
-
-    mLoadingScreen = new LoadingScreen(mOgre->getScene (), mOgre->getWindow (), *this);
-    mLoadingScreen->onResChange (w,h);
-
-    mInputBlocker = mGui->createWidget<MyGUI::Widget>("",0,0,w,h,MyGUI::Align::Default,"Windows","");
-
-    // The HUD is always on
-    mHud->setVisible(true);
-
-    mCharGen = new CharacterCreation(this);
-
-    // Setup player stats
-    for (int i = 0; i < ESM::Attribute::Length; ++i)
-    {
-        mPlayerAttributes.insert(std::make_pair(ESM::Attribute::sAttributeIds[i], MWMechanics::Stat<int>()));
-    }
-
-    for (int i = 0; i < ESM::Skill::Length; ++i)
-    {
-        mPlayerSkillValues.insert(std::make_pair(ESM::Skill::sSkillIds[i], MWMechanics::Stat<float>()));
-    }
-
-    unsetSelectedSpell();
-    unsetSelectedWeapon();
-
-    //set up the hardware cursor manager
-    mCursorManager = new SFO::SDLCursorManager(Settings::Manager::getBool("debug", "Engine"));
-
-    setUseHardwareCursors(mUseHardwareCursors);
-    onCursorChange(PointerManager::getInstance().getDefaultPointer());
-    mCursorManager->cursorVisibilityChange(false);
-
-    // Set up visibility
-    updateVisible();
-}
-
-WindowManager::~WindowManager()
-{
-    delete mConsole;
-    delete mMessageBoxManager;
-    delete mHud;
-    delete mMap;
-    delete mMenu;
-    delete mStatsWindow;
-    delete mJournal;
-    delete mDialogueWindow;
-    delete mContainerWindow;
-    delete mInventoryWindow;
-    delete mToolTips;
-    delete mCharGen;
-    delete mDragAndDrop;
-    delete mBookWindow;
-    delete mScrollWindow;
-    delete mTradeWindow;
-    delete mSpellBuyingWindow;
-    delete mTravelWindow;
-    delete mSettingsWindow;
-    delete mConfirmationDialog;
-    delete mAlchemyWindow;
-    delete mSpellWindow;
-    delete mLoadingScreen;
-    delete mLevelupDialog;
-    delete mWaitDialog;
-    delete mSpellCreationDialog;
-    delete mEnchantingDialog;
-    delete mTrainingWindow;
-    delete mCountDialog;
-    delete mQuickKeysMenu;
-
-    cleanupGarbage();
-
-    delete mGuiManager;
-    delete mCursorManager;
-}
-
-void WindowManager::cleanupGarbage()
-{
-    // Delete any dialogs which are no longer in use
-    if (!mGarbageDialogs.empty())
-=======
 #include "exposedwindow.hpp"
 #include "cursor.hpp"
 #include "merchantrepair.hpp"
@@ -336,6 +121,8 @@
       , mSubtitlesEnabled(Settings::Manager::getBool ("subtitles", "GUI"))
       , mHudEnabled(true)
       , mTranslationDataStorage (translationDataStorage)
+      , mCursorManager(NULL)
+      , mUseHardwareCursors(Settings::Manager::getBool("hardware cursors", "GUI"))
     {
         // Set up the GUI system
         mGuiManager = new OEngine::GUI::MyGUIManager(mRendering->getWindow(), mRendering->getScene(), false, logpath);
@@ -419,7 +206,7 @@
 
         mInputBlocker = mGui->createWidget<MyGUI::Widget>("",0,0,w,h,MyGUI::Align::Default,"Windows","");
 
-        mCursor = new Cursor();
+        mSoftwareCursor = new Cursor();
 
         mHud->setVisible(mHudEnabled);
 
@@ -439,12 +226,20 @@
         unsetSelectedSpell();
         unsetSelectedWeapon();
 
+        //set up the hardware cursor manager
+        mCursorManager = new SFO::SDLCursorManager(Settings::Manager::getBool("debug", "Engine"));
+
+        MyGUI::PointerManager::getInstance().eventChangeMousePointer += MyGUI::newDelegate(this, &WindowManager::onCursorChange);
+
+        setUseHardwareCursors(mUseHardwareCursors);
+        onCursorChange(MyGUI::PointerManager::getInstance().getDefaultPointer());
+        mCursorManager->cursorVisibilityChange(false);
+
         // Set up visibility
         updateVisible();
     }
 
     void WindowManager::setNewGame(bool newgame)
->>>>>>> daab4f55
     {
         if (newgame)
         {
@@ -494,7 +289,8 @@
         delete mMerchantRepair;
         delete mRepair;
         delete mSoulgemDialog;
-        delete mCursor;
+        delete mSoftwareCursor;
+        delete mCursorManager;
 
         cleanupGarbage();
 
@@ -514,105 +310,6 @@
         }
     }
 
-<<<<<<< HEAD
-void WindowManager::updateVisible()
-{
-    // Start out by hiding everything except the HUD
-    mMap->setVisible(false);
-    mMenu->setVisible(false);
-    mStatsWindow->setVisible(false);
-    mConsole->disable();
-    mJournal->setVisible(false);
-    mDialogueWindow->setVisible(false);
-    mContainerWindow->setVisible(false);
-    mInventoryWindow->setVisible(false);
-    mScrollWindow->setVisible(false);
-    mBookWindow->setVisible(false);
-    mTradeWindow->setVisible(false);
-    mSpellBuyingWindow->setVisible(false);
-    mTravelWindow->setVisible(false);
-    mSettingsWindow->setVisible(false);
-    mAlchemyWindow->setVisible(false);
-    mSpellWindow->setVisible(false);
-    mQuickKeysMenu->setVisible(false);
-    mLevelupDialog->setVisible(false);
-    mWaitDialog->setVisible(false);
-    mSpellCreationDialog->setVisible(false);
-    mEnchantingDialog->setVisible(false);
-    mTrainingWindow->setVisible(false);
-
-    mHud->setVisible(true);
-
-    // Mouse is visible whenever we're not in game mode
-    setCursorVisible(isGuiMode());
-
-    bool gameMode = !isGuiMode();
-
-    mInputBlocker->setVisible (gameMode);
-
-    if (gameMode)
-        mToolTips->enterGameMode();
-    else
-        mToolTips->enterGuiMode();
-
-    if (gameMode)
-        MyGUI::InputManager::getInstance ().setKeyFocusWidget (NULL);
-
-    setMinimapVisibility((mAllowed & GW_Map) && !mMap->pinned());
-    setWeaponVisibility((mAllowed & GW_Inventory) && !mInventoryWindow->pinned());
-    setSpellVisibility((mAllowed & GW_Magic) && !mSpellWindow->pinned());
-    setHMSVisibility((mAllowed & GW_Stats) && !mStatsWindow->pinned());
-
-    // If in game mode, don't show anything.
-    if (gameMode)
-        return;
-
-    GuiMode mode = mGuiModes.back();
-
-    switch(mode) {
-        case GM_QuickKeysMenu:
-            mQuickKeysMenu->setVisible (true);
-            break;
-        case GM_MainMenu:
-            mMenu->setVisible(true);
-            break;
-        case GM_Settings:
-            mSettingsWindow->setVisible(true);
-            break;
-        case GM_Console:
-            mConsole->enable();
-            break;
-        case GM_Scroll:
-            mScrollWindow->setVisible(true);
-            break;
-        case GM_Book:
-            mBookWindow->setVisible(true);
-            break;
-        case GM_Alchemy:
-            mAlchemyWindow->setVisible(true);
-            break;
-        case GM_Rest:
-            mWaitDialog->setVisible(true);
-            break;
-        case GM_RestBed:
-            mWaitDialog->setVisible(true);
-            mWaitDialog->bedActivated();
-            break;
-        case GM_Levelup:
-            mLevelupDialog->setVisible(true);
-            break;
-        case GM_Name:
-        case GM_Race:
-        case GM_Class:
-        case GM_ClassPick:
-        case GM_ClassCreate:
-        case GM_Birth:
-        case GM_ClassGenerate:
-        case GM_Review:
-            mCharGen->spawnDialog(mode);
-            break;
-        case GM_Inventory:
-=======
     void WindowManager::update()
     {
         cleanupGarbage();
@@ -623,7 +320,7 @@
 
         mHud->update();
 
-        mCursor->update();
+        mSoftwareCursor->update();
     }
 
     void WindowManager::updateVisible()
@@ -661,6 +358,7 @@
         bool gameMode = !isGuiMode();
 
         mInputBlocker->setVisible (gameMode);
+        setCursorVisible(!gameMode);
 
         if (gameMode)
             mToolTips->enterGameMode();
@@ -677,7 +375,6 @@
 
         // If in game mode, show only the pinned windows
         if (gameMode)
->>>>>>> daab4f55
         {
             mMap->setVisible(mMap->pinned());
             mStatsWindow->setVisible(mStatsWindow->pinned());
@@ -686,52 +383,6 @@
 
             return;
         }
-<<<<<<< HEAD
-        case GM_Container:
-            mContainerWindow->setVisible(true);
-            mInventoryWindow->setVisible(true);
-            break;
-        case GM_Dialogue:
-            mDialogueWindow->setVisible(true);
-            break;
-        case GM_Barter:
-            mInventoryWindow->setVisible(true);
-            mTradeWindow->setVisible(true);
-            break;
-        case GM_SpellBuying:
-            mSpellBuyingWindow->setVisible(true);
-            break;
-        case GM_Travel:
-            mTravelWindow->setVisible(true);
-            break;
-        case GM_SpellCreation:
-            mSpellCreationDialog->setVisible(true);
-            break;
-        case GM_Enchanting:
-            mEnchantingDialog->setVisible(true);
-            break;
-        case GM_Training:
-            mTrainingWindow->setVisible(true);
-            break;
-        case GM_InterMessageBox:
-            break;
-        case GM_Journal:
-            mJournal->setVisible(true);
-            break;
-        case GM_LoadingWallpaper:
-            mHud->setVisible(false);
-            setCursorVisible(false);
-            break;
-        case GM_Loading:
-            setCursorVisible(false);
-            break;
-        case GM_Video:
-            setCursorVisible(false);
-            mHud->setVisible(false);
-            break;
-        default:
-            // Unsupported mode, switch back to game
-=======
 
         GuiMode mode = mGuiModes.back();
 
@@ -840,7 +491,7 @@
                 break;
             case GM_LoadingWallpaper:
                 mHud->setVisible(false);
-                mCursor->setVisible(false);
+                setCursorVisible(false);
                 break;
             case GM_Loading:
                 // Show the pinned windows
@@ -849,10 +500,10 @@
                 mInventoryWindow->setVisible(mInventoryWindow->pinned());
                 mSpellWindow->setVisible(mSpellWindow->pinned());
 
-                mCursor->setVisible(false);
+                setCursorVisible(false);
                 break;
             case GM_Video:
-                mCursor->setVisible(false);
+                setCursorVisible(false);
                 mHud->setVisible(false);
                 break;
             default:
@@ -887,7 +538,6 @@
             if (id != ids[i])
                 continue;
             mPlayerAttributes[attributes[i]] = value;
->>>>>>> daab4f55
             break;
         }
     }
@@ -1179,17 +829,29 @@
         mHud->setEffectVisible (visible);
     }
 
-    void WindowManager::setMouseVisible(bool visible)
-    {
-        mCursor->setVisible(visible);
-    }
-
     void WindowManager::setDragDrop(bool dragDrop)
     {
         mToolTips->setEnabled(!dragDrop);
         MWBase::Environment::get().getInputManager()->setDragDrop(dragDrop);
     }
 
+    void WindowManager::setUseHardwareCursors(bool use)
+    {
+        mCursorManager->setEnabled(use);
+        mSoftwareCursor->setVisible(!use && mCursorVisible);
+    }
+
+    void WindowManager::setCursorVisible(bool visible)
+    {
+        if(mCursorVisible == visible)
+            return;
+
+        mCursorVisible = visible;
+        mCursorManager->cursorVisibilityChange(visible);
+
+        mSoftwareCursor->setVisible(!mUseHardwareCursors && visible);
+    }
+
     void WindowManager::onRetrieveTag(const MyGUI::UString& _tag, MyGUI::UString& _result)
     {
         std::string tag(_tag);
@@ -1197,33 +859,6 @@
         std::string tokenToFind = "sCell=";
         size_t tokenLength = tokenToFind.length();
 
-<<<<<<< HEAD
-void WindowManager::setUseHardwareCursors(bool use)
-{
-    mCursorManager->setEnabled(use);
-
-    if(use)
-    {
-        MyGUI::PointerManager::getInstance().setVisible(false);
-    }
-    else
-    {
-        MyGUI::PointerManager::getInstance().setVisible(mCursorVisible);
-    }
-}
-
-void WindowManager::setCursorVisible(bool visible)
-{
-    if(mCursorVisible == visible)
-        return;
-
-    mCursorVisible = visible;
-    mCursorManager->cursorVisibilityChange(visible);
-
-    if(!mUseHardwareCursors)
-        MyGUI::PointerManager::getInstance().setVisible(visible);
-}
-=======
         if (tag.substr(0, tokenLength) == tokenToFind)
         {
             _result = mTranslationDataStorage.translateCellName(tag.substr(tokenLength));
@@ -1232,7 +867,6 @@
         {
             const ESM::GameSetting *setting =
                 MWBase::Environment::get().getWorld()->getStore().get<ESM::GameSetting>().find(tag);
->>>>>>> daab4f55
 
             if (setting && setting->mValue.getType()==ESM::VT_String)
                 _result = setting->mValue.getString();
@@ -1245,6 +879,8 @@
     {
         mHud->setFpsLevel(Settings::Manager::getInt("fps", "HUD"));
         mToolTips->setDelay(Settings::Manager::getFloat("tooltip delay", "GUI"));
+
+        setUseHardwareCursors(Settings::Manager::getBool("hardware cursors", "GUI"));
 
         bool changeRes = false;
         bool windowRecreated = false;
@@ -1309,41 +945,35 @@
         updateVisible();
     }
 
-<<<<<<< HEAD
-void WindowManager::onCursorChange(const std::string &name)
-{
-    //the cursor manager doesn't want any more info about this cursor
-    if(!mCursorManager->cursorChanged(name))
-        return;
-    //See if we can get the information we need out of the cursor resource
-    ResourceImageSetPointerFix* imgSetPtr = dynamic_cast<ResourceImageSetPointerFix*>(MyGUI::PointerManager::getInstance().getByName(name));
-    if(imgSetPtr != NULL)
-    {
-        MyGUI::ResourceImageSet* imgSet = imgSetPtr->getImageSet();
-
-        std::string tex_name = imgSet->getIndexInfo(0,0).texture;
-
-        Ogre::TexturePtr tex = Ogre::TextureManager::getSingleton().getByName(tex_name);
-
-        //everything looks good, send it to the cursor manager
-        if(!tex.isNull())
-        {
-            Uint8 size_x = imgSetPtr->getSize().width;
-            Uint8 size_y = imgSetPtr->getSize().height;
-            Uint8 hotspot_x = imgSetPtr->getHotSpot().left;
-            Uint8 hotspot_y = imgSetPtr->getHotSpot().top;
-
-            mCursorManager->receiveCursorInfo(name, tex, size_x, size_y, hotspot_x, hotspot_y);
-        }
-    }
-}
-
-void WindowManager::processChangedSettings(const Settings::CategorySettingVector& changed)
-{
-    mHud->setFpsLevel(Settings::Manager::getInt("fps", "HUD"));
-    mToolTips->setDelay(Settings::Manager::getFloat("tooltip delay", "GUI"));
-    setUseHardwareCursors(Settings::Manager::getBool("hardware cursors", "GUI"));
-=======
+    void WindowManager::onCursorChange(const std::string &name)
+    {
+        mSoftwareCursor->onCursorChange(name);
+
+        if(!mCursorManager->cursorChanged(name))
+            return; //the cursor manager doesn't want any more info about this cursor
+        //See if we can get the information we need out of the cursor resource
+        ResourceImageSetPointerFix* imgSetPtr = dynamic_cast<ResourceImageSetPointerFix*>(MyGUI::PointerManager::getInstance().getByName(name));
+        if(imgSetPtr != NULL)
+        {
+            MyGUI::ResourceImageSet* imgSet = imgSetPtr->getImageSet();
+
+            std::string tex_name = imgSet->getIndexInfo(0,0).texture;
+
+            Ogre::TexturePtr tex = Ogre::TextureManager::getSingleton().getByName(tex_name);
+
+            //everything looks good, send it to the cursor manager
+            if(!tex.isNull())
+            {
+                Uint8 size_x = imgSetPtr->getSize().width;
+                Uint8 size_y = imgSetPtr->getSize().height;
+                Uint8 hotspot_x = imgSetPtr->getHotSpot().left;
+                Uint8 hotspot_y = imgSetPtr->getHotSpot().top;
+
+                mCursorManager->receiveCursorInfo(name, tex, size_x, size_y, hotspot_x, hotspot_y);
+            }
+        }
+    }
+
     void WindowManager::popGuiMode()
     {
         if (!mGuiModes.empty())
@@ -1351,7 +981,6 @@
 
         bool gameMode = !isGuiMode();
         MWBase::Environment::get().getInputManager()->changeInputMode(!gameMode);
->>>>>>> daab4f55
 
         updateVisible();
     }
@@ -1541,30 +1170,23 @@
         mInputBlocker->setVisible (true);
     }
 
-<<<<<<< HEAD
-bool WindowManager::containsMode(GuiMode mode) const
-{
-    if(mGuiModes.empty())
-        return false;
-
-    return std::find(mGuiModes.begin(), mGuiModes.end(), mode) != mGuiModes.end();
-}
-
-std::map<int, MWMechanics::Stat<float> > WindowManager::getPlayerSkillValues()
-{
-    return mPlayerSkillValues;
-}
-=======
     void WindowManager::allowMouse()
     {
         mInputBlocker->setVisible (!isGuiMode ());
     }
->>>>>>> daab4f55
 
     void WindowManager::notifyInputActionBound ()
     {
         mSettingsWindow->updateControlsBox ();
         allowMouse();
+    }
+
+    bool WindowManager::containsMode(GuiMode mode) const
+    {
+        if(mGuiModes.empty())
+            return false;
+
+        return std::find(mGuiModes.begin(), mGuiModes.end(), mode) != mGuiModes.end();
     }
 
     void WindowManager::showCrosshair (bool show)
@@ -1662,7 +1284,7 @@
 
     void WindowManager::changePointer(const std::string &name)
     {
-        mCursor->onCursorChange(name);
+        onCursorChange(name);
     }
 
     void WindowManager::showSoulgemDialog(MWWorld::Ptr item)
