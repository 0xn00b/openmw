#include "savegamedialog.hpp"
#include "widgets.hpp"

#include <OgreImage.h>
#include <OgreTextureManager.h>

#include <components/misc/stringops.hpp>

#include <components/settings/settings.hpp>

#include "../mwbase/statemanager.hpp"
#include "../mwbase/environment.hpp"
#include "../mwbase/world.hpp"
#include "../mwbase/windowmanager.hpp"

#include "../mwstate/character.hpp"

#include "confirmationdialog.hpp"

namespace MWGui
{
    SaveGameDialog::SaveGameDialog()
        : WindowModal("openmw_savegame_dialog.layout")
        , mSaving(true)
        , mCurrentCharacter(NULL)
    {
        getWidget(mScreenshot, "Screenshot");
        getWidget(mCharacterSelection, "SelectCharacter");
        getWidget(mInfoText, "InfoText");
        getWidget(mOkButton, "OkButton");
        getWidget(mCancelButton, "CancelButton");
        getWidget(mSaveList, "SaveList");
        getWidget(mSaveNameEdit, "SaveNameEdit");
        getWidget(mSpacer, "Spacer");
        mOkButton->eventMouseButtonClick += MyGUI::newDelegate(this, &SaveGameDialog::onOkButtonClicked);
        mCancelButton->eventMouseButtonClick += MyGUI::newDelegate(this, &SaveGameDialog::onCancelButtonClicked);
        mCharacterSelection->eventComboChangePosition += MyGUI::newDelegate(this, &SaveGameDialog::onCharacterSelected);
        mSaveList->eventListChangePosition += MyGUI::newDelegate(this, &SaveGameDialog::onSlotSelected);
        mSaveList->eventListSelectAccept += MyGUI::newDelegate(this, &SaveGameDialog::onSlotActivated);
        mSaveNameEdit->eventEditSelectAccept += MyGUI::newDelegate(this, &SaveGameDialog::onEditSelectAccept);
        mSaveNameEdit->eventEditTextChange += MyGUI::newDelegate(this, &SaveGameDialog::onSaveNameChanged);
    }

    void SaveGameDialog::onSlotActivated(MyGUI::ListBox *sender, size_t pos)
    {
        onSlotSelected(sender, pos);
        accept();
    }

    void SaveGameDialog::onSaveNameChanged(MyGUI::EditBox *sender)
    {
        // This might have previously been a save slot from the list. If so, that is no longer the case
        mSaveList->setIndexSelected(MyGUI::ITEM_NONE);
        onSlotSelected(mSaveList, MyGUI::ITEM_NONE);
    }

    void SaveGameDialog::onEditSelectAccept(MyGUI::EditBox *sender)
    {
        accept();
    }

    void SaveGameDialog::open()
    {
        WindowModal::open();

        mSaveNameEdit->setCaption ("");
        if (mSaving)
            MWBase::Environment::get().getWindowManager()->setKeyFocusWidget(mSaveNameEdit);

        center();

        MWBase::StateManager* mgr = MWBase::Environment::get().getStateManager();
        if (mgr->characterBegin() == mgr->characterEnd())
            return;

        mCurrentCharacter = mgr->getCurrentCharacter (false);

        std::string directory =
            Misc::StringUtils::lowerCase (Settings::Manager::getString ("character", "Saves"));

        mCharacterSelection->removeAllItems();

        int selectedIndex = MyGUI::ITEM_NONE;

        for (MWBase::StateManager::CharacterIterator it = mgr->characterBegin(); it != mgr->characterEnd(); ++it)
        {
            if (it->begin()!=it->end())
            {
                std::stringstream title;
                title << it->getSignature().mPlayerName;

                // For a custom class, we will not find it in the store (unless we loaded the savegame first).
                // Fall back to name stored in savegame header in that case.
                std::string className;
                if (it->getSignature().mPlayerClassId.empty())
                    className = it->getSignature().mPlayerClassName;
                else
                {
                    // Find the localised name for this class from the store
                    const ESM::Class* class_ = MWBase::Environment::get().getWorld()->getStore().get<ESM::Class>().find(
                                it->getSignature().mPlayerClassId);
                    className = class_->mName;
                }

                title << " (Level " << it->getSignature().mPlayerLevel << " " << className << ")";

                mCharacterSelection->addItem (title.str());

                if (mCurrentCharacter == &*it ||
                    (!mCurrentCharacter && !mSaving && directory==Misc::StringUtils::lowerCase (
                    it->begin()->mPath.parent_path().filename().string())))
                {
                    mCurrentCharacter = &*it;
                    selectedIndex = mCharacterSelection->getItemCount()-1;
                }
            }
        }

        mCharacterSelection->setIndexSelected(selectedIndex);

        fillSaveList();

    }

    void SaveGameDialog::setLoadOrSave(bool load)
    {
        mSaving = !load;
        mSaveNameEdit->setVisible(!load);
        mCharacterSelection->setUserString("Hidden", load ? "false" : "true");
        mCharacterSelection->setVisible(load);
        mSpacer->setUserString("Hidden", load ? "false" : "true");

        if (!load)
        {
            mCurrentCharacter = MWBase::Environment::get().getStateManager()->getCurrentCharacter (false);
        }

        center();
    }

    void SaveGameDialog::onCancelButtonClicked(MyGUI::Widget *sender)
    {
        setVisible(false);
    }

    void SaveGameDialog::onConfirmationGiven()
    {
        accept(true);
    }

    void SaveGameDialog::accept(bool reallySure)
    {
        MWBase::Environment::get().getWindowManager()->setKeyFocusWidget(NULL);

        // Get the selected slot, if any
        unsigned int i=0;
        const MWState::Slot* slot = NULL;

        if (mCurrentCharacter)
        {
            for (MWState::Character::SlotIterator it = mCurrentCharacter->begin(); it != mCurrentCharacter->end(); ++it,++i)
            {
                if (i == mSaveList->getIndexSelected())
                    slot = &*it;
            }
        }

        if (mSaving)
        {
            // If overwriting an existing slot, ask for confirmation first
            if (slot != NULL && !reallySure)
            {
                ConfirmationDialog* dialog = MWBase::Environment::get().getWindowManager()->getConfirmationDialog();
                dialog->open("#{sMessage4}");
                dialog->eventOkClicked.clear();
                dialog->eventOkClicked += MyGUI::newDelegate(this, &SaveGameDialog::onConfirmationGiven);
                dialog->eventCancelClicked.clear();
                return;
            }
            if (mSaveNameEdit->getCaption().empty())
            {
                MWBase::Environment::get().getWindowManager()->messageBox("#{sNotifyMessage65}");
                return;
            }
            MWBase::Environment::get().getStateManager()->saveGame (mSaveNameEdit->getCaption(), slot);
        }
        else
        {
            if (mCurrentCharacter && slot)
            {
                MWBase::Environment::get().getStateManager()->loadGame (mCurrentCharacter, slot);
                MWBase::Environment::get().getWindowManager()->removeGuiMode (MWGui::GM_MainMenu);
            }
        }

        setVisible(false);

        if (MWBase::Environment::get().getStateManager()->getState()==
            MWBase::StateManager::State_NoGame)
        {
            MWBase::Environment::get().getWindowManager()->pushGuiMode (MWGui::GM_MainMenu);
        }
    }

    void SaveGameDialog::onOkButtonClicked(MyGUI::Widget *sender)
    {
        accept();
    }

    void SaveGameDialog::onCharacterSelected(MyGUI::ComboBox *sender, size_t pos)
    {
        MWBase::StateManager* mgr = MWBase::Environment::get().getStateManager();

        unsigned int i=0;
        const MWState::Character* character = NULL;
        for (MWBase::StateManager::CharacterIterator it = mgr->characterBegin(); it != mgr->characterEnd(); ++it, ++i)
        {
            if (i == pos)
                character = &*it;
        }
        assert(character && "Can't find selected character");

        mCurrentCharacter = character;
        fillSaveList();
    }

    void SaveGameDialog::fillSaveList()
    {
        mSaveList->removeAllItems();
        if (!mCurrentCharacter)
            return;
        for (MWState::Character::SlotIterator it = mCurrentCharacter->begin(); it != mCurrentCharacter->end(); ++it)
        {
            mSaveList->addItem(it->mProfile.mDescription);
        }
        onSlotSelected(mSaveList, MyGUI::ITEM_NONE);
    }

    void SaveGameDialog::onSlotSelected(MyGUI::ListBox *sender, size_t pos)
    {
        if (pos == MyGUI::ITEM_NONE)
        {
            mInfoText->setCaption("");
            mScreenshot->setImageTexture("");
            return;
        }

        if (mSaving)
            mSaveNameEdit->setCaption(sender->getItemNameAt(pos));

        const MWState::Slot* slot = NULL;
        unsigned int i=0;
        for (MWState::Character::SlotIterator it = mCurrentCharacter->begin(); it != mCurrentCharacter->end(); ++it, ++i)
        {
            if (i == pos)
                slot = &*it;
        }
        assert(slot && "Can't find selected slot");

        std::stringstream text;
        time_t time = slot->mTimeStamp;
        struct tm* timeinfo;
        timeinfo = localtime(&time);

        // Use system/environment locale settings for datetime formatting
<<<<<<< HEAD
#if defined(_WIN32) || defined(__WINDOWS__)
        setlocale(LC_TIME, "");
#else
        std::setlocale(LC_TIME, "");
#endif
=======
        setlocale(LC_TIME, "");
>>>>>>> 5e7cd806

        const int size=1024;
        char buffer[size];
        if (std::strftime(buffer, size, "%x %X", timeinfo) > 0)
            text << buffer << "\n";
        text << "Level " << slot->mProfile.mPlayerLevel << "\n";
        text << slot->mProfile.mPlayerCell << "\n";
        // text << "Time played: " << slot->mProfile.mTimePlayed << "\n";

        int hour = int(slot->mProfile.mInGameTime.mGameHour);
        bool pm = hour >= 12;
        if (hour >= 13) hour -= 12;
        if (hour == 0) hour = 12;

        text
            << slot->mProfile.mInGameTime.mDay << " "
            << MWBase::Environment::get().getWorld()->getMonthName(slot->mProfile.mInGameTime.mMonth)
            <<  " " << hour << " " << (pm ? "#{sSaveMenuHelp05}" : "#{sSaveMenuHelp04}");

        mInfoText->setCaptionWithReplacing(text.str());

        // Decode screenshot
        std::vector<char> data = slot->mProfile.mScreenshot; // MemoryDataStream doesn't work with const data :(
        Ogre::DataStreamPtr stream(new Ogre::MemoryDataStream(&data[0], data.size()));
        Ogre::Image image;
        image.load(stream, "jpg");

        const std::string textureName = "@savegame_screenshot";
        Ogre::TexturePtr texture;
        texture = Ogre::TextureManager::getSingleton().getByName(textureName);
        mScreenshot->setImageTexture("");
        if (texture.isNull())
        {
            texture = Ogre::TextureManager::getSingleton().createManual(textureName,
                Ogre::ResourceGroupManager::DEFAULT_RESOURCE_GROUP_NAME,
                Ogre::TEX_TYPE_2D,
                image.getWidth(), image.getHeight(), 0, Ogre::PF_BYTE_RGBA, Ogre::TU_DYNAMIC_WRITE_ONLY);
        }
        texture->unload();
        texture->setWidth(image.getWidth());
        texture->setHeight(image.getHeight());
        texture->loadImage(image);

        mScreenshot->setImageTexture(textureName);
    }
}<|MERGE_RESOLUTION|>--- conflicted
+++ resolved
@@ -263,15 +263,7 @@
         timeinfo = localtime(&time);
 
         // Use system/environment locale settings for datetime formatting
-<<<<<<< HEAD
-#if defined(_WIN32) || defined(__WINDOWS__)
         setlocale(LC_TIME, "");
-#else
-        std::setlocale(LC_TIME, "");
-#endif
-=======
-        setlocale(LC_TIME, "");
->>>>>>> 5e7cd806
 
         const int size=1024;
         char buffer[size];
