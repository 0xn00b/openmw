--- conflicted
+++ resolved
@@ -36,15 +36,12 @@
         , mPreview(MWBase::Environment::get().getWorld ()->getPlayer ().getPlayer ())
         , mPreviewDirty(true)
         , mDragAndDrop(dragAndDrop)
-<<<<<<< HEAD
         , mSelectedItem(-1)
-=======
         , mPositionInventory(0, 342, 498, 258)
         , mPositionContainer(0, 342, 498, 258)
         , mPositionCompanion(0, 342, 498, 258)
         , mPositionBarter(0, 342, 498, 258)
         , mGuiMode(GM_Inventory)
->>>>>>> 7ed76326
     {
         static_cast<MyGUI::Window*>(mMainWidget)->eventWindowChangeCoord += MyGUI::newDelegate(this, &InventoryWindow::onWindowResize);
 
