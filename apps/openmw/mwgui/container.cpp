--- conflicted
+++ resolved
@@ -110,11 +110,7 @@
             }
             else
             {
-<<<<<<< HEAD
-                std::string message = MWBase::Environment::get().getWorld()->getStore().gameSettings.search("sTake")->mStr;
-=======
                 std::string message = "#{sTake}";
->>>>>>> 20a26373
                 CountDialog* dialog = MWBase::Environment::get().getWindowManager()->getCountDialog();
                 dialog->open(MWWorld::Class::get(object).getName(object), message, count);
                 dialog->eventOkClicked.clear();
@@ -133,31 +129,18 @@
         {
             // the player is trying to sell an item, check if the merchant accepts it
             // also, don't allow selling gold (let's be better than Morrowind at this, can we?)
-            if (!MWBase::Environment::get().getWindowManager()->getTradeWindow()->npcAcceptsItem(object)
-<<<<<<< HEAD
-                || MWWorld::Class::get(object).getName(object) == MWBase::Environment::get().getWorld()->getStore().gameSettings.search("sGold")->mStr)
-            {
-                // user notification "i don't buy this item"
-                MWBase::Environment::get().getWindowManager()->
-                    messageBox(MWBase::Environment::get().getWorld()->getStore().gameSettings.search("sBarterDialog4")->mStr, std::vector<std::string>());
-=======
-                    || MWWorld::Class::get(object).getName(object) == MWBase::Environment::get().getWorld()->getStore().gameSettings.find("sGold")->getString())
+            if (!MWBase::Environment::get().getWindowManager()->getTradeWindow()->npcAcceptsItem(object) ||
+                MWWorld::Class::get(object).getName(object) == MWBase::Environment::get().getWorld()->getStore().gameSettings.find("sGold")->getString())
             {
                 // user notification "i don't buy this item"
                 MWBase::Environment::get().getWindowManager()->
                         messageBox("#{sBarterDialog4}", std::vector<std::string>());
->>>>>>> 20a26373
                 return;
             }
         }
 
         bool buying = isTradeWindow(); // buying or selling?
-<<<<<<< HEAD
-        std::string message = buying ? MWBase::Environment::get().getWorld()->getStore().gameSettings.search("sQuanityMenuMessage02")->mStr
-                :  MWBase::Environment::get().getWorld()->getStore().gameSettings.search("sQuanityMenuMessage01")->mStr;
-=======
         std::string message = buying ? "#{sQuanityMenuMessage02}" : "#{sQuanityMenuMessage01}";
->>>>>>> 20a26373
 
         if (std::find(mBoughtItems.begin(), mBoughtItems.end(), object) != mBoughtItems.end())
         {
@@ -295,11 +278,8 @@
                 {
                     // user notification
                     MWBase::Environment::get().getWindowManager()->
-<<<<<<< HEAD
-                        messageBox(MWBase::Environment::get().getWorld()->getStore().gameSettings.search("sContentsMessage2")->mStr, std::vector<std::string>());
-=======
                         messageBox("#{sContentsMessage2}", std::vector<std::string>());
->>>>>>> 20a26373
+
                     return;
                 }
             }
@@ -322,11 +302,8 @@
                     object.getRefData().setCount(origCount);
                     // user notification
                     MWBase::Environment::get().getWindowManager()->
-<<<<<<< HEAD
-                        messageBox(MWBase::Environment::get().getWorld()->getStore().gameSettings.search("sContentsMessage3")->mStr, std::vector<std::string>());
-=======
                         messageBox("#{sContentsMessage3}", std::vector<std::string>());
->>>>>>> 20a26373
+
                     return;
                 }
                 else
