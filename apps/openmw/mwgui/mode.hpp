#ifndef MWGUI_MODE_H
#define MWGUI_MODE_H

namespace MWGui
{
  enum GuiMode
    {
<<<<<<< HEAD
      GM_Game,          // Game mode, only HUD
      GM_Settings,      // Settings window
=======
>>>>>>> 57d834b1
      GM_Inventory,     // Inventory mode
      GM_Container,
      GM_MainMenu,      // Main menu mode

      GM_Console,       // Console mode
      GM_Journal,       // Journal mode

      GM_Scroll,        // Read scroll
      GM_Book,          // Read book

      GM_Dialogue,      // NPC interaction
      GM_Barter,
      GM_Rest,

      // Startup character creation dialogs
      GM_Name,
      GM_Race,
      GM_Birth,
      GM_Class,
      GM_ClassGenerate,
      GM_ClassPick,
      GM_ClassCreate,
      GM_Review,
      
      // interactive MessageBox
      GM_InterMessageBox
    };

  // Windows shown in inventory mode
  enum GuiWindow
    {
      GW_None           = 0,

      GW_Map            = 0x01,
      GW_Inventory      = 0x02,
      GW_Magic          = 0x04,
      GW_Stats          = 0x08,

      GW_ALL            = 0xFF
    };
}

#endif<|MERGE_RESOLUTION|>--- conflicted
+++ resolved
@@ -5,11 +5,7 @@
 {
   enum GuiMode
     {
-<<<<<<< HEAD
-      GM_Game,          // Game mode, only HUD
       GM_Settings,      // Settings window
-=======
->>>>>>> 57d834b1
       GM_Inventory,     // Inventory mode
       GM_Container,
       GM_MainMenu,      // Main menu mode
@@ -19,6 +15,7 @@
 
       GM_Scroll,        // Read scroll
       GM_Book,          // Read book
+      GM_Alchemy,       // Make potions
 
       GM_Dialogue,      // NPC interaction
       GM_Barter,
