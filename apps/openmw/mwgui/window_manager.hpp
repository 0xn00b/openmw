#ifndef MWGUI_WINDOWMANAGER_H
#define MWGUI_WINDOWMANAGER_H

/**
   This class owns and controls all the MW specific windows in the
   GUI. It can enable/disable Gui mode, and is responsible for sending
   and retrieving information from the Gui.

   MyGUI should be initialized separately before creating instances of
   this class.
**/

#include <string>
#include <vector>
#include <set>

#include <components/esm_store/store.hpp>
#include <openengine/ogre/renderer.hpp>
#include <openengine/gui/manager.hpp>
#include "../mwmechanics/stat.hpp"
#include "mode.hpp"

namespace MyGUI
{
  class Gui;
  class Widget;
}

namespace Compiler
{
    class Extensions;
}

namespace MWWorld
{
    class Environment;
    class World;
}

namespace MWMechanics
{
    class MechanicsManager;
}

namespace OEngine
{
    namespace GUI
    {
        class Layout;
    }
}

namespace MWGui
{
  class WindowBase;
  class HUD;
  class MapWindow;
  class MainMenu;
  class StatsWindow;
  class InventoryWindow;
  class Console;
  class JournalWindow;
  class CharacterCreation;

  class TextInputDialog;
  class InfoBoxDialog;
  class DialogueWindow;
  class MessageBoxManager;

  struct ClassPoint
  {
      const char *id;
      // Specialization points to match, in order: Stealth, Combat, Magic
      // Note: Order is taken from http://www.uesp.net/wiki/Morrowind:Class_Quiz
      unsigned int points[3];
  };

  class WindowManager
  {
  public:
    typedef std::pair<std::string, int> Faction;
    typedef std::vector<Faction> FactionList;
    typedef std::vector<int> SkillList;

<<<<<<< HEAD
  private:
    OEngine::GUI::MyGUIManager *mGuiManager;
    MWWorld::Environment& environment;
    HUD *hud;
    MapWindow *map;
    MainMenu *menu;
    StatsWindow *stats;
    MessageBoxManager *mMessageBoxManager;
#if 0
    InventoryWindow *inventory;
#endif
    Console *console;
    JournalWindow* mJournal;

    // Character creation
    TextInputDialog *nameDialog;
    RaceDialog *raceDialog;
    DialogueWindow *dialogueWindow;
    ClassChoiceDialog *classChoiceDialog;
    InfoBoxDialog *generateClassQuestionDialog;
    GenerateClassResultDialog *generateClassResultDialog;
    PickClassDialog *pickClassDialog;
    CreateClassDialog *createClassDialog;
    BirthDialog *birthSignDialog;
    ReviewDialog *reviewDialog;

    // Keeps track of current step in Generate Class dialogs
    unsigned generateClassStep;
    // A counter for each specialization which is increased when an answer is chosen, in order: Stealth, Combat, Magic
    unsigned generateClassSpecializations[3];
    std::string generateClass;

    // Various stats about player as needed by window manager
    std::string playerName;
    ESM::Class playerClass;
    std::string playerRaceId, playerBirthSignId;
    std::map<ESM::Attribute::AttributeID, MWMechanics::Stat<int> > playerAttributes;
    SkillList playerMajorSkills, playerMinorSkills;
    std::map<ESM::Skill::SkillEnum, MWMechanics::Stat<float> > playerSkillValues;
    MWMechanics::DynamicStat<int> playerHealth, playerMagicka, playerFatigue;

    // Gui
    MyGUI::Gui *gui;

    // Current gui mode
    GuiMode mode;

    /**
     * Next mode to activate in update().
     */
    GuiMode nextMode;
    /**
     * Whether a mode change is needed in update().
     * Will use @a nextMode as the new mode.
     */
    bool needModeChange;

    std::vector<OEngine::GUI::Layout*> garbageDialogs;
    void cleanupGarbage();

    // Currently shown windows in inventory mode
    GuiWindow shown;

    /* Currently ALLOWED windows in inventory mode. This is used at
       the start of the game, when windows are enabled one by one
       through script commands. You can manipulate this through using
       allow() and disableAll().

       The setting should also affect visibility of certain HUD
       elements, but this is not done yet.
     */
    GuiWindow allowed;

    // Update visibility of all windows based on mode, shown and
    // allowed settings.
    void updateVisible();

    void setGuiMode(GuiMode newMode);

    int showFPSLevel;
    float mFPS;
    size_t mTriangleCount;
    size_t mBatchCount;

  public:
    /// The constructor needs the main Gui object
    WindowManager(MWWorld::Environment& environment,
        const Compiler::Extensions& extensions, int fpsLevel, bool newGame, OEngine::Render::OgreRenderer *mOgre, const std::string logpath);
    virtual ~WindowManager();

=======
    WindowManager(MyGUI::Gui *_gui, MWWorld::Environment& environment, const Compiler::Extensions& extensions, int fpsLevel, bool newGame);
    virtual ~WindowManager();

    void setGuiMode(GuiMode newMode);

>>>>>>> 4bc70517
    /**
     * Should be called each frame to update windows/gui elements.
     * This could mean updating sizes of gui elements or opening
     * new dialogs.
     */
    void update();

    MWWorld::Environment& getEnvironment();

    void setMode(GuiMode newMode)
    {
      if (newMode==GM_Inventory && allowed==GW_None)
        return;

      mode = newMode;
      updateVisible();
    }
    void setNextMode(GuiMode newMode);

    GuiMode getMode() const { return mode; }

    bool isGuiMode() const { return getMode() != GM_Game; } // Everything that is not game mode is considered "gui mode"

    // Disallow all inventory mode windows
    void disallowAll()
    {
      allowed = GW_None;
      updateVisible();
    }

    // Allow one or more windows
    void allow(GuiWindow wnd)
    {
      allowed = (GuiWindow)(allowed | wnd);
      updateVisible();
    }

    MyGUI::Gui* getGui() const { return gui; }

    void wmUpdateFps(float fps, size_t triangleCount, size_t batchCount)
    {
        mFPS = fps;
        mTriangleCount = triangleCount;
        mBatchCount = batchCount;
    }

    MWMechanics::DynamicStat<int> getValue(const std::string& id);

    ///< Set value for the given ID.
    void setValue (const std::string& id, const MWMechanics::Stat<int>& value);
    void setValue(const ESM::Skill::SkillEnum parSkill, const MWMechanics::Stat<float>& value);
    void setValue (const std::string& id, const MWMechanics::DynamicStat<int>& value);
    void setValue (const std::string& id, const std::string& value);
    void setValue (const std::string& id, int value);

    void setPlayerClass (const ESM::Class &class_);                        ///< set current class of player
    void configureSkills (const SkillList& major, const SkillList& minor); ///< configure skill groups, each set contains the skill ID for that group.
    void setFactions (const FactionList& factions);                        ///< set faction and rank to display on stat window, use an empty vector to disable
    void setBirthSign (const std::string &signId);                         ///< set birth sign to display on stat window, use an empty string to disable.
    void setReputation (int reputation);                                   ///< set the current reputation value
    void setBounty (int bounty);                                           ///< set the current bounty value
    void updateSkillArea();                                                ///< update display of skills, factions, birth sign, reputation and bounty
    

    template<typename T>
    void removeDialog(T*& dialog); ///< Casts to OEngine::GUI::Layout and calls removeDialog, then resets pointer to nullptr.
    void removeDialog(OEngine::GUI::Layout* dialog); ///< Hides dialog and schedules dialog to be deleted.
    
    void messageBox (const std::string& message, const std::vector<std::string>& buttons);
    int readPressedButton (); ///< returns the index of the pressed button or -1 if no button was pressed (->MessageBoxmanager->InteractiveMessageBox)
    
    void onFrame (float frameDuration);

    /**
     * Fetches a GMST string from the store, if there is no setting with the given
     * ID or it is not a string the default string is returned.
     *
     * @param id Identifier for the GMST setting, e.g. "aName"
     * @param default Default value if the GMST setting cannot be used.
     */
    const std::string &getGameSettingString(const std::string &id, const std::string &default_);

    const ESMS::ESMStore& getStore() const;

  private:
    MWWorld::Environment& environment;
    HUD *hud;
    MapWindow *map;
    MainMenu *menu;
    StatsWindow *stats;
    MessageBoxManager *mMessageBoxManager;
    Console *console;
    JournalWindow* mJournal;
    DialogueWindow *dialogueWindow;
    
    CharacterCreation* mCharGen;
    
    // Various stats about player as needed by window manager
    ESM::Class playerClass;
    std::string playerName;
    std::string playerRaceId;
    std::string playerBirthSignId;
    std::map<ESM::Attribute::AttributeID, MWMechanics::Stat<int> > playerAttributes;
    SkillList playerMajorSkills, playerMinorSkills;
    std::map<ESM::Skill::SkillEnum, MWMechanics::Stat<float> > playerSkillValues;
    MWMechanics::DynamicStat<int> playerHealth, playerMagicka, playerFatigue;

    
    MyGUI::Gui *gui; // Gui
    GuiMode mode; // Current gui mode
    GuiMode nextMode; // Next mode to activate in update()
    bool needModeChange; //Whether a mode change is needed in update() [will use nextMode]

    std::vector<OEngine::GUI::Layout*> garbageDialogs;
    void cleanupGarbage();

    GuiWindow shown; // Currently shown windows in inventory mode

    /* Currently ALLOWED windows in inventory mode. This is used at
       the start of the game, when windows are enabled one by one
       through script commands. You can manipulate this through using
       allow() and disableAll().

       The setting should also affect visibility of certain HUD
       elements, but this is not done yet.
     */
    GuiWindow allowed;

    void updateVisible(); // Update visibility of all windows based on mode, shown and allowed settings

    int showFPSLevel;
    float mFPS;
    size_t mTriangleCount;
    size_t mBatchCount;

    void onDialogueWindowBye();
  };

  template<typename T>
  void WindowManager::removeDialog(T*& dialog)
  {
      OEngine::GUI::Layout *d = static_cast<OEngine::GUI::Layout*>(dialog);
      removeDialog(d);
      dialog = 0;
  }
}

#endif<|MERGE_RESOLUTION|>--- conflicted
+++ resolved
@@ -82,104 +82,11 @@
     typedef std::vector<Faction> FactionList;
     typedef std::vector<int> SkillList;
 
-<<<<<<< HEAD
-  private:
-    OEngine::GUI::MyGUIManager *mGuiManager;
-    MWWorld::Environment& environment;
-    HUD *hud;
-    MapWindow *map;
-    MainMenu *menu;
-    StatsWindow *stats;
-    MessageBoxManager *mMessageBoxManager;
-#if 0
-    InventoryWindow *inventory;
-#endif
-    Console *console;
-    JournalWindow* mJournal;
-
-    // Character creation
-    TextInputDialog *nameDialog;
-    RaceDialog *raceDialog;
-    DialogueWindow *dialogueWindow;
-    ClassChoiceDialog *classChoiceDialog;
-    InfoBoxDialog *generateClassQuestionDialog;
-    GenerateClassResultDialog *generateClassResultDialog;
-    PickClassDialog *pickClassDialog;
-    CreateClassDialog *createClassDialog;
-    BirthDialog *birthSignDialog;
-    ReviewDialog *reviewDialog;
-
-    // Keeps track of current step in Generate Class dialogs
-    unsigned generateClassStep;
-    // A counter for each specialization which is increased when an answer is chosen, in order: Stealth, Combat, Magic
-    unsigned generateClassSpecializations[3];
-    std::string generateClass;
-
-    // Various stats about player as needed by window manager
-    std::string playerName;
-    ESM::Class playerClass;
-    std::string playerRaceId, playerBirthSignId;
-    std::map<ESM::Attribute::AttributeID, MWMechanics::Stat<int> > playerAttributes;
-    SkillList playerMajorSkills, playerMinorSkills;
-    std::map<ESM::Skill::SkillEnum, MWMechanics::Stat<float> > playerSkillValues;
-    MWMechanics::DynamicStat<int> playerHealth, playerMagicka, playerFatigue;
-
-    // Gui
-    MyGUI::Gui *gui;
-
-    // Current gui mode
-    GuiMode mode;
-
-    /**
-     * Next mode to activate in update().
-     */
-    GuiMode nextMode;
-    /**
-     * Whether a mode change is needed in update().
-     * Will use @a nextMode as the new mode.
-     */
-    bool needModeChange;
-
-    std::vector<OEngine::GUI::Layout*> garbageDialogs;
-    void cleanupGarbage();
-
-    // Currently shown windows in inventory mode
-    GuiWindow shown;
-
-    /* Currently ALLOWED windows in inventory mode. This is used at
-       the start of the game, when windows are enabled one by one
-       through script commands. You can manipulate this through using
-       allow() and disableAll().
-
-       The setting should also affect visibility of certain HUD
-       elements, but this is not done yet.
-     */
-    GuiWindow allowed;
-
-    // Update visibility of all windows based on mode, shown and
-    // allowed settings.
-    void updateVisible();
+    WindowManager(MWWorld::Environment& environment, const Compiler::Extensions& extensions, int fpsLevel, bool newGame, OEngine::Render::OgreRenderer *mOgre, const std::string logpath);
+    virtual ~WindowManager();
 
     void setGuiMode(GuiMode newMode);
 
-    int showFPSLevel;
-    float mFPS;
-    size_t mTriangleCount;
-    size_t mBatchCount;
-
-  public:
-    /// The constructor needs the main Gui object
-    WindowManager(MWWorld::Environment& environment,
-        const Compiler::Extensions& extensions, int fpsLevel, bool newGame, OEngine::Render::OgreRenderer *mOgre, const std::string logpath);
-    virtual ~WindowManager();
-
-=======
-    WindowManager(MyGUI::Gui *_gui, MWWorld::Environment& environment, const Compiler::Extensions& extensions, int fpsLevel, bool newGame);
-    virtual ~WindowManager();
-
-    void setGuiMode(GuiMode newMode);
-
->>>>>>> 4bc70517
     /**
      * Should be called each frame to update windows/gui elements.
      * This could mean updating sizes of gui elements or opening
@@ -226,7 +133,7 @@
         mBatchCount = batchCount;
     }
 
-    MWMechanics::DynamicStat<int> getValue(const std::string& id);
+//    MWMechanics::DynamicStat<int> getValue(const std::string& id);
 
     ///< Set value for the given ID.
     void setValue (const std::string& id, const MWMechanics::Stat<int>& value);
@@ -242,15 +149,15 @@
     void setReputation (int reputation);                                   ///< set the current reputation value
     void setBounty (int bounty);                                           ///< set the current bounty value
     void updateSkillArea();                                                ///< update display of skills, factions, birth sign, reputation and bounty
-    
+
 
     template<typename T>
     void removeDialog(T*& dialog); ///< Casts to OEngine::GUI::Layout and calls removeDialog, then resets pointer to nullptr.
     void removeDialog(OEngine::GUI::Layout* dialog); ///< Hides dialog and schedules dialog to be deleted.
-    
+
     void messageBox (const std::string& message, const std::vector<std::string>& buttons);
     int readPressedButton (); ///< returns the index of the pressed button or -1 if no button was pressed (->MessageBoxmanager->InteractiveMessageBox)
-    
+
     void onFrame (float frameDuration);
 
     /**
@@ -265,6 +172,7 @@
     const ESMS::ESMStore& getStore() const;
 
   private:
+    OEngine::GUI::MyGUIManager *mGuiManager;
     MWWorld::Environment& environment;
     HUD *hud;
     MapWindow *map;
@@ -274,9 +182,9 @@
     Console *console;
     JournalWindow* mJournal;
     DialogueWindow *dialogueWindow;
-    
+
     CharacterCreation* mCharGen;
-    
+
     // Various stats about player as needed by window manager
     ESM::Class playerClass;
     std::string playerName;
@@ -287,7 +195,7 @@
     std::map<ESM::Skill::SkillEnum, MWMechanics::Stat<float> > playerSkillValues;
     MWMechanics::DynamicStat<int> playerHealth, playerMagicka, playerFatigue;
 
-    
+
     MyGUI::Gui *gui; // Gui
     GuiMode mode; // Current gui mode
     GuiMode nextMode; // Next mode to activate in update()
