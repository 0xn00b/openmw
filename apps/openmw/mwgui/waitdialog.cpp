#include "waitdialog.hpp"

#include <MyGUI_ProgressBar.h>

#include <components/misc/rng.hpp>

#include <components/widgets/box.hpp>
#include <components/settings/settings.hpp>

#include "../mwbase/windowmanager.hpp"
#include "../mwbase/world.hpp"
#include "../mwbase/environment.hpp"
#include "../mwbase/mechanicsmanager.hpp"
#include "../mwbase/statemanager.hpp"

#include "../mwworld/class.hpp"
#include "../mwworld/cellstore.hpp"
#include "../mwworld/esmstore.hpp"

#include "../mwmechanics/creaturestats.hpp"
#include "../mwmechanics/npcstats.hpp"

#include "../mwstate/charactermanager.hpp"

#include "widgets.hpp"

namespace MWGui
{

    WaitDialogProgressBar::WaitDialogProgressBar()
        : WindowBase("openmw_wait_dialog_progressbar.layout")
    {
        getWidget(mProgressBar, "ProgressBar");
        getWidget(mProgressText, "ProgressText");
    }

    void WaitDialogProgressBar::open()
    {
        center();
    }

    void WaitDialogProgressBar::setProgress (int cur, int total)
    {
        mProgressBar->setProgressRange (total);
        mProgressBar->setProgressPosition (cur);
        mProgressText->setCaption(MyGUI::utility::toString(cur) + "/" + MyGUI::utility::toString(total));
    }

    // ---------------------------------------------------------------------------------------------------------

    WaitDialog::WaitDialog()
        : WindowBase("openmw_wait_dialog.layout")
        , mTimeAdvancer(0.05f)
        , mSleeping(false)
        , mHours(1)
        , mManualHours(1)
        , mFadeTimeRemaining(0)
        , mInterruptAt(-1)
        , mProgressBar()
    {
        getWidget(mDateTimeText, "DateTimeText");
        getWidget(mRestText, "RestText");
        getWidget(mHourText, "HourText");
        getWidget(mUntilHealedButton, "UntilHealedButton");
        getWidget(mWaitButton, "WaitButton");
        getWidget(mCancelButton, "CancelButton");
        getWidget(mHourSlider, "HourSlider");

        mCancelButton->eventMouseButtonClick += MyGUI::newDelegate(this, &WaitDialog::onCancelButtonClicked);
        mUntilHealedButton->eventMouseButtonClick += MyGUI::newDelegate(this, &WaitDialog::onUntilHealedButtonClicked);
        mWaitButton->eventMouseButtonClick += MyGUI::newDelegate(this, &WaitDialog::onWaitButtonClicked);
        mHourSlider->eventScrollChangePosition += MyGUI::newDelegate(this, &WaitDialog::onHourSliderChangedPosition);

        mTimeAdvancer.eventProgressChanged += MyGUI::newDelegate(this, &WaitDialog::onWaitingProgressChanged);
        mTimeAdvancer.eventInterrupted += MyGUI::newDelegate(this, &WaitDialog::onWaitingInterrupted);
        mTimeAdvancer.eventFinished += MyGUI::newDelegate(this, &WaitDialog::onWaitingFinished);

        mProgressBar.setVisible (false);
    }

    void WaitDialog::exit()
    {
        if(!mProgressBar.isVisible()) //Only exit if not currently waiting
            MWBase::Environment::get().getWindowManager()->popGuiMode();
    }

    void WaitDialog::open()
    {
        if (!MWBase::Environment::get().getWindowManager ()->getRestEnabled ())
        {
            MWBase::Environment::get().getWindowManager()->popGuiMode ();
        }

        int canRest = MWBase::Environment::get().getWorld ()->canRest ();

        if (canRest == 2)
        {
            // resting underwater or mid-air not allowed
            MWBase::Environment::get().getWindowManager()->messageBox ("#{sNotifyMessage1}");
            MWBase::Environment::get().getWindowManager()->popGuiMode ();
        }

        setCanRest(canRest == 0);

        onHourSliderChangedPosition(mHourSlider, 0);
        mHourSlider->setScrollPosition (0);

        std::string month = MWBase::Environment::get().getWorld ()->getMonthName();
        int hour = static_cast<int>(MWBase::Environment::get().getWorld()->getTimeStamp().getHour());
        bool pm = hour >= 12;
        if (hour >= 13) hour -= 12;
        if (hour == 0) hour = 12;

        std::string dateTimeText =
                MyGUI::utility::toString(MWBase::Environment::get().getWorld ()->getDay ()) + " "
                + month + " (#{sDay} " + MyGUI::utility::toString(MWBase::Environment::get().getWorld ()->getTimeStamp ().getDay())
                + ") " + MyGUI::utility::toString(hour) + " " + (pm ? "#{sSaveMenuHelp05}" : "#{sSaveMenuHelp04}");

        mDateTimeText->setCaptionWithReplacing (dateTimeText);
    }

    void WaitDialog::onUntilHealedButtonClicked(MyGUI::Widget* sender)
    {
        int autoHours = MWBase::Environment::get().getMechanicsManager()->getHoursToRest();

        startWaiting(autoHours);
    }

    void WaitDialog::onWaitButtonClicked(MyGUI::Widget* sender)
    {
        startWaiting(mManualHours);
    }

    void WaitDialog::startWaiting(int hoursToWait)
    {
        if(Settings::Manager::getBool("autosave","Saves") && mSleeping) //autosaves when enabled and sleeping
            MWBase::Environment::get().getStateManager()->quickSave("Autosave");

        MWBase::World* world = MWBase::Environment::get().getWorld();
        MWBase::Environment::get().getWindowManager()->fadeScreenOut(0.2f);
        mFadeTimeRemaining = 0.4f;
        setVisible(false);

        mHours = hoursToWait;

        // FIXME: move this somewhere else?
        mInterruptAt = -1;
        MWWorld::Ptr player = world->getPlayerPtr();
        if (mSleeping && player.getCell()->isExterior())
        {
            std::string regionstr = player.getCell()->getCell()->mRegion;
            if (!regionstr.empty())
            {
                const ESM::Region *region = world->getStore().get<ESM::Region>().find (regionstr);
                if (!region->mSleepList.empty())
                {
                    // figure out if player will be woken while sleeping
                    int x = OEngine::Misc::Rng::rollDice(hoursToWait);
                    float fSleepRandMod = world->getStore().get<ESM::GameSetting>().find("fSleepRandMod")->getFloat();
<<<<<<< HEAD
                    if (Misc::Rng::rollProbability() > fSleepRandMod)
=======
                    if (x < fSleepRandMod * hoursToWait)
>>>>>>> 53b4c15d
                    {
                        float fSleepRestMod = world->getStore().get<ESM::GameSetting>().find("fSleepRestMod")->getFloat();
                        mInterruptAt = hoursToWait - int(fSleepRestMod * hoursToWait);
                        mInterruptCreatureList = region->mSleepList;
                    }
                }
            }
        }

        mProgressBar.setProgress (0, hoursToWait);
    }

    void WaitDialog::onCancelButtonClicked(MyGUI::Widget* sender)
    {
        exit();
    }

    void WaitDialog::onHourSliderChangedPosition(MyGUI::ScrollBar* sender, size_t position)
    {
        mHourText->setCaptionWithReplacing (MyGUI::utility::toString(position+1) + " #{sRestMenu2}");
        mManualHours = position+1;
    }

    void WaitDialog::onWaitingProgressChanged(int cur, int total)
    {
        mProgressBar.setProgress(cur, total);
        MWBase::Environment::get().getWorld()->advanceTime(1);
        MWBase::Environment::get().getMechanicsManager()->rest(mSleeping);
    }

    void WaitDialog::onWaitingInterrupted()
    {
        MWBase::Environment::get().getWindowManager()->messageBox("#{sSleepInterrupt}");
        MWBase::Environment::get().getWorld()->spawnRandomCreature(mInterruptCreatureList);
        stopWaiting();
    }

    void WaitDialog::onWaitingFinished()
    {
        stopWaiting();

        MWWorld::Ptr player = MWBase::Environment::get().getWorld()->getPlayerPtr();
        const MWMechanics::NpcStats &pcstats = player.getClass().getNpcStats(player);

        // trigger levelup if possible
        const MWWorld::Store<ESM::GameSetting> &gmst =
            MWBase::Environment::get().getWorld()->getStore().get<ESM::GameSetting>();
        if (mSleeping && pcstats.getLevelProgress () >= gmst.find("iLevelUpTotal")->getInt())
        {
            MWBase::Environment::get().getWindowManager()->pushGuiMode (GM_Levelup);
        }
    }

    void WaitDialog::setCanRest (bool canRest)
    {
        MWWorld::Ptr player = MWBase::Environment::get().getWorld()->getPlayerPtr();
        MWMechanics::CreatureStats& stats = player.getClass().getCreatureStats(player);
        bool full = (stats.getHealth().getCurrent() >= stats.getHealth().getModified())
                && (stats.getMagicka().getCurrent() >= stats.getMagicka().getModified());
        MWMechanics::NpcStats& npcstats = player.getClass().getNpcStats(player);
        bool werewolf = npcstats.isWerewolf();

        mUntilHealedButton->setVisible(canRest && !full);
        mWaitButton->setCaptionWithReplacing (canRest ? "#{sRest}" : "#{sWait}");
        mRestText->setCaptionWithReplacing (canRest ? "#{sRestMenu3}"
                                                    : (werewolf ? "#{sWerewolfRestMessage}"
                                                                : "#{sRestIllegal}"));

        mSleeping = canRest;

        Gui::Box* box = dynamic_cast<Gui::Box*>(mMainWidget);
        if (box == NULL)
            throw std::runtime_error("main widget must be a box");
        box->notifyChildrenSizeChanged();
        center();
    }

    void WaitDialog::onFrame(float dt)
    {
        mTimeAdvancer.onFrame(dt);

        if (mFadeTimeRemaining <= 0)
            return;

        mFadeTimeRemaining -= dt;

        if (mFadeTimeRemaining <= 0)
        {
            mProgressBar.setVisible(true);
            mTimeAdvancer.run(mHours, mInterruptAt);
        }
    }

    void WaitDialog::stopWaiting ()
    {
        MWBase::Environment::get().getWindowManager()->fadeScreenIn(0.2f);
        mProgressBar.setVisible (false);
        MWBase::Environment::get().getWindowManager()->removeGuiMode (GM_Rest);
        MWBase::Environment::get().getWindowManager()->removeGuiMode (GM_RestBed);
        mTimeAdvancer.stop();
    }


    void WaitDialog::wakeUp ()
    {
        mSleeping = false;
        mTimeAdvancer.stop();
        stopWaiting();
    }

}<|MERGE_RESOLUTION|>--- conflicted
+++ resolved
@@ -155,13 +155,9 @@
                 if (!region->mSleepList.empty())
                 {
                     // figure out if player will be woken while sleeping
-                    int x = OEngine::Misc::Rng::rollDice(hoursToWait);
+                    int x = Misc::Rng::rollDice(hoursToWait);
                     float fSleepRandMod = world->getStore().get<ESM::GameSetting>().find("fSleepRandMod")->getFloat();
-<<<<<<< HEAD
-                    if (Misc::Rng::rollProbability() > fSleepRandMod)
-=======
                     if (x < fSleepRandMod * hoursToWait)
->>>>>>> 53b4c15d
                     {
                         float fSleepRestMod = world->getStore().get<ESM::GameSetting>().find("fSleepRestMod")->getFloat();
                         mInterruptAt = hoursToWait - int(fSleepRestMod * hoursToWait);
