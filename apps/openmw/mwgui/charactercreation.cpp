#include "charactercreation.hpp"

#include "text_input.hpp"
#include "race.hpp"
#include "class.hpp"
#include "birth.hpp"
#include "review.hpp"
#include "dialogue.hpp"
#include "mode.hpp"
#include "inventorywindow.hpp"
#include <boost/lexical_cast.hpp>
#include "../mwbase/environment.hpp"
#include "../mwbase/soundmanager.hpp"
#include "../mwbase/mechanicsmanager.hpp"
#include "../mwworld/fallback.hpp"

namespace
{
    struct Step
    {
        const std::string mText;
        const std::string mButtons[3];
        const std::string mSound;
    };

    const ESM::Class::Specialization mSpecializations[3]={ESM::Class::Combat, ESM::Class::Magic, ESM::Class::Stealth}; // The specialization for each answer
<<<<<<< HEAD

    Step sGenerateClassSteps(int number) {
        MWBase::World *world = MWBase::Environment::get().getWorld();
        number++;
        Step step = {world->getFallback("Question_"+boost::lexical_cast<std::string>(number)+"_Question"),
        {world->getFallback("Question_"+boost::lexical_cast<std::string>(number)+"_AnswerOne"),
        world->getFallback("Question_"+boost::lexical_cast<std::string>(number)+"_AnswerTwo"),
        world->getFallback("Question_"+boost::lexical_cast<std::string>(number)+"_AnswerThree")},
=======
    Step sGenerateClassSteps(int number) {
        number++;
        const MWWorld::Fallback* fallback=MWBase::Environment::get().getWorld()->getFallback();
        Step step = {fallback->getFallbackString("Question_"+boost::lexical_cast<std::string>(number)+"_Question"),
        {fallback->getFallbackString("Question_"+boost::lexical_cast<std::string>(number)+"_AnswerOne"),
        fallback->getFallbackString("Question_"+boost::lexical_cast<std::string>(number)+"_AnswerTwo"),
        fallback->getFallbackString("Question_"+boost::lexical_cast<std::string>(number)+"_AnswerThree")},
>>>>>>> b2be0d3e
        "vo\\misc\\chargen qa"+boost::lexical_cast<std::string>(number)+".wav"
        };
        return step;
    }

    struct ClassPoint
    {
        const char *id;
        // Specialization points to match, in order: Stealth, Combat, Magic
        // Note: Order is taken from http://www.uesp.net/wiki/Morrowind:Class_Quiz
        unsigned int points[3];
    };
}

using namespace MWGui;

CharacterCreation::CharacterCreation(MWBase::WindowManager* _wm)
    : mNameDialog(0)
    , mRaceDialog(0)
    , mClassChoiceDialog(0)
    , mGenerateClassQuestionDialog(0)
    , mGenerateClassResultDialog(0)
    , mPickClassDialog(0)
    , mCreateClassDialog(0)
    , mBirthSignDialog(0)
    , mReviewDialog(0)
    , mGenerateClassStep(0)
    , mWM(_wm)
{
    mCreationStage = CSE_NotStarted;
}

void CharacterCreation::setValue (const std::string& id, const MWMechanics::Stat<int>& value)
{
    if (mReviewDialog)
    {
       static const char *ids[] =
        {
            "AttribVal1", "AttribVal2", "AttribVal3", "AttribVal4", "AttribVal5",
            "AttribVal6", "AttribVal7", "AttribVal8",
            0
        };

        for (int i=0; ids[i]; ++i)
        {
            if (ids[i]==id)
                mReviewDialog->setAttribute(ESM::Attribute::AttributeID(i), value);
        }
    }
}

void CharacterCreation::setValue (const std::string& id, const MWMechanics::DynamicStat<float>& value)
{
    if (mReviewDialog)
    {
        if (id == "HBar")
        {
            mReviewDialog->setHealth (value);
        }
        else if (id == "MBar")
        {
            mReviewDialog->setMagicka (value);
        }
        else if (id == "FBar")
        {
            mReviewDialog->setFatigue (value);
        }
    }
}

void CharacterCreation::setValue(const ESM::Skill::SkillEnum parSkill, const MWMechanics::Stat<float>& value)
{
    if (mReviewDialog)
        mReviewDialog->setSkillValue(parSkill, value);
}

void CharacterCreation::configureSkills (const SkillList& major, const SkillList& minor)
{
    if (mReviewDialog)
        mReviewDialog->configureSkills(major, minor);
}

void CharacterCreation::spawnDialog(const char id)
{
    switch (id)
    {
        case GM_Name:
            mWM->removeDialog(mNameDialog);
            mNameDialog = 0;
            mNameDialog = new TextInputDialog(*mWM);
            mNameDialog->setTextLabel(mWM->getGameSettingString("sName", "Name"));
            mNameDialog->setTextInput(mPlayerName);
            mNameDialog->setNextButtonShow(mCreationStage >= CSE_NameChosen);
            mNameDialog->eventDone += MyGUI::newDelegate(this, &CharacterCreation::onNameDialogDone);
            mNameDialog->setVisible(true);
            break;

        case GM_Race:
            mWM->removeDialog(mRaceDialog);
            mRaceDialog = 0;
            mRaceDialog = new RaceDialog(*mWM);
            mRaceDialog->setNextButtonShow(mCreationStage >= CSE_RaceChosen);
            mRaceDialog->setRaceId(mPlayerRaceId);
            mRaceDialog->eventDone += MyGUI::newDelegate(this, &CharacterCreation::onRaceDialogDone);
            mRaceDialog->eventBack += MyGUI::newDelegate(this, &CharacterCreation::onRaceDialogBack);
            mRaceDialog->setVisible(true);
            if (mCreationStage < CSE_NameChosen)
                mCreationStage = CSE_NameChosen;
            break;

        case GM_Class:
            mWM->removeDialog(mClassChoiceDialog);
            mClassChoiceDialog = 0;
            mClassChoiceDialog = new ClassChoiceDialog(*mWM);
            mClassChoiceDialog->eventButtonSelected += MyGUI::newDelegate(this, &CharacterCreation::onClassChoice);
            mClassChoiceDialog->setVisible(true);
            if (mCreationStage < CSE_RaceChosen)
                mCreationStage = CSE_RaceChosen;
            break;

        case GM_ClassPick:
            mWM->removeDialog(mPickClassDialog);
            mPickClassDialog = 0;
            mPickClassDialog = new PickClassDialog(*mWM);
            mPickClassDialog->setNextButtonShow(mCreationStage >= CSE_ClassChosen);
            mPickClassDialog->setClassId(mPlayerClass.mName);
            mPickClassDialog->eventDone += MyGUI::newDelegate(this, &CharacterCreation::onPickClassDialogDone);
            mPickClassDialog->eventBack += MyGUI::newDelegate(this, &CharacterCreation::onPickClassDialogBack);
            mPickClassDialog->setVisible(true);
            if (mCreationStage < CSE_RaceChosen)
                mCreationStage = CSE_RaceChosen;
            break;

        case GM_Birth:
            mWM->removeDialog(mBirthSignDialog);
            mBirthSignDialog = 0;
            mBirthSignDialog = new BirthDialog(*mWM);
            mBirthSignDialog->setNextButtonShow(mCreationStage >= CSE_BirthSignChosen);
            mBirthSignDialog->setBirthId(mPlayerBirthSignId);
            mBirthSignDialog->eventDone += MyGUI::newDelegate(this, &CharacterCreation::onBirthSignDialogDone);
            mBirthSignDialog->eventBack += MyGUI::newDelegate(this, &CharacterCreation::onBirthSignDialogBack);
            mBirthSignDialog->setVisible(true);
            if (mCreationStage < CSE_ClassChosen)
                mCreationStage = CSE_ClassChosen;
            break;

        case GM_ClassCreate:
            mWM->removeDialog(mCreateClassDialog);
            mCreateClassDialog = 0;
            mCreateClassDialog = new CreateClassDialog(*mWM);
            mCreateClassDialog->setNextButtonShow(mCreationStage >= CSE_ClassChosen);
            mCreateClassDialog->eventDone += MyGUI::newDelegate(this, &CharacterCreation::onCreateClassDialogDone);
            mCreateClassDialog->eventBack += MyGUI::newDelegate(this, &CharacterCreation::onCreateClassDialogBack);
            mCreateClassDialog->setVisible(true);
            if (mCreationStage < CSE_RaceChosen)
                mCreationStage = CSE_RaceChosen;
            break;
        case GM_ClassGenerate:
            mGenerateClassStep = 0;
            mGenerateClass = "";
            mGenerateClassSpecializations[0] = 0;
            mGenerateClassSpecializations[1] = 0;
            mGenerateClassSpecializations[2] = 0;
            showClassQuestionDialog();
            if (mCreationStage < CSE_RaceChosen)
                mCreationStage = CSE_RaceChosen;
            break;
        case GM_Review:
            mWM->removeDialog(mReviewDialog);
            mReviewDialog = 0;
            mReviewDialog = new ReviewDialog(*mWM);
            mReviewDialog->setPlayerName(mPlayerName);
            mReviewDialog->setRace(mPlayerRaceId);
            mReviewDialog->setClass(mPlayerClass);
            mReviewDialog->setBirthSign(mPlayerBirthSignId);

            mReviewDialog->setHealth(mPlayerHealth);
            mReviewDialog->setMagicka(mPlayerMagicka);
            mReviewDialog->setFatigue(mPlayerFatigue);

            {
                std::map<int, MWMechanics::Stat<int> > attributes = mWM->getPlayerAttributeValues();
                for (std::map<int, MWMechanics::Stat<int> >::iterator it = attributes.begin();
                    it != attributes.end(); ++it)
                {
                    mReviewDialog->setAttribute(static_cast<ESM::Attribute::AttributeID> (it->first), it->second);
                }
            }

            {
                std::map<int, MWMechanics::Stat<float> > skills = mWM->getPlayerSkillValues();
                for (std::map<int, MWMechanics::Stat<float> >::iterator it = skills.begin();
                    it != skills.end(); ++it)
                {
                    mReviewDialog->setSkillValue(static_cast<ESM::Skill::SkillEnum> (it->first), it->second);
                }
                mReviewDialog->configureSkills(mWM->getPlayerMajorSkills(), mWM->getPlayerMinorSkills());
            }

            mReviewDialog->eventDone += MyGUI::newDelegate(this, &CharacterCreation::onReviewDialogDone);
            mReviewDialog->eventBack += MyGUI::newDelegate(this, &CharacterCreation::onReviewDialogBack);
            mReviewDialog->eventActivateDialog += MyGUI::newDelegate(this, &CharacterCreation::onReviewActivateDialog);
            mReviewDialog->setVisible(true);
            if (mCreationStage < CSE_BirthSignChosen)
                mCreationStage = CSE_BirthSignChosen;
            break;
    }
}

void CharacterCreation::setPlayerHealth (const MWMechanics::DynamicStat<float>& value)
{
    mPlayerHealth = value;
}

void CharacterCreation::setPlayerMagicka (const MWMechanics::DynamicStat<float>& value)
{
    mPlayerMagicka = value;
}

void CharacterCreation::setPlayerFatigue (const MWMechanics::DynamicStat<float>& value)
{
    mPlayerFatigue = value;
}

void CharacterCreation::onReviewDialogDone(WindowBase* parWindow)
{
    mWM->removeDialog(mReviewDialog);
    mReviewDialog = 0;

    mWM->popGuiMode();
}

void CharacterCreation::onReviewDialogBack()
{
    mWM->removeDialog(mReviewDialog);
    mReviewDialog = 0;

    mWM->pushGuiMode(GM_Birth);
}

void CharacterCreation::onReviewActivateDialog(int parDialog)
{
    mWM->removeDialog(mReviewDialog);
    mReviewDialog = 0;
    mCreationStage = CSE_ReviewNext;

    mWM->popGuiMode();

    switch(parDialog)
    {
        case ReviewDialog::NAME_DIALOG:
            mWM->pushGuiMode(GM_Name);
            break;
        case ReviewDialog::RACE_DIALOG:
            mWM->pushGuiMode(GM_Race);
            break;
        case ReviewDialog::CLASS_DIALOG:
            mWM->pushGuiMode(GM_Class);
            break;
        case ReviewDialog::BIRTHSIGN_DIALOG:
            mWM->pushGuiMode(GM_Birth);
    };
}

void CharacterCreation::onPickClassDialogDone(WindowBase* parWindow)
{
    if (mPickClassDialog)
    {
        const std::string &classId = mPickClassDialog->getClassId();
        if (!classId.empty())
            MWBase::Environment::get().getMechanicsManager()->setPlayerClass(classId);

        const ESM::Class *klass =
            MWBase::Environment::get().getWorld()->getStore().get<ESM::Class>().find(classId);
        if (klass)
        {
            mPlayerClass = *klass;
            mWM->setPlayerClass(mPlayerClass);
        }
        mWM->removeDialog(mPickClassDialog);
        mPickClassDialog = 0;
    }

    //TODO This bit gets repeated a few times; wrap it in a function
    if (mCreationStage == CSE_ReviewNext)
    {
        mWM->popGuiMode();
        mWM->pushGuiMode(GM_Review);
    }
    else if (mCreationStage >= CSE_ClassChosen)
    {
        mWM->popGuiMode();
        mWM->pushGuiMode(GM_Birth);
    }
    else
    {
        mCreationStage = CSE_ClassChosen;
        mWM->popGuiMode();
    }
}

void CharacterCreation::onPickClassDialogBack()
{
    if (mPickClassDialog)
    {
        const std::string classId = mPickClassDialog->getClassId();
        if (!classId.empty())
            MWBase::Environment::get().getMechanicsManager()->setPlayerClass(classId);
        mWM->removeDialog(mPickClassDialog);
        mPickClassDialog = 0;
    }

    mWM->popGuiMode();
    mWM->pushGuiMode(GM_Class);
}

void CharacterCreation::onClassChoice(int _index)
{
    mWM->removeDialog(mClassChoiceDialog);
    mClassChoiceDialog = 0;

    mWM->popGuiMode();

    switch(_index)
    {
        case ClassChoiceDialog::Class_Generate:
            mWM->pushGuiMode(GM_ClassGenerate);
            break;
        case ClassChoiceDialog::Class_Pick:
            mWM->pushGuiMode(GM_ClassPick);
            break;
        case ClassChoiceDialog::Class_Create:
            mWM->pushGuiMode(GM_ClassCreate);
            break;
        case ClassChoiceDialog::Class_Back:
            mWM->pushGuiMode(GM_Race);
            break;

    };
}

void CharacterCreation::onNameDialogDone(WindowBase* parWindow)
{
    if (mNameDialog)
    {
        mPlayerName = mNameDialog->getTextInput();
        mWM->setValue("name", mPlayerName);
        MWBase::Environment::get().getMechanicsManager()->setPlayerName(mPlayerName);
        mWM->removeDialog(mNameDialog);
        mNameDialog = 0;
    }

    if (mCreationStage == CSE_ReviewNext)
    {
        mWM->popGuiMode();
        mWM->pushGuiMode(GM_Review);
    }
    else if (mCreationStage >= CSE_NameChosen)
    {
        mWM->popGuiMode();
        mWM->pushGuiMode(GM_Race);
    }
    else
    {
        mCreationStage = CSE_NameChosen;
        mWM->popGuiMode();
    }
}

void CharacterCreation::onRaceDialogBack()
{
    if (mRaceDialog)
    {
        const ESM::NPC &data = mRaceDialog->getResult();
        mPlayerRaceId = data.mRace;
        if (!mPlayerRaceId.empty()) {
            MWBase::Environment::get().getMechanicsManager()->setPlayerRace(
                data.mRace,
                data.isMale(),
                data.mHead,
                data.mHair
            );
        }
        mWM->removeDialog(mRaceDialog);
        mRaceDialog = 0;
    }

    mWM->popGuiMode();
    mWM->pushGuiMode(GM_Name);
}

void CharacterCreation::onRaceDialogDone(WindowBase* parWindow)
{
    if (mRaceDialog)
    {
        const ESM::NPC &data = mRaceDialog->getResult();
        mPlayerRaceId = data.mRace;
        if (!mPlayerRaceId.empty()) {
            MWBase::Environment::get().getMechanicsManager()->setPlayerRace(
                data.mRace,
                data.isMale(),
                data.mHead,
                data.mHair
            );
        }
        mWM->getInventoryWindow()->rebuildAvatar();

        mWM->removeDialog(mRaceDialog);
        mRaceDialog = 0;
    }

    if (mCreationStage == CSE_ReviewNext)
    {
        mWM->popGuiMode();
        mWM->pushGuiMode(GM_Review);
    }
    else if (mCreationStage >= CSE_RaceChosen)
    {
        mWM->popGuiMode();
        mWM->pushGuiMode(GM_Class);
    }
    else
    {
        mCreationStage = CSE_RaceChosen;
        mWM->popGuiMode();
    }
}

void CharacterCreation::onBirthSignDialogDone(WindowBase* parWindow)
{
    if (mBirthSignDialog)
    {
        mPlayerBirthSignId = mBirthSignDialog->getBirthId();
        if (!mPlayerBirthSignId.empty())
            MWBase::Environment::get().getMechanicsManager()->setPlayerBirthsign(mPlayerBirthSignId);
        mWM->removeDialog(mBirthSignDialog);
        mBirthSignDialog = 0;
    }

    if (mCreationStage >= CSE_BirthSignChosen)
    {
        mWM->popGuiMode();
        mWM->pushGuiMode(GM_Review);
    }
    else
    {
        mCreationStage = CSE_BirthSignChosen;
        mWM->popGuiMode();
    }
}

void CharacterCreation::onBirthSignDialogBack()
{
    if (mBirthSignDialog)
    {
        MWBase::Environment::get().getMechanicsManager()->setPlayerBirthsign(mBirthSignDialog->getBirthId());
        mWM->removeDialog(mBirthSignDialog);
        mBirthSignDialog = 0;
    }

    mWM->popGuiMode();
    mWM->pushGuiMode(GM_Class);
}

void CharacterCreation::onCreateClassDialogDone(WindowBase* parWindow)
{
    if (mCreateClassDialog)
    {
        ESM::Class klass;
        klass.mName = mCreateClassDialog->getName();
        klass.mDescription = mCreateClassDialog->getDescription();
        klass.mData.mSpecialization = mCreateClassDialog->getSpecializationId();
        klass.mData.mIsPlayable = 0x1;

        std::vector<int> attributes = mCreateClassDialog->getFavoriteAttributes();
        assert(attributes.size() == 2);
        klass.mData.mAttribute[0] = attributes[0];
        klass.mData.mAttribute[1] = attributes[1];

        std::vector<ESM::Skill::SkillEnum> majorSkills = mCreateClassDialog->getMajorSkills();
        std::vector<ESM::Skill::SkillEnum> minorSkills = mCreateClassDialog->getMinorSkills();
        assert(majorSkills.size() >= sizeof(klass.mData.mSkills)/sizeof(klass.mData.mSkills[0]));
        assert(minorSkills.size() >= sizeof(klass.mData.mSkills)/sizeof(klass.mData.mSkills[0]));
        for (size_t i = 0; i < sizeof(klass.mData.mSkills)/sizeof(klass.mData.mSkills[0]); ++i)
        {
            klass.mData.mSkills[i][1] = majorSkills[i];
            klass.mData.mSkills[i][0] = minorSkills[i];
        }

        MWBase::Environment::get().getMechanicsManager()->setPlayerClass(klass);
        mPlayerClass = klass;
        mWM->setPlayerClass(klass);

        mWM->removeDialog(mCreateClassDialog);
        mCreateClassDialog = 0;
    }

    if (mCreationStage == CSE_ReviewNext)
    {
        mWM->popGuiMode();
        mWM->pushGuiMode(GM_Review);
    }
    else if (mCreationStage >= CSE_ClassChosen)
    {
        mWM->popGuiMode();
        mWM->pushGuiMode(GM_Birth);
    }
    else
    {
        mCreationStage = CSE_ClassChosen;
        mWM->popGuiMode();
    }
}

void CharacterCreation::onCreateClassDialogBack()
{
    mWM->removeDialog(mCreateClassDialog);
    mCreateClassDialog = 0;

    mWM->popGuiMode();
    mWM->pushGuiMode(GM_Class);
}

void CharacterCreation::onClassQuestionChosen(int _index)
{
    MWBase::Environment::get().getSoundManager()->stopSay();

    mWM->removeDialog(mGenerateClassQuestionDialog);
    mGenerateClassQuestionDialog = 0;

    if (_index < 0 || _index >= 3)
    {
        mWM->popGuiMode();
        mWM->pushGuiMode(GM_Class);
        return;
    }

    ESM::Class::Specialization specialization = mSpecializations[_index];
    if (specialization == ESM::Class::Stealth)
        ++mGenerateClassSpecializations[0];
    else if (specialization == ESM::Class::Combat)
        ++mGenerateClassSpecializations[1];
    else if (specialization == ESM::Class::Magic)
        ++mGenerateClassSpecializations[2];
    ++mGenerateClassStep;
    showClassQuestionDialog();
}

void CharacterCreation::showClassQuestionDialog()
{
    if (mGenerateClassStep == 10)
    {
        static boost::array<ClassPoint, 23> classes = { {
            {"Acrobat",     {6, 2, 2}},
            {"Agent",       {6, 1, 3}},
            {"Archer",      {3, 5, 2}},
            {"Archer",      {5, 5, 0}},
            {"Assassin",    {6, 3, 1}},
            {"Barbarian",   {3, 6, 1}},
            {"Bard",        {3, 3, 3}},
            {"Battlemage",  {1, 3, 6}},
            {"Crusader",    {1, 6, 3}},
            {"Healer",      {3, 1, 6}},
            {"Knight",      {2, 6, 2}},
            {"Monk",        {5, 3, 2}},
            {"Nightblade",  {4, 2, 4}},
            {"Pilgrim",     {5, 2, 3}},
            {"Rogue",       {3, 4, 3}},
            {"Rogue",       {4, 4, 2}},
            {"Rogue",       {5, 4, 1}},
            {"Scout",       {2, 5, 3}},
            {"Sorcerer",    {2, 2, 6}},
            {"Spellsword",  {2, 4, 4}},
            {"Spellsword",  {5, 1, 4}},
            {"Witchhunter", {2, 3, 5}},
            {"Witchhunter", {5, 0, 5}}
        } };

        int match = -1;
        for (unsigned i = 0; i < classes.size(); ++i)
        {
            if (mGenerateClassSpecializations[0] == classes[i].points[0] &&
                mGenerateClassSpecializations[1] == classes[i].points[1] &&
                mGenerateClassSpecializations[2] == classes[i].points[2])
            {
                match = i;
                mGenerateClass = classes[i].id;
                break;
            }
        }

        if (match == -1)
        {
            if (mGenerateClassSpecializations[0] >= 7)
                mGenerateClass = "Thief";
            else if (mGenerateClassSpecializations[1] >= 7)
                mGenerateClass = "Warrior";
            else if (mGenerateClassSpecializations[2] >= 7)
                mGenerateClass = "Mage";
            else
            {
                std::cerr << "Failed to deduce class from chosen answers in generate class dialog" << std::endl;
                mGenerateClass = "Thief";
            }
        }

        mWM->removeDialog(mGenerateClassResultDialog);
        mGenerateClassResultDialog = 0;

        mGenerateClassResultDialog = new GenerateClassResultDialog(*mWM);
        mGenerateClassResultDialog->setClassId(mGenerateClass);
        mGenerateClassResultDialog->eventBack += MyGUI::newDelegate(this, &CharacterCreation::onGenerateClassBack);
        mGenerateClassResultDialog->eventDone += MyGUI::newDelegate(this, &CharacterCreation::onGenerateClassDone);
        mGenerateClassResultDialog->setVisible(true);
        return;
    }

    if (mGenerateClassStep > 10)
    {
        mWM->popGuiMode();
        mWM->pushGuiMode(GM_Class);
        return;
    }

    mWM->removeDialog(mGenerateClassQuestionDialog);
    mGenerateClassQuestionDialog = 0;

    mGenerateClassQuestionDialog = new InfoBoxDialog(*mWM);

    InfoBoxDialog::ButtonList buttons;
    mGenerateClassQuestionDialog->setText(sGenerateClassSteps(mGenerateClassStep).mText);
    buttons.push_back(sGenerateClassSteps(mGenerateClassStep).mButtons[0]);
    buttons.push_back(sGenerateClassSteps(mGenerateClassStep).mButtons[1]);
    buttons.push_back(sGenerateClassSteps(mGenerateClassStep).mButtons[2]);
    mGenerateClassQuestionDialog->setButtons(buttons);
    mGenerateClassQuestionDialog->eventButtonSelected += MyGUI::newDelegate(this, &CharacterCreation::onClassQuestionChosen);
    mGenerateClassQuestionDialog->setVisible(true);

    MWBase::Environment::get().getSoundManager()->say(sGenerateClassSteps(mGenerateClassStep).mSound);
}

void CharacterCreation::onGenerateClassBack()
{
    mWM->removeDialog(mGenerateClassResultDialog);
    mGenerateClassResultDialog = 0;

    MWBase::Environment::get().getMechanicsManager()->setPlayerClass(mGenerateClass);

    mWM->popGuiMode();
    mWM->pushGuiMode(GM_Class);
}

void CharacterCreation::onGenerateClassDone(WindowBase* parWindow)
{
    mWM->removeDialog(mGenerateClassResultDialog);
    mGenerateClassResultDialog = 0;

    MWBase::Environment::get().getMechanicsManager()->setPlayerClass(mGenerateClass);

    const ESM::Class *klass =
        MWBase::Environment::get().getWorld()->getStore().get<ESM::Class>().find(mGenerateClass);

    mPlayerClass = *klass;
    mWM->setPlayerClass(mPlayerClass);

    if (mCreationStage == CSE_ReviewNext)
    {
        mWM->popGuiMode();
        mWM->pushGuiMode(GM_Review);
    }
    else if (mCreationStage >= CSE_ClassChosen)
    {
        mWM->popGuiMode();
        mWM->pushGuiMode(GM_Birth);
    }
    else
    {
        mCreationStage = CSE_ClassChosen;
        mWM->popGuiMode();
    }
}

CharacterCreation::~CharacterCreation()
{
    delete mNameDialog;
    delete mRaceDialog;
    delete mClassChoiceDialog;
    delete mGenerateClassQuestionDialog;
    delete mGenerateClassResultDialog;
    delete mPickClassDialog;
    delete mCreateClassDialog;
    delete mBirthSignDialog;
    delete mReviewDialog;
}<|MERGE_RESOLUTION|>--- conflicted
+++ resolved
@@ -24,16 +24,6 @@
     };
 
     const ESM::Class::Specialization mSpecializations[3]={ESM::Class::Combat, ESM::Class::Magic, ESM::Class::Stealth}; // The specialization for each answer
-<<<<<<< HEAD
-
-    Step sGenerateClassSteps(int number) {
-        MWBase::World *world = MWBase::Environment::get().getWorld();
-        number++;
-        Step step = {world->getFallback("Question_"+boost::lexical_cast<std::string>(number)+"_Question"),
-        {world->getFallback("Question_"+boost::lexical_cast<std::string>(number)+"_AnswerOne"),
-        world->getFallback("Question_"+boost::lexical_cast<std::string>(number)+"_AnswerTwo"),
-        world->getFallback("Question_"+boost::lexical_cast<std::string>(number)+"_AnswerThree")},
-=======
     Step sGenerateClassSteps(int number) {
         number++;
         const MWWorld::Fallback* fallback=MWBase::Environment::get().getWorld()->getFallback();
@@ -41,7 +31,6 @@
         {fallback->getFallbackString("Question_"+boost::lexical_cast<std::string>(number)+"_AnswerOne"),
         fallback->getFallbackString("Question_"+boost::lexical_cast<std::string>(number)+"_AnswerTwo"),
         fallback->getFallbackString("Question_"+boost::lexical_cast<std::string>(number)+"_AnswerThree")},
->>>>>>> b2be0d3e
         "vo\\misc\\chargen qa"+boost::lexical_cast<std::string>(number)+".wav"
         };
         return step;
