#include "window_manager.hpp"
#include "layouts.hpp"
#include "text_input.hpp"
#include "review.hpp"
#include "dialogue.hpp"
#include "dialogue_history.hpp"
#include "map_window.hpp"
#include "stats_window.hpp"
#include "messagebox.hpp"
#include "tooltips.hpp"

#include "../mwmechanics/mechanicsmanager.hpp"
#include "../mwinput/inputmanager.hpp"

#include "../mwbase/environment.hpp"

#include "console.hpp"
#include "journalwindow.hpp"
#include "charactercreation.hpp"

#include <components/settings/settings.hpp>

#include <assert.h>
#include <iostream>
#include <iterator>

using namespace MWGui;

WindowManager::WindowManager(
    const Compiler::Extensions& extensions, int fpsLevel, bool newGame, OEngine::Render::OgreRenderer *mOgre, const std::string logpath)
  : mGuiManager(NULL)
  , hud(NULL)
  , map(NULL)
  , menu(NULL)
  , stats(NULL)
  , mToolTips(NULL)
  , mMessageBoxManager(NULL)
  , console(NULL)
  , mJournal(NULL)
  , dialogueWindow(nullptr)
  , mCharGen(NULL)
  , playerClass()
  , playerName()
  , playerRaceId()
  , playerBirthSignId()
  , playerAttributes()
  , playerMajorSkills()
  , playerMinorSkills()
  , playerSkillValues()
  , playerHealth()
  , playerMagicka()
  , playerFatigue()
  , gui(NULL)
  , mode(GM_Game)
  , nextMode(GM_Game)
  , needModeChange(false)
  , garbageDialogs()
  , shown(GW_ALL)
  , allowed(newGame ? GW_None : GW_ALL)
  , showFPSLevel(fpsLevel)
  , mFPS(0.0f)
  , mTriangleCount(0)
  , mBatchCount(0)
{

    // Set up the GUI system
    mGuiManager = new OEngine::GUI::MyGUIManager(mOgre->getWindow(), mOgre->getScene(), false, logpath);
    gui = mGuiManager->getGui();

    //Register own widgets with MyGUI
    MyGUI::FactoryManager::getInstance().registerFactory<DialogueHistory>("Widget");

    // Get size info from the Gui object
    assert(gui);
    int w = MyGUI::RenderManager::getInstance().getViewSize().width;
    int h = MyGUI::RenderManager::getInstance().getViewSize().height;

    hud = new HUD(w,h, showFPSLevel);
    menu = new MainMenu(w,h);
    map = new MapWindow(*this);
    stats = new StatsWindow(*this);
    console = new Console(w,h, extensions);
    mJournal = new JournalWindow(*this);
    mMessageBoxManager = new MessageBoxManager(this);
<<<<<<< HEAD
    dialogueWindow = new DialogueWindow(*this,environment);
    mToolTips = new ToolTips(this);
=======
    dialogueWindow = new DialogueWindow(*this);
>>>>>>> 7ac9523e

    // The HUD is always on
    hud->setVisible(true);

    mCharGen = new CharacterCreation(this);

    // Setup player stats
    for (int i = 0; i < ESM::Attribute::Length; ++i)
    {
        playerAttributes.insert(std::make_pair(ESM::Attribute::attributeIds[i], MWMechanics::Stat<int>()));
    }

    for (int i = 0; i < ESM::Skill::Length; ++i)
    {
        playerSkillValues.insert(std::make_pair(ESM::Skill::skillIds[i], MWMechanics::Stat<float>()));
    }

    MyGUI::FactoryManager::getInstance().registerFactory<MWGui::Widgets::MWSkill>("Widget");
    MyGUI::FactoryManager::getInstance().registerFactory<MWGui::Widgets::MWAttribute>("Widget");
    MyGUI::FactoryManager::getInstance().registerFactory<MWGui::Widgets::MWSpell>("Widget");
    MyGUI::FactoryManager::getInstance().registerFactory<MWGui::Widgets::MWSpellEffect>("Widget");
    MyGUI::FactoryManager::getInstance().registerFactory<MWGui::Widgets::MWDynamicStat>("Widget");

    // Set up visibility
    updateVisible();
}

WindowManager::~WindowManager()
{
    delete mGuiManager;
    delete console;
    delete mMessageBoxManager;
    delete hud;
    delete map;
    delete menu;
    delete stats;
    delete mJournal;
    delete dialogueWindow;
    delete mToolTips;

    delete mCharGen;

    cleanupGarbage();
}

void WindowManager::cleanupGarbage()
{
    // Delete any dialogs which are no longer in use
    if (!garbageDialogs.empty())
    {
        for (std::vector<OEngine::GUI::Layout*>::iterator it = garbageDialogs.begin(); it != garbageDialogs.end(); ++it)
        {
            delete *it;
        }
        garbageDialogs.clear();
    }
}

void WindowManager::update()
{
    cleanupGarbage();
    if (needModeChange)
    {
        needModeChange = false;
        MWBase::Environment::get().getInputManager()->setGuiMode(nextMode);
        nextMode = GM_Game;
    }
    if (showFPSLevel > 0)
    {
        hud->setFPS(mFPS);
        hud->setTriangleCount(mTriangleCount);
        hud->setBatchCount(mBatchCount);
    }
}

void WindowManager::setNextMode(GuiMode newMode)
{
    nextMode = newMode;
    needModeChange = true;
}

void WindowManager::setGuiMode(GuiMode newMode)
{
    MWBase::Environment::get().getInputManager()->setGuiMode(newMode);
}

void WindowManager::updateVisible()
{
    // Start out by hiding everything except the HUD
    map->setVisible(false);
    menu->setVisible(false);
    stats->setVisible(false);
    console->disable();
    mJournal->setVisible(false);
    dialogueWindow->setVisible(false);

    // Mouse is visible whenever we're not in game mode
    MyGUI::PointerManager::getInstance().setVisible(isGuiMode());

    if (mode == GM_Game)
        mToolTips->enterGameMode();
    else
        mToolTips->enterGuiMode();

    switch(mode) {
        case GM_Game:
            // If in game mode, don't show anything.
            break;
        case GM_MainMenu:
            menu->setVisible(true);
            break;
        case GM_Console:
            console->enable();
            break;
        case GM_Name:
        case GM_Race:
        case GM_Class:
        case GM_ClassPick:
        case GM_ClassCreate:
        case GM_Birth:
        case GM_ClassGenerate:
        case GM_Review:
            mCharGen->spawnDialog(mode);
            break;
        case GM_Inventory:
        {
            // First, compute the effective set of windows to show.
            // This is controlled both by what windows the
            // user has opened/closed (the 'shown' variable) and by what
            // windows we are allowed to show (the 'allowed' var.)
            int eff = shown & allowed;

            // Show the windows we want
            map   -> setVisible( (eff & GW_Map) != 0 );
            stats -> setVisible( (eff & GW_Stats) != 0 );
            break;
        }
        case GM_Dialogue:
            dialogueWindow->open();
            break;
        case GM_InterMessageBox:
            if(!mMessageBoxManager->isInteractiveMessageBox()) {
                setGuiMode(GM_Game);
            }
            break;
        case GM_Journal:
            mJournal->setVisible(true);
            mJournal->open();
            break;
        default:
            // Unsupported mode, switch back to game
            // Note: The call will eventually end up this method again but
            // will stop at the check if mode is GM_Game.
            setGuiMode(GM_Game);
            break;
    }
}

void WindowManager::setValue (const std::string& id, const MWMechanics::Stat<int>& value)
{
    stats->setValue (id, value);

    static const char *ids[] =
    {
        "AttribVal1", "AttribVal2", "AttribVal3", "AttribVal4", "AttribVal5",
        "AttribVal6", "AttribVal7", "AttribVal8"
    };
    static ESM::Attribute::AttributeID attributes[] =
    {
        ESM::Attribute::Strength,
        ESM::Attribute::Intelligence,
        ESM::Attribute::Willpower,
        ESM::Attribute::Agility,
        ESM::Attribute::Speed,
        ESM::Attribute::Endurance,
        ESM::Attribute::Personality,
        ESM::Attribute::Luck
    };
    for (size_t i = 0; i < sizeof(ids)/sizeof(ids[0]); ++i)
    {
        if (id != ids[i])
            continue;
        playerAttributes[attributes[i]] = value;
        break;
    }
}


void WindowManager::setValue(const ESM::Skill::SkillEnum parSkill, const MWMechanics::Stat<float>& value)
{
    stats->setValue(parSkill, value);
    playerSkillValues[parSkill] = value;
}

void WindowManager::setValue (const std::string& id, const MWMechanics::DynamicStat<int>& value)
{
    stats->setValue (id, value);
    hud->setValue (id, value);
    if (id == "HBar")
    {
        playerHealth = value;
        mCharGen->setPlayerHealth (value);
    }
    else if (id == "MBar")
    {
        playerMagicka = value;
        mCharGen->setPlayerMagicka (value);
    }
    else if (id == "FBar")
    {
        playerFatigue = value;
        mCharGen->setPlayerFatigue (value);
    }
}

#if 0
MWMechanics::DynamicStat<int> WindowManager::getValue(const std::string& id)
{
    if(id == "HBar")
        return playerHealth;
    else if (id == "MBar")
        return playerMagicka;
    else if (id == "FBar")
        return playerFatigue;
}
#endif

void WindowManager::setValue (const std::string& id, const std::string& value)
{
    stats->setValue (id, value);
    if (id=="name")
        playerName = value;
    else if (id=="race")
        playerRaceId = value;
}

void WindowManager::setValue (const std::string& id, int value)
{
    stats->setValue (id, value);
}

void WindowManager::setPlayerClass (const ESM::Class &class_)
{
    playerClass = class_;
    stats->setValue("class", playerClass.name);
}

void WindowManager::configureSkills (const SkillList& major, const SkillList& minor)
{
    stats->configureSkills (major, minor);
    playerMajorSkills = major;
    playerMinorSkills = minor;
}

void WindowManager::setFactions (const FactionList& factions)
{
    stats->setFactions (factions);
}

void WindowManager::setBirthSign (const std::string &signId)
{
    stats->setBirthSign (signId);
    playerBirthSignId = signId;
}

void WindowManager::setReputation (int reputation)
{
    stats->setReputation (reputation);
}

void WindowManager::setBounty (int bounty)
{
    stats->setBounty (bounty);
}

void WindowManager::updateSkillArea()
{
    stats->updateSkillArea();
}

void WindowManager::removeDialog(OEngine::GUI::Layout*dialog)
{
    assert(dialog);
    if (!dialog)
        return;
    dialog->setVisible(false);
    garbageDialogs.push_back(dialog);
}

void WindowManager::messageBox (const std::string& message, const std::vector<std::string>& buttons)
{
    if (buttons.empty())
    {
        mMessageBoxManager->createMessageBox(message);
    }
    else
    {
        mMessageBoxManager->createInteractiveMessageBox(message, buttons);
        setGuiMode(GM_InterMessageBox);
    }
}

int WindowManager::readPressedButton ()
{
    return mMessageBoxManager->readPressedButton();
}

const std::string &WindowManager::getGameSettingString(const std::string &id, const std::string &default_)
{
    const ESM::GameSetting *setting = MWBase::Environment::get().getWorld()->getStore().gameSettings.search(id);
    if (setting && setting->type == ESM::VT_String)
        return setting->str;
    return default_;
}

void WindowManager::onDialogueWindowBye()
{
    if (dialogueWindow)
    {
        //FIXME set some state and stuff?
        //removeDialog(dialogueWindow);
        dialogueWindow->setVisible(false);
    }
    setGuiMode(GM_Game);
}

void WindowManager::onFrame (float frameDuration)
{
    mMessageBoxManager->onFrame(frameDuration);
    mToolTips->onFrame(frameDuration);
}

const ESMS::ESMStore& WindowManager::getStore() const
{
    return MWBase::Environment::get().getWorld()->getStore();
}

void WindowManager::changeCell(MWWorld::Ptr::CellStore* cell)
{
    if (!(cell->cell->data.flags & ESM::Cell::Interior))
    {
        std::string name;
        if (cell->cell->name != "")
            name = cell->cell->name;
        else
        {
            const ESM::Region* region = environment.mWorld->getStore().regions.search(cell->cell->region);
            name = region->name;
        }

        map->setCellName( name );

        map->setCellPrefix("Cell");
        hud->setCellPrefix("Cell");
        map->setActiveCell( cell->cell->data.gridX, cell->cell->data.gridY );
        hud->setActiveCell( cell->cell->data.gridX, cell->cell->data.gridY );
    }
    else
    {
        map->setCellName( cell->cell->name );
        map->setCellPrefix( cell->cell->name );
        hud->setCellPrefix( cell->cell->name );
    }

}

void WindowManager::setInteriorMapTexture(const int x, const int y)
{
    map->setActiveCell(x,y, true);
    hud->setActiveCell(x,y, true);
}

void WindowManager::setPlayerPos(const float x, const float y)
{
    map->setPlayerPos(x,y);
    hud->setPlayerPos(x,y);
}

void WindowManager::setPlayerDir(const float x, const float y)
{
    map->setPlayerDir(x,y);
    hud->setPlayerDir(x,y);
}

void WindowManager::setHMSVisibility(bool visible)
{
    hud->setBottomLeftVisibility(visible, hud->weapBox->getVisible(), hud->spellBox->getVisible());
}

void WindowManager::setMinimapVisibility(bool visible)
{
    hud->setBottomRightVisibility(hud->effectBox->getVisible(), visible);
}

void WindowManager::toggleFogOfWar()
{
    map->toggleFogOfWar();
    hud->toggleFogOfWar();
}

int WindowManager::toggleFps()
{
    showFPSLevel = (showFPSLevel+1)%3;
    hud->setFpsLevel(showFPSLevel);
    Settings::Manager::setInt("fps", "HUD", showFPSLevel);
    return showFPSLevel;
}

void WindowManager::setFocusObject(const MWWorld::Ptr& focus)
{
    mToolTips->setFocusObject(focus);
}

void WindowManager::toggleFullHelp()
{
    mToolTips->toggleFullHelp();
}

bool WindowManager::getFullHelp() const
{
    return mToolTips->getFullHelp();
}<|MERGE_RESOLUTION|>--- conflicted
+++ resolved
@@ -82,12 +82,8 @@
     console = new Console(w,h, extensions);
     mJournal = new JournalWindow(*this);
     mMessageBoxManager = new MessageBoxManager(this);
-<<<<<<< HEAD
-    dialogueWindow = new DialogueWindow(*this,environment);
+    dialogueWindow = new DialogueWindow(*this);
     mToolTips = new ToolTips(this);
-=======
-    dialogueWindow = new DialogueWindow(*this);
->>>>>>> 7ac9523e
 
     // The HUD is always on
     hud->setVisible(true);
@@ -434,7 +430,7 @@
             name = cell->cell->name;
         else
         {
-            const ESM::Region* region = environment.mWorld->getStore().regions.search(cell->cell->region);
+            const ESM::Region* region = MWBase::Environment::get().getWorld()->getStore().regions.search(cell->cell->region);
             name = region->name;
         }
 
