--- conflicted
+++ resolved
@@ -531,11 +531,7 @@
 
         case SelectWrapper::Function_ShouldAttack:
 
-<<<<<<< HEAD
             return mActor.getClass().getCreatureStats(mActor).getAiSetting(MWMechanics::CreatureStats::AI_Fight).getModified() >= 80;
-=======
-            return mActor.getClass().getCreatureStats (mActor).isHostile();
->>>>>>> 6ac700a5
 
         case SelectWrapper::Function_CreatureTargetted:
 
