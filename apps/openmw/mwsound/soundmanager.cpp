--- conflicted
+++ resolved
@@ -364,21 +364,14 @@
 
 
     bool SoundManager::isMusicPlaying()
-<<<<<<< HEAD
-    {
-	    bool test = false;
+    {
+        bool test = false;
         if(mData && mData->music)
         {
             test = mData->music->isPlaying();
         }
         return test;
     }
-=======
-   {
-        bool test =  mData->music->isPlaying();
-        return test;
-   }
->>>>>>> dd4d0223
 
    SoundManager::SoundImpl SoundManager::getMData()
   {
@@ -386,8 +379,8 @@
       return *mData;
   }
 
- 
-  
+
+
   void SoundManager::say (MWWorld::Ptr ptr, const std::string& filename)
   {
     // The range values are not tested
