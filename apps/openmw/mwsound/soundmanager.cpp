--- conflicted
+++ resolved
@@ -82,7 +82,6 @@
 
     SoundManager::~SoundManager()
     {
-<<<<<<< HEAD
         mLooseSounds.clear();
         mActiveSounds.clear();
         mMusic.reset();
@@ -93,13 +92,6 @@
     DecoderPtr SoundManager::getDecoder()
     {
         return DecoderPtr(new DEFAULT_DECODER);
-=======
-        if(mUsingSound)
-        {
-            Ogre::Root::getSingleton().removeFrameListener(&updater);
-            cameraTracker.unfollowCamera();
-        }
->>>>>>> f1f6e214
     }
 
     // Convert a soundId to file name, and modify the volume
@@ -269,7 +261,6 @@
         }
     }
 
-<<<<<<< HEAD
     void SoundManager::say(MWWorld::Ptr ptr, const std::string& filename)
     {
         // The range values are not tested
@@ -285,32 +276,6 @@
 
 
     void SoundManager::playSound(const std::string& soundId, float volume, float pitch, bool loop)
-=======
-  void SoundManager::say (MWWorld::Ptr ptr, const std::string& filename)
-  {
-    if (!mUsingSound)
-      return;
-
-    // The range values are not tested
-    std::string filePath = Files::FileListLocator(mSoundFiles, filename, mFSStrict, true);
-    if(!filePath.empty())
-      add(filePath, ptr, "_say_sound", 1, 1, 100, 20000, false);
-    else
-      std::cout << "Sound file " << filename << " not found, skipping.\n";
-  }
-
-  bool SoundManager::sayDone (MWWorld::Ptr ptr) const
-  {
-    return !isPlaying(ptr, "_say_sound");
-  }
-
-
-  void SoundManager::playSound(const std::string& soundId, float volume, float pitch, bool loop)
-  {
-    float min, max;
-    const std::string &file = lookup(soundId, volume, min, max);
-    if (file != "")
->>>>>>> f1f6e214
     {
         float min, max;
         std::string file = lookup(soundId, volume, min, max);
