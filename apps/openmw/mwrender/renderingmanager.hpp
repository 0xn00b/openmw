#ifndef _GAME_RENDERING_MANAGER_H
#define _GAME_RENDERING_MANAGER_H


#include "sky.hpp"
#include "debugging.hpp"

#include "../mwworld/class.hpp"

#include <utility>
#include <openengine/ogre/renderer.hpp>
#include <openengine/ogre/fader.hpp>
#include <openengine/bullet/physic.hpp>

#include <vector>
#include <string>

#include "../mwworld/ptr.hpp"

#include <boost/filesystem.hpp>

#include "renderinginterface.hpp"

#include "objects.hpp"
#include "actors.hpp"
#include "player.hpp"
#include "localmap.hpp"

namespace Ogre
{
    class Camera;
    class Viewport;
    class SceneManager;
    class SceneNode;
    class RaySceneQuery;
    class Quaternion;
    class Vector3;
}

namespace MWWorld
{
    class World;
}

namespace MWRender
{



class RenderingManager: private RenderingInterface {

  private:


    virtual MWRender::Objects& getObjects();
    virtual MWRender::Actors& getActors();

  public:
    RenderingManager(OEngine::Render::OgreRenderer& _rend, const boost::filesystem::path& resDir, OEngine::Physic::PhysicEngine* engine, MWWorld::Environment& environment);
    virtual ~RenderingManager();

    virtual MWRender::Player& getPlayer(); /// \todo move this to private again as soon as
                                            /// MWWorld::Player has been rewritten to not need access
                                            /// to internal details of the rendering system anymore

    SkyManager* getSkyManager();

    void toggleLight();
    bool toggleRenderMode(int mode);

    OEngine::Render::Fader* getFader();

    void removeCell (MWWorld::Ptr::CellStore *store);

    /// \todo this function should be removed later. Instead the rendering subsystems should track
    /// when rebatching is needed and update automatically at the end of each frame.
    void cellAdded (MWWorld::Ptr::CellStore *store);

    void preCellChange (MWWorld::Ptr::CellStore* store);
    ///< this event is fired immediately before changing cell

    void addObject (const MWWorld::Ptr& ptr);
    void removeObject (const MWWorld::Ptr& ptr);

    void moveObject (const MWWorld::Ptr& ptr, const Ogre::Vector3& position);
    void scaleObject (const MWWorld::Ptr& ptr, const Ogre::Vector3& scale);
    void rotateObject (const MWWorld::Ptr& ptr, const::Ogre::Quaternion& orientation);

    /// \param store Cell the object was in previously (\a ptr has already been updated to the new cell).
    void moveObjectToCell (const MWWorld::Ptr& ptr, const Ogre::Vector3& position, MWWorld::Ptr::CellStore *store);

    void update (float duration);

    void setAmbientColour(const Ogre::ColourValue& colour);
    void setSunColour(const Ogre::ColourValue& colour);
    void setSunDirection(const Ogre::Vector3& direction);
    void sunEnable();
    void sunDisable();

    void setGlare(bool glare);
    void skyEnable ();
    void skyDisable ();
    void skySetHour (double hour);
    void skySetDate (int day, int month);
    int skyGetMasserPhase() const;
    int skyGetSecundaPhase() const;
    void skySetMoonColour (bool red);
    void configureAmbient(ESMS::CellStore<MWWorld::RefData> &mCell);

<<<<<<< HEAD
=======
    void requestMap (MWWorld::Ptr::CellStore* cell);
    ///< request the local map for a cell
    
>>>>>>> a0c5ccf9
    /// configure fog according to cell
    void configureFog(ESMS::CellStore<MWWorld::RefData> &mCell);

    /// configure fog manually
    void configureFog(const float density, const Ogre::ColourValue& colour);

    void playAnimationGroup (const MWWorld::Ptr& ptr, const std::string& groupName, int mode,
        int number = 1);
    ///< Run animation for a MW-reference. Calls to this function for references that are currently not
    /// in the rendered scene should be ignored.
    ///
    /// \param mode: 0 normal, 1 immediate start, 2 immediate loop
    /// \param number How offen the animation should be run

    void skipAnimation (const MWWorld::Ptr& ptr);
    ///< Skip the animation for the given MW-reference for one frame. Calls to this function for
    /// references that are currently not in the rendered scene should be ignored.

  private:

    void setAmbientMode();

    SkyManager* mSkyManager;

    OEngine::Render::OgreRenderer &mRendering;

    MWRender::Objects mObjects;
    MWRender::Actors mActors;

    // 0 normal, 1 more bright, 2 max
    int mAmbientMode;

    Ogre::ColourValue mAmbientColor;
    Ogre::Light* mSun;

    /// Root node for all objects added to the scene. This is rotated so
    /// that the OGRE coordinate system matches that used internally in
    /// Morrowind.
    Ogre::SceneNode *mMwRoot;
    Ogre::RaySceneQuery *mRaySceneQuery;

    OEngine::Physic::PhysicEngine* mPhysicsEngine;

    MWRender::Player *mPlayer;
<<<<<<< HEAD
    MWRender::Debugging *mDebugging;
=======
    MWRender::Debugging mDebugging;

    MWRender::LocalMap* mLocalMap;
>>>>>>> a0c5ccf9
};

}

#endif<|MERGE_RESOLUTION|>--- conflicted
+++ resolved
@@ -107,12 +107,9 @@
     void skySetMoonColour (bool red);
     void configureAmbient(ESMS::CellStore<MWWorld::RefData> &mCell);
 
-<<<<<<< HEAD
-=======
     void requestMap (MWWorld::Ptr::CellStore* cell);
     ///< request the local map for a cell
-    
->>>>>>> a0c5ccf9
+
     /// configure fog according to cell
     void configureFog(ESMS::CellStore<MWWorld::RefData> &mCell);
 
@@ -157,13 +154,10 @@
     OEngine::Physic::PhysicEngine* mPhysicsEngine;
 
     MWRender::Player *mPlayer;
-<<<<<<< HEAD
+
     MWRender::Debugging *mDebugging;
-=======
-    MWRender::Debugging mDebugging;
 
     MWRender::LocalMap* mLocalMap;
->>>>>>> a0c5ccf9
 };
 
 }
