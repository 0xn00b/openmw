--- conflicted
+++ resolved
@@ -77,12 +77,6 @@
     bodyRaceID = "b_n_"+ref->base->race;
     std::transform(bodyRaceID.begin(), bodyRaceID.end(), bodyRaceID.begin(), ::tolower);
 
-    /*std::cout << "Race: " << ref->base->race ;
-    if(female)
-        std::cout << " Sex: Female" << " Height: " << race->data.height.female << "\n";
-    else
-        std::cout << " Sex: Male" << " Height: " << race->data.height.male << "\n";
-    */
 
     mInsert = ptr.getRefData().getBaseNode();
     assert(mInsert);
@@ -126,18 +120,7 @@
             state->setLoop(false);
         }
     }
-<<<<<<< HEAD
-    textmappings = NIFLoader::getSingletonPtr()->getTextIndices(smodel);
-    insert->attachObject(base);
-
-    
-        if(isFemale)
-            insert->scale(race->data.height.female, race->data.height.female, race->data.height.female);
-        else
-            insert->scale(race->data.height.male, race->data.height.male, race->data.height.male);
-        updateParts();
-=======
->>>>>>> dbcd4a8b
+
 
     if(isFemale)
         mInsert->scale(race->data.height.female, race->data.height.female, race->data.height.female);
