--- conflicted
+++ resolved
@@ -293,11 +293,6 @@
     ent->getMesh()->getSubMesh(0)->vertexData->vertexBufferBinding->getBuffer(ves_diffuse->getSource())->unlock();
 }
 
-<<<<<<< HEAD
-SkyManager::SkyManager (SceneNode* pMwRoot, Camera* pCamera, MWWorld::Environment* env) :
-    mGlare(0), mGlareFade(0), mCloudBlendFactor(0),
-    mCloudOpacity(0), mCloudColour(1,1,1), mSkyColour(1,1,1), mCloudSpeed(0), mStarsOpacity(0)
-=======
 SkyManager::SkyManager (SceneNode* pMwRoot, Camera* pCamera, MWWorld::Environment* env)
     : mEnvironment(env)
     , mHour(0.0f)
@@ -325,12 +320,11 @@
     , mThunderTextureUnit(NULL)
     , mRemainingTransitionTime(0.0f)
     , mGlareFade(0.0f)
+    , mGlare(0.0f)
     , mEnabled(true)
-    , mGlareEnabled(true)
     , mSunEnabled(true)
     , mMasserEnabled(true)
     , mSecundaEnabled(true)
->>>>>>> 6c8be720
 {
 
     mViewport = pCamera->getViewport();
