#include "sky.hpp"

#include <osg/Transform>
#include <osg/Geode>
#include <osg/Depth>
#include <osg/Geometry>
#include <osg/Material>
#include <osg/Geometry>
#include <osg/PositionAttitudeTransform>

#include <osg/io_utils>

#include <osgUtil/CullVisitor>

#include <osg/TexEnvCombine>
#include <osg/TexMat>

#include <boost/lexical_cast.hpp>

#include <components/misc/rng.hpp>

#include <components/misc/resourcehelpers.hpp>

#include <components/resource/scenemanager.hpp>
#include <components/resource/texturemanager.hpp>

#include <components/vfs/manager.hpp>

#include <components/sceneutil/util.hpp>
#include <components/sceneutil/statesetupdater.hpp>

#include "../mwbase/environment.hpp"
#include "../mwbase/world.hpp"

#include "../mwworld/fallback.hpp"

#include "renderingmanager.hpp"

namespace
{

    osg::ref_ptr<osg::Material> createAlphaTrackingUnlitMaterial()
    {
        osg::ref_ptr<osg::Material> mat = new osg::Material;
        mat->setDiffuse(osg::Material::FRONT_AND_BACK, osg::Vec4f(0.f, 0.f, 0.f, 1.f));
        mat->setAmbient(osg::Material::FRONT_AND_BACK, osg::Vec4f(0.f, 0.f, 0.f, 1.f));
        mat->setEmission(osg::Material::FRONT_AND_BACK, osg::Vec4f(1.f, 1.f, 1.f, 1.f));
        mat->setColorMode(osg::Material::DIFFUSE);
        return mat;
    }

    osg::ref_ptr<osg::Material> createUnlitMaterial()
    {
        osg::ref_ptr<osg::Material> mat = new osg::Material;
        mat->setDiffuse(osg::Material::FRONT_AND_BACK, osg::Vec4f(0.f, 0.f, 0.f, 1.f));
        mat->setAmbient(osg::Material::FRONT_AND_BACK, osg::Vec4f(0.f, 0.f, 0.f, 1.f));
        mat->setEmission(osg::Material::FRONT_AND_BACK, osg::Vec4f(1.f, 1.f, 1.f, 1.f));
        mat->setColorMode(osg::Material::OFF);
        return mat;
    }

    osg::ref_ptr<osg::Geometry> createTexturedQuad(int numUvSets=1)
    {
        osg::ref_ptr<osg::Geometry> geom = new osg::Geometry;

        osg::ref_ptr<osg::Vec3Array> verts = new osg::Vec3Array;
        verts->push_back(osg::Vec3f(-0.5, -0.5, 0));
        verts->push_back(osg::Vec3f(-0.5, 0.5, 0));
        verts->push_back(osg::Vec3f(0.5, 0.5, 0));
        verts->push_back(osg::Vec3f(0.5, -0.5, 0));

        geom->setVertexArray(verts);

        osg::ref_ptr<osg::Vec2Array> texcoords = new osg::Vec2Array;
        texcoords->push_back(osg::Vec2f(0, 0));
        texcoords->push_back(osg::Vec2f(0, 1));
        texcoords->push_back(osg::Vec2f(1, 1));
        texcoords->push_back(osg::Vec2f(1, 0));

        for (int i=0; i<numUvSets; ++i)
            geom->setTexCoordArray(i, texcoords, osg::Array::BIND_PER_VERTEX);

        geom->addPrimitiveSet(new osg::DrawArrays(osg::PrimitiveSet::QUADS,0,4));

        return geom;
    }

}

namespace MWRender
{

class AtmosphereUpdater : public SceneUtil::StateSetUpdater
{
public:
    void setEmissionColor(osg::Vec4f emissionColor)
    {
        mEmissionColor = emissionColor;
    }

protected:
    virtual void setDefaults(osg::StateSet* stateset)
    {
        stateset->setAttribute(createAlphaTrackingUnlitMaterial(), osg::StateAttribute::ON|osg::StateAttribute::OVERRIDE);
    }

    virtual void apply(osg::StateSet* stateset, osg::NodeVisitor* /*nv*/)
    {
        osg::Material* mat = static_cast<osg::Material*>(stateset->getAttribute(osg::StateAttribute::MATERIAL));
        mat->setEmission(osg::Material::FRONT_AND_BACK, mEmissionColor);
    }

private:
    osg::Vec4f mEmissionColor;
};

class CloudUpdater : public SceneUtil::StateSetUpdater
{
public:
    void setAnimationTimer(float timer);

    void setTexture(osg::ref_ptr<osg::Texture2D> texture)
    {
        mTexture = texture;
    }
    void setEmissionColor(osg::Vec4f emissionColor)
    {
        mEmissionColor = emissionColor;
    }
    void setOpacity(float opacity)
    {
        mOpacity = opacity;
    }

protected:
    virtual void setDefaults(osg::StateSet *stateset)
    {
        stateset->setTextureAttributeAndModes(0, new osg::TexMat, osg::StateAttribute::ON);
        stateset->setAttribute(createAlphaTrackingUnlitMaterial(), osg::StateAttribute::ON|osg::StateAttribute::OVERRIDE);
    }

    virtual void apply(osg::StateSet *stateset, osg::NodeVisitor *nv)
    {
        mAnimationTimer = nv->getFrameStamp()->getSimulationTime()*0.05;
        osg::TexMat* texMat = static_cast<osg::TexMat*>(stateset->getTextureAttribute(0, osg::StateAttribute::TEXMAT));
        texMat->setMatrix(osg::Matrix::translate(osg::Vec3f(mAnimationTimer, mAnimationTimer, 0.f)));

        stateset->setTextureAttributeAndModes(0, mTexture, osg::StateAttribute::ON|osg::StateAttribute::OVERRIDE);

        osg::Material* mat = static_cast<osg::Material*>(stateset->getAttribute(osg::StateAttribute::MATERIAL));
        mat->setEmission(osg::Material::FRONT_AND_BACK, mEmissionColor);

        // FIXME: handle opacity, will have to resort to either shaders or multitexturing? diffuse alpha is in use by the vertex colors already
    }

private:
    float mAnimationTimer;
    osg::ref_ptr<osg::Texture2D> mTexture;
    osg::Vec4f mEmissionColor;
    float mOpacity;
};

/// Transform that removes the eyepoint of the modelview matrix,
/// i.e. its children are positioned relative to the camera.
class CameraRelativeTransform : public osg::Transform
{
public:
    CameraRelativeTransform()
    {
        // Culling works in node-local space, not in camera space, so we can't cull this node correctly
        // That's not a problem though, children of this node can be culled just fine
        // Just make sure you do not place a CameraRelativeTransform deep in the scene graph
        setCullingActive(false);
    }

    CameraRelativeTransform(const CameraRelativeTransform& copy, const osg::CopyOp& copyop)
        : osg::Transform(copy, copyop)
    {
    }

    META_Node(MWRender, CameraRelativeTransform)

    virtual bool computeLocalToWorldMatrix(osg::Matrix& matrix, osg::NodeVisitor*) const
    {
        if (_referenceFrame==RELATIVE_RF)
        {
            matrix.setTrans(osg::Vec3f(0.f,0.f,0.f));
            return false;
        }
        else // absolute
        {
            matrix.makeIdentity();
            return true;
        }
    }

    osg::BoundingSphere computeBound() const
    {
        return osg::BoundingSphere(osg::Vec3f(0,0,0), 0);
    }
};

class DisableCullingVisitor : public osg::NodeVisitor
{
public:
    DisableCullingVisitor()
        : osg::NodeVisitor(TRAVERSE_ALL_CHILDREN)
    {
    }

    void apply(osg::Geode &geode)
    {
        geode.setCullingActive(false);
    }
};

class ModVertexAlphaVisitor : public osg::NodeVisitor
{
public:
    ModVertexAlphaVisitor(int meshType)
        : osg::NodeVisitor(TRAVERSE_ALL_CHILDREN)
        , mMeshType(meshType)
    {
    }

    void apply(osg::Geode &geode)
    {
        for (unsigned int i=0; i<geode.getNumDrawables(); ++i)
        {
            osg::Drawable* drw = geode.getDrawable(i);

            osg::Geometry* geom = drw->asGeometry();
            if (!geom)
                continue;

            // might want to use fog coordinates instead of vertex colors so we can apply a separate fade to the diffuse alpha
            // (that isn't possible now, with the diffuse tracking the vertex colors)

            osg::ref_ptr<osg::Vec4Array> colors = new osg::Vec4Array(geom->getVertexArray()->getNumElements());
            for (unsigned int i=0; i<colors->size(); ++i)
            {
                float alpha = 1.f;
                if (mMeshType == 0) alpha = i%2 ? 0.f : 1.f; // this is a cylinder, so every second vertex belongs to the bottom-most row
                else if (mMeshType == 1)
                {
                    if (i>= 49 && i <= 64) alpha = 0.f; // bottom-most row
                    else if (i>= 33 && i <= 48) alpha = 0.25098; // second row
                    else alpha = 1.f;
                }
                else if (mMeshType == 2)
                {
                    osg::Vec4Array* origColors = static_cast<osg::Vec4Array*>(geom->getColorArray());
                    alpha = ((*origColors)[i].x() == 1.f) ? 1.f : 0.f;
                }

                (*colors)[i] = osg::Vec4f(alpha, alpha, alpha, alpha);
            }

            geom->setColorArray(colors, osg::Array::BIND_PER_VERTEX);
        }
    }

private:
    int mMeshType;
};

class CelestialBody
{
public:
    CelestialBody(osg::Group* parentNode, Resource::SceneManager* sceneManager, float scaleFactor = 1.f, int numUvSets=1)
        : mSceneManager(sceneManager)
    {
        mGeode = new osg::Geode;
        osg::ref_ptr<osg::Geometry> geom = createTexturedQuad(numUvSets);
        mGeode->addDrawable(geom);
        mTransform = new osg::PositionAttitudeTransform;
        mTransform->setScale(osg::Vec3f(450,450,450) * scaleFactor);
        mTransform->addChild(mGeode);

        parentNode->addChild(mTransform);
    }

    void setDirection(const osg::Vec3f& direction)
    {
        mTransform->setPosition(direction*1000.f);

        osg::Quat quat;
        quat.makeRotate(osg::Vec3f(0,0,1), direction);
        mTransform->setAttitude(quat);
    }

    void setVisible(bool visible)
    {
        mTransform->setNodeMask(visible ? ~0 : 0);
    }

protected:
    osg::ref_ptr<osg::PositionAttitudeTransform> mTransform;
    osg::ref_ptr<osg::Geode> mGeode;
    Resource::SceneManager* mSceneManager;

};

class Sun : public CelestialBody
{
public:
    Sun(osg::Group* parentNode, Resource::SceneManager* sceneManager)
        : CelestialBody(parentNode, sceneManager, 1.f, 1)
    {
        osg::ref_ptr<osg::Texture2D> tex = mSceneManager->getTextureManager()->getTexture2D("textures/tx_sun_05.dds",
                                                                                               osg::Texture::CLAMP, osg::Texture::CLAMP);

        mTransform->getOrCreateStateSet()->setTextureAttributeAndModes(0, tex, osg::StateAttribute::ON);
        mTransform->getOrCreateStateSet()->setAttributeAndModes(createUnlitMaterial(), osg::StateAttribute::ON);
    }
};

class Moon : public CelestialBody
{
public:
    enum Type
    {
        Type_Masser = 0,
        Type_Secunda
    };

    Moon(osg::Group* parentNode, Resource::SceneManager* sceneManager, float scaleFactor, Type type)
        : CelestialBody(parentNode, sceneManager, scaleFactor, 2)
        , mPhase(Phase_Unspecified)
        , mType(type)
    {
        mUpdater = new MoonUpdater;
        mGeode->addUpdateCallback(mUpdater);

        setPhase(Phase_WaxingCrescent);
    }

    enum Phase
    {
        Phase_New = 0,
        Phase_WaxingCrescent,
        Phase_WaxingHalf,
        Phase_WaxingGibbous,
        Phase_Full,
        Phase_WaningGibbous,
        Phase_WaningHalf,
        Phase_WaningCrescent,
        Phase_Unspecified
    };

    void setTextures(const std::string& phaseTex, const std::string& circleTex)
    {
        osg::ref_ptr<osg::StateSet> stateset = new osg::StateSet;

        osg::ref_ptr<osg::Texture2D> moonTex = mSceneManager->getTextureManager()->getTexture2D(circleTex,
                                                                                               osg::Texture::CLAMP, osg::Texture::CLAMP);

        // stage 0: render the moon circle in atmosphere color
        stateset->setTextureAttributeAndModes(0, moonTex, osg::StateAttribute::ON);

        osg::ref_ptr<osg::TexEnvCombine> texEnv = new osg::TexEnvCombine;
        texEnv->setSource0_RGB(osg::TexEnvCombine::CONSTANT);
        texEnv->setConstantColor(osg::Vec4f(0.f, 0.f, 0.f, 1.f)); // atmospherecolor

        stateset->setTextureAttributeAndModes(0, texEnv, osg::StateAttribute::ON);

        // stage 1: render the "lit" side of the moon blended over the circle
        osg::ref_ptr<osg::Texture2D> moonTex2 = mSceneManager->getTextureManager()->getTexture2D(phaseTex,
                                                                                               osg::Texture::CLAMP, osg::Texture::CLAMP);

        stateset->setTextureAttributeAndModes(1, moonTex2, osg::StateAttribute::ON);

        osg::ref_ptr<osg::TexEnvCombine> texEnv2 = new osg::TexEnvCombine;
        texEnv2->setCombine_RGB(osg::TexEnvCombine::INTERPOLATE);
        texEnv2->setCombine_Alpha(osg::TexEnvCombine::MODULATE);
        texEnv2->setSource0_Alpha(osg::TexEnvCombine::CONSTANT);
        texEnv2->setConstantColor(osg::Vec4f(1.f, 1.f, 1.f, 1.f));
        texEnv2->setSource2_RGB(osg::TexEnvCombine::TEXTURE);

        stateset->setTextureAttributeAndModes(1, texEnv2, osg::StateAttribute::ON);

        mTransform->setStateSet(stateset);
    }

    void setPhase(const Phase& phase)
    {
        if (mPhase == phase)
            return;
        mPhase = phase;

        std::string textureName = "textures/tx_";

        if (mType == Moon::Type_Secunda) textureName += "secunda_";
        else textureName += "masser_";

        if      (phase == Moon::Phase_New)              textureName += "new";
        else if (phase == Moon::Phase_WaxingCrescent)   textureName += "one_wax";
        else if (phase == Moon::Phase_WaxingHalf)       textureName += "half_wax";
        else if (phase == Moon::Phase_WaxingGibbous)    textureName += "three_wax";
        else if (phase == Moon::Phase_WaningCrescent)   textureName += "one_wan";
        else if (phase == Moon::Phase_WaningHalf)       textureName += "half_wan";
        else if (phase == Moon::Phase_WaningGibbous)    textureName += "three_wan";
        else if (phase == Moon::Phase_Full)             textureName += "full";

        textureName += ".dds";

        if (mType == Moon::Type_Secunda)
            setTextures(textureName, "textures/tx_mooncircle_full_s.dds");
        else
            setTextures(textureName, "textures/tx_mooncircle_full_m.dds");
    }

    void setType(const Type& type)
    {
        mType = type;
    }

    class MoonUpdater : public SceneUtil::StateSetUpdater
    {
    public:
        MoonUpdater()
            : mAlpha(1.f)
        {
        }

        virtual void setDefaults(osg::StateSet *stateset)
        {
            stateset->setAttributeAndModes(createUnlitMaterial(), osg::StateAttribute::ON|osg::StateAttribute::OVERRIDE);
        }

        virtual void apply(osg::StateSet *stateset, osg::NodeVisitor*)
        {
            osg::Material* mat = static_cast<osg::Material*>(stateset->getAttribute(osg::StateAttribute::MATERIAL));
            mat->setDiffuse(osg::Material::FRONT_AND_BACK, osg::Vec4f(0.f, 0.f, 0.f, mAlpha));
        }

        void setAlpha(float alpha)
        {
            mAlpha = alpha;
        }

    private:
        float mAlpha;
    };

<<<<<<< HEAD
    void setAlpha(float alpha)
    {
        mUpdater->setAlpha(alpha);
    }

    void setAtmosphereColor(const osg::Vec4f& color)
    {
        // TODO
    }

    void setColor(const osg::Vec4f& color)
    {
        // TODO
    }

    unsigned int getPhaseInt() const
    {
        if      (mPhase == Moon::Phase_New)              return 0;
        else if (mPhase == Moon::Phase_WaxingCrescent)   return 1;
        else if (mPhase == Moon::Phase_WaningCrescent)   return 1;
        else if (mPhase == Moon::Phase_WaxingHalf)       return 2;
        else if (mPhase == Moon::Phase_WaningHalf)       return 2;
        else if (mPhase == Moon::Phase_WaxingGibbous)    return 3;
        else if (mPhase == Moon::Phase_WaningGibbous)    return 3;
        else if (mPhase == Moon::Phase_Full)             return 4;
        return 0;
    }

private:
    Type mType;
    Phase mPhase;
    osg::ref_ptr<MoonUpdater> mUpdater;
};

SkyManager::SkyManager(osg::Group* parentNode, Resource::SceneManager* sceneManager)
    : mSceneManager(sceneManager)
    , mHour(0.0f)
    , mDay(0)
    , mMonth(0)
=======
SkyManager::SkyManager(Ogre::SceneNode *root, Ogre::Camera *pCamera)
    : mCreated(false)
    , mMoonRed(false)
    , mIsStorm(false)
    , mHour(0.0f)
    , mDay(0)
    , mMonth(0)
    , mCloudAnimationTimer(0.f)
    , mSun(NULL)
    , mSunGlare(NULL)
    , mMasser(NULL)
    , mSecunda(NULL)
    , mCamera(pCamera)
    , mRootNode(NULL)
    , mSceneMgr(NULL)
    , mAtmosphereDay(NULL)
    , mAtmosphereNight(NULL)
    , mCloudNode(NULL)
    , mParticleNode(NULL)
    , mRainTimer(0)
    , mStormDirection(0,-1,0)
>>>>>>> 048d7be8
    , mClouds()
    , mNextClouds()
    , mCloudBlendFactor(0.0f)
    , mCloudOpacity(0.0f)
    , mCloudSpeed(0.0f)
    , mStarsOpacity(0.0f)
    , mRemainingTransitionTime(0.0f)
    , mGlare(0.0f)
    , mGlareFade(0.0f)
    , mRainEnabled(false)
    , mRainSpeed(0)
    , mRainFrequency(1)
    , mEnabled(true)
    , mSunEnabled(true)
    , mMasserEnabled(true)
    , mSecundaEnabled(true)
<<<<<<< HEAD
    , mCreated(false)
    , mCloudAnimationTimer(0.f)
    , mMoonRed(false)
    , mRainEnabled(false)
    , mRainTimer(0)
    , mRainSpeed(0)
    , mRainFrequency(1)
    , mStormDirection(0,-1,0)
    , mIsStorm(false)
=======
>>>>>>> 048d7be8
{
    osg::ref_ptr<CameraRelativeTransform> skyroot (new CameraRelativeTransform);
    parentNode->addChild(skyroot);

    mRootNode = skyroot;

    // By default render before the world is rendered
    mRootNode->getOrCreateStateSet()->setRenderBinDetails(-1, "RenderBin");
}

void SkyManager::create()
{
    assert(!mCreated);

    mAtmosphereDay = mSceneManager->createInstance("meshes/sky_atmosphere.nif", mRootNode);
    ModVertexAlphaVisitor modAtmosphere(0);
    mAtmosphereDay->accept(modAtmosphere);

    mAtmosphereUpdater = new AtmosphereUpdater;
    mAtmosphereDay->addUpdateCallback(mAtmosphereUpdater);

    if (mSceneManager->getVFS()->exists("meshes/sky_night_02.nif"))
        mAtmosphereNight = mSceneManager->createInstance("meshes/sky_night_02.nif", mRootNode);
    else
        mAtmosphereNight = mSceneManager->createInstance("meshes/sky_night_01.nif", mRootNode);
    mAtmosphereNight->getOrCreateStateSet()->setAttributeAndModes(createAlphaTrackingUnlitMaterial(), osg::StateAttribute::ON|osg::StateAttribute::OVERRIDE);
    ModVertexAlphaVisitor modStars(2);
    mAtmosphereNight->accept(modStars);
    mAtmosphereNight->setNodeMask(0);

    mSun.reset(new Sun(mRootNode, mSceneManager));

    const MWWorld::Fallback* fallback=MWBase::Environment::get().getWorld()->getFallback();
    mMasser.reset(new Moon(mRootNode, mSceneManager, fallback->getFallbackFloat("Moons_Masser_Size")/100, Moon::Type_Masser));
    mSecunda.reset(new Moon(mRootNode, mSceneManager, fallback->getFallbackFloat("Moons_Secunda_Size")/100, Moon::Type_Secunda));

    mCloudNode = mSceneManager->createInstance("meshes/sky_clouds_01.nif", mRootNode);
    ModVertexAlphaVisitor modClouds(1);
    mCloudNode->accept(modClouds);

    mCloudUpdater = new CloudUpdater;
    mCloudNode->addUpdateCallback(mCloudUpdater);

    mCloudNode->getOrCreateStateSet()->setAttributeAndModes(createAlphaTrackingUnlitMaterial(), osg::StateAttribute::ON|osg::StateAttribute::OVERRIDE);

    osg::ref_ptr<osg::Depth> depth = new osg::Depth;
    depth->setWriteMask(false);
    mRootNode->getOrCreateStateSet()->setAttributeAndModes(depth, osg::StateAttribute::ON);
    mRootNode->getOrCreateStateSet()->setMode(GL_BLEND, osg::StateAttribute::ON);

    mCreated = true;
}

SkyManager::~SkyManager()
{
    clearRain();
    if (mRootNode)
    {
        mRootNode->getParent(0)->removeChild(mRootNode);
        mRootNode = NULL;
    }
}

int SkyManager::getMasserPhase() const
{
    if (!mCreated) return 0;
    return mMasser->getPhaseInt();
}

int SkyManager::getSecundaPhase() const
{
    if (!mCreated) return 0;
    return mSecunda->getPhaseInt();
}

void SkyManager::clearRain()
{
}

void SkyManager::updateRain(float dt)
{
}

void SkyManager::update(float duration)
{
    if (!mEnabled) return;
    //const MWWorld::Fallback* fallback=MWBase::Environment::get().getWorld()->getFallback();

    //if (mIsStorm)
    //    mCloudNode->setOrientation(Ogre::Vector3::UNIT_Y.getRotationTo(mStormDirection));
    //else
    //    mCloudNode->setOrientation(Ogre::Quaternion::IDENTITY);

    updateRain(duration);

    // UV Scroll the clouds
    mCloudAnimationTimer += duration * mCloudSpeed;

    /// \todo improve this
    mMasser->setPhase( static_cast<Moon::Phase>( (int) ((mDay % 32)/4.f)) );
    mSecunda->setPhase ( static_cast<Moon::Phase>( (int) ((mDay % 32)/4.f)) );

    //mSecunda->setColour ( mMoonRed ? fallback->getFallbackColour("Moons_Script_Color") : ColourValue(1,1,1,1));
    //mMasser->setColour (ColourValue(1,1,1,1));

    if (mSunEnabled)
    {
        // take 1/10 sec for fading the glare effect from invisible to full
        if (mGlareFade > mGlare)
        {
            mGlareFade -= duration*10;
            if (mGlareFade < mGlare) mGlareFade = mGlare;
        }
        else if (mGlareFade < mGlare)
        {
            mGlareFade += duration*10;
            if (mGlareFade > mGlare) mGlareFade = mGlare;
        }

        // increase the strength of the sun glare effect depending
        // on how directly the player is looking at the sun
        /*
        Vector3 sun = mSunGlare->getPosition();
        Vector3 cam = mCamera->getRealDirection();
        const Degree angle = sun.angleBetween( cam );
        float val = 1- (angle.valueDegrees() / 180.f);
        val = (val*val*val*val)*6;
        mSunGlare->setSize(val * mGlareFade);
        */
    }

    //mSunGlare->setVisible(mSunEnabled);
    mSun->setVisible(mSunEnabled);
    mMasser->setVisible(mMasserEnabled);
    mSecunda->setVisible(mSecundaEnabled);

    // rotate the stars by 360 degrees every 4 days
    //mAtmosphereNight->roll(Degree(MWBase::Environment::get().getWorld()->getTimeScaleFactor()*duration*360 / (3600*96.f)));
}

void SkyManager::setEnabled(bool enabled)
{
    if (enabled && !mCreated)
        create();

    if (!enabled)
        clearRain();

    mRootNode->setNodeMask(enabled ? ~((unsigned int)(0)) : 0);

    mEnabled = enabled;
}

void SkyManager::setMoonColour (bool red)
{
    mMoonRed = red;
}

void SkyManager::setWeather(const MWWorld::WeatherResult& weather)
{
    if (!mCreated) return;

    mRainEffect = weather.mRainEffect;
    mRainEnabled = !mRainEffect.empty();
    mRainFrequency = weather.mRainFrequency;
    mRainSpeed = weather.mRainSpeed;
    mIsStorm = weather.mIsStorm;

    if (mCurrentParticleEffect != weather.mParticleEffect)
    {
        mCurrentParticleEffect = weather.mParticleEffect;

        if (mCurrentParticleEffect.empty())
        {
            if (mParticleEffect)
                mRootNode->removeChild(mParticleEffect);
            mParticleEffect = NULL;
        }
        else
        {
            mParticleEffect = mSceneManager->createInstance(mCurrentParticleEffect, mRootNode);
            DisableCullingVisitor visitor;
            mParticleEffect->accept(visitor);

            SceneUtil::AssignControllerSourcesVisitor assignVisitor(boost::shared_ptr<SceneUtil::ControllerSource>(new SceneUtil::FrameTimeSource));
            mParticleEffect->accept(assignVisitor);
        }
    }

    if (mClouds != weather.mCloudTexture)
    {
        mClouds = weather.mCloudTexture;

        std::string texture = Misc::ResourceHelpers::correctTexturePath(mClouds, mSceneManager->getVFS());

        mCloudUpdater->setTexture(mSceneManager->getTextureManager()->getTexture2D(texture,
                                                                                   osg::Texture::REPEAT, osg::Texture::REPEAT));
    }

    if (mNextClouds != weather.mNextCloudTexture)
    {
        mNextClouds = weather.mNextCloudTexture;
    }

    if (mCloudBlendFactor != weather.mCloudBlendFactor)
    {
        mCloudBlendFactor = weather.mCloudBlendFactor;
    }

    if (mCloudOpacity != weather.mCloudOpacity)
    {
        mCloudOpacity = weather.mCloudOpacity;

        mCloudUpdater->setOpacity(0.3);
    }

    if (mCloudColour != weather.mSunColor)
    {
        // FIXME: this doesn't look correct
        osg::Vec4f clr( weather.mSunColor.r()*0.7f + weather.mAmbientColor.r()*0.7f,
                        weather.mSunColor.g()*0.7f + weather.mAmbientColor.g()*0.7f,
                        weather.mSunColor.b()*0.7f + weather.mAmbientColor.b()*0.7f, 1.f);

        mCloudUpdater->setEmissionColor(clr);

        mCloudColour = weather.mSunColor;
    }

    if (mSkyColour != weather.mSkyColor)
    {
        mSkyColour = weather.mSkyColor;

        mAtmosphereUpdater->setEmissionColor(mSkyColour);
    }

    if (mFogColour != weather.mFogColor)
    {
        mFogColour = weather.mFogColor;
    }

    mCloudSpeed = weather.mCloudSpeed;

    if (weather.mNight && mStarsOpacity != weather.mNightFade)
    {
        if (weather.mNightFade != 0)
        {
            //sh::Factory::getInstance().setSharedParameter ("nightFade",
            //    sh::makeProperty<sh::FloatValue>(new sh::FloatValue(weather.mNightFade)));

            //mStarsOpacity = weather.mNightFade;
        }
    }

    //mAtmosphereNight->setNodeMask((weather.mNight && mEnabled) ? ~0 : 0);


    /*
    float strength;
    float timeofday_angle = std::abs(mSunGlare->getPosition().z/mSunGlare->getPosition().length());
    if (timeofday_angle <= 0.44)
        strength = timeofday_angle/0.44f;
    else
        strength = 1.f;

    mSunGlare->setVisibility(weather.mGlareView * mGlareFade * strength);

    mSun->setVisibility(weather.mGlareView * strength);


    if (mParticle.get())
        setAlpha(mParticle, weather.mEffectFade);
    for (std::map<Ogre::SceneNode*, NifOgre::ObjectScenePtr>::iterator it = mRainModels.begin(); it != mRainModels.end(); ++it)
        setAlpha(it->second, weather.mEffectFade);
        */
}

void SkyManager::setGlare(const float glare)
{
    mGlare = glare;
}

void SkyManager::sunEnable()
{
    if (!mCreated) return;

    mSun->setVisible(true);
}

void SkyManager::sunDisable()
{
    if (!mCreated) return;

    mSun->setVisible(false);
}

void SkyManager::setStormDirection(const Ogre::Vector3 &direction)
{
    mStormDirection = direction;
}

void SkyManager::setSunDirection(const osg::Vec3f& direction)
{
    if (!mCreated) return;

    mSun->setDirection(direction);

    //mSunGlare->setPosition(direction);
}

void SkyManager::setMasserDirection(const osg::Vec3f& direction)
{
    if (!mCreated) return;

    mMasser->setDirection(direction);
}

void SkyManager::setSecundaDirection(const osg::Vec3f& direction)
{
    if (!mCreated) return;

    mSecunda->setDirection(direction);
}

void SkyManager::masserEnable()
{
    if (!mCreated) return;

    mMasser->setVisible(true);
}

void SkyManager::secundaEnable()
{
    if (!mCreated) return;

    mSecunda->setVisible(true);
}

void SkyManager::masserDisable()
{
    if (!mCreated) return;

    mMasser->setVisible(false);
}

void SkyManager::secundaDisable()
{
    if (!mCreated) return;

    mSecunda->setVisible(false);
}

void SkyManager::setLightningStrength(const float factor)
{
    if (!mCreated) return;
    /*
    if (factor > 0.f)
    {
        mLightning->setDiffuseColour (ColourValue(2*factor, 2*factor, 2*factor));
        mLightning->setVisible(true);
    }
    else
        mLightning->setVisible(false);
        */
}

void SkyManager::setMasserFade(const float fade)
{
    if (!mCreated) return;
    mMasser->setAlpha(fade);
}

void SkyManager::setSecundaFade(const float fade)
{
    if (!mCreated) return;
    mSecunda->setAlpha(fade);
}

void SkyManager::setHour(double hour)
{
    mHour = static_cast<float>(hour);
}

void SkyManager::setDate(int day, int month)
{
    mDay = day;
    mMonth = month;
}

void SkyManager::setGlareEnabled (bool enabled)
{
    if (!mCreated || !mEnabled)
        return;
    //mSunGlare->setVisible (mSunEnabled && enabled);
}

}<|MERGE_RESOLUTION|>--- conflicted
+++ resolved
@@ -443,7 +443,6 @@
         float mAlpha;
     };
 
-<<<<<<< HEAD
     void setAlpha(float alpha)
     {
         mUpdater->setAlpha(alpha);
@@ -480,32 +479,14 @@
 
 SkyManager::SkyManager(osg::Group* parentNode, Resource::SceneManager* sceneManager)
     : mSceneManager(sceneManager)
-    , mHour(0.0f)
-    , mDay(0)
-    , mMonth(0)
-=======
-SkyManager::SkyManager(Ogre::SceneNode *root, Ogre::Camera *pCamera)
-    : mCreated(false)
+    , mCreated(false)
     , mMoonRed(false)
     , mIsStorm(false)
     , mHour(0.0f)
     , mDay(0)
     , mMonth(0)
     , mCloudAnimationTimer(0.f)
-    , mSun(NULL)
-    , mSunGlare(NULL)
-    , mMasser(NULL)
-    , mSecunda(NULL)
-    , mCamera(pCamera)
-    , mRootNode(NULL)
-    , mSceneMgr(NULL)
-    , mAtmosphereDay(NULL)
-    , mAtmosphereNight(NULL)
-    , mCloudNode(NULL)
-    , mParticleNode(NULL)
-    , mRainTimer(0)
-    , mStormDirection(0,-1,0)
->>>>>>> 048d7be8
+    , mRainTimer(0.f)
     , mClouds()
     , mNextClouds()
     , mCloudBlendFactor(0.0f)
@@ -522,18 +503,7 @@
     , mSunEnabled(true)
     , mMasserEnabled(true)
     , mSecundaEnabled(true)
-<<<<<<< HEAD
-    , mCreated(false)
-    , mCloudAnimationTimer(0.f)
-    , mMoonRed(false)
-    , mRainEnabled(false)
-    , mRainTimer(0)
-    , mRainSpeed(0)
-    , mRainFrequency(1)
     , mStormDirection(0,-1,0)
-    , mIsStorm(false)
-=======
->>>>>>> 048d7be8
 {
     osg::ref_ptr<CameraRelativeTransform> skyroot (new CameraRelativeTransform);
     parentNode->addChild(skyroot);
