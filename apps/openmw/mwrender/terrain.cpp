--- conflicted
+++ resolved
@@ -153,27 +153,20 @@
                     {
                         mTerrainGroup->defineTerrain(terrainX, terrainY, &terrainData);
 
-<<<<<<< HEAD
                         mTerrainGroup->loadTerrain(terrainX, terrainY, true);
+
                         Ogre::Terrain* terrain = mTerrainGroup->getTerrain(terrainX, terrainY);
                         initTerrainBlendMaps(terrain, store,
                                              x * numTextures, y * numTextures,
-                                             numTextures, indexes);
-=======
-                    mTerrainGroup->loadTerrain(terrainX, terrainY, true);
-
-                    Ogre::Terrain* terrain = mTerrainGroup->getTerrain(terrainX, terrainY);
-                    initTerrainBlendMaps(terrain, store,
-                                         x * numTextures, y * numTextures,
-                                         numTextures,
-                                         indexes);
-
-                    if ( store->land[1][1]->landData->usingColours )
-                    {
-                        Ogre::Image vertex = getVertexColours(store, x*32, y*32, mLandSize);
-                        terrain->setGlobalColourMapEnabled(true);
-                        terrain->getGlobalColourMap()->loadImage(vertex);
->>>>>>> 8dd6e75a
+                                             numTextures,
+                                             indexes);
+
+                        if ( store->land[1][1]->landData->usingColours )
+                        {
+                            Ogre::Image vertex = getVertexColours(store, x*32, y*32, mLandSize);
+                            terrain->setGlobalColourMapEnabled(true);
+                            terrain->getGlobalColourMap()->loadImage(vertex);
+                        }
                     }
                 }
             }
@@ -273,12 +266,8 @@
                 if ( it == indexes.end() )
                 {
                     //NB: All vtex ids are +1 compared to the ltex ids
-<<<<<<< HEAD
-                    assert((int)ltexIndex >= 0 &&
-                           (int)store->landTextures->ltex.size() > (int)ltexIndex - 1 &&
-=======
+
                     assert( (int)store->landTextures->ltex.size() >= (int)ltexIndex - 1 &&
->>>>>>> 8dd6e75a
                            "LAND.VTEX must be within the bounds of the LTEX array");
                     
                     std::string texture;
