--- conflicted
+++ resolved
@@ -12,26 +12,18 @@
 
 namespace MWRender
 {
-<<<<<<< HEAD
     class Animation;
 
-    class Actors
-    {
-=======
     class Actors
     {
         typedef std::map<MWWorld::CellStore*,Ogre::SceneNode*> CellSceneNodeMap;
         typedef std::map<MWWorld::Ptr,Animation*> PtrAnimationMap;
 
->>>>>>> 312f68bf
         OEngine::Render::OgreRenderer &mRend;
         Ogre::SceneNode* mMwRoot;
-<<<<<<< HEAD
-        std::map<MWWorld::Ptr, Animation*> mAllActors;
-=======
+
         CellSceneNodeMap mCellSceneNodes;
         PtrAnimationMap mAllActors;
->>>>>>> 312f68bf
 
     public:
         Actors(OEngine::Render::OgreRenderer& _rend): mRend(_rend) {}
