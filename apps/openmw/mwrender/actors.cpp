--- conflicted
+++ resolved
@@ -14,45 +14,22 @@
 
 namespace MWRender
 {
-<<<<<<< HEAD
 using namespace Ogre;
 
-Actors::~Actors(){
-    std::map<MWWorld::Ptr, Animation*>::iterator it = mAllActors.begin();
-    for (; it != mAllActors.end(); ++it) {
-=======
-
-Actors::~Actors(){
-
+Actors::~Actors()
+{
     PtrAnimationMap::iterator it = mAllActors.begin();
     for(;it != mAllActors.end();++it)
     {
->>>>>>> 312f68bf
         delete it->second;
         it->second = NULL;
     }
 }
 
-<<<<<<< HEAD
-void Actors::setMwRoot(Ogre::SceneNode* root){
-    mMwRoot = root;
-}
-
-void Actors::insertBegin (const MWWorld::Ptr& ptr)
-=======
 void Actors::setMwRoot(Ogre::SceneNode* root)
 { mMwRoot = root; }
 
-void Actors::insertNPC(const MWWorld::Ptr &ptr, MWWorld::InventoryStore &inv)
-{
-    insertBegin(ptr, true, true);
-    NpcAnimation* anim = new MWRender::NpcAnimation(ptr, ptr.getRefData ().getBaseNode (), inv, RV_Actors);
-
-    mAllActors[ptr] = anim;
-}
-
-void Actors::insertBegin (const MWWorld::Ptr& ptr, bool enabled, bool static_)
->>>>>>> 312f68bf
+void Actors::insertBegin(const MWWorld::Ptr &ptr)
 {
     Ogre::SceneNode* cellnode;
     CellSceneNodeMap::const_iterator celliter = mCellSceneNodes.find(ptr.getCell());
@@ -87,7 +64,6 @@
     ptr.getRefData().setBaseNode(insert);
 }
 
-<<<<<<< HEAD
 void Actors::insertNPC(const MWWorld::Ptr& ptr, MWWorld::InventoryStore& inv)
 {
     insertBegin(ptr);
@@ -99,11 +75,6 @@
 {
     insertBegin(ptr);
     CreatureAnimation* anim = new CreatureAnimation(ptr);
-=======
-    insertBegin(ptr, true, true);
-    CreatureAnimation* anim = new MWRender::CreatureAnimation(ptr);
-
->>>>>>> 312f68bf
     delete mAllActors[ptr];
     mAllActors[ptr] = anim;
 }
@@ -112,11 +83,6 @@
 {
     delete mAllActors[ptr];
     mAllActors.erase(ptr);
-<<<<<<< HEAD
-    if (Ogre::SceneNode *base = ptr.getRefData().getBaseNode())
-    {
-=======
->>>>>>> 312f68bf
 
     if(Ogre::SceneNode *base=ptr.getRefData().getBaseNode())
     {
