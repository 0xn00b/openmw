#include "renderingmanager.hpp"

#include <stdexcept>
#include <limits>
#include <cstdlib>

#include <osg/Light>
#include <osg/LightModel>
#include <osg/Fog>
#include <osg/Material>
#include <osg/PolygonMode>
#include <osg/Group>
#include <osg/UserDataContainer>
#include <osg/ComputeBoundsVisitor>

#include <osgShadow/ShadowedScene>

#include <osgUtil/LineSegmentIntersector>
#include <osgUtil/IncrementalCompileOperation>

#include <osgViewer/Viewer>

#include <components/resource/resourcesystem.hpp>
#include <components/resource/imagemanager.hpp>
#include <components/resource/scenemanager.hpp>
#include <components/resource/keyframemanager.hpp>

#include <components/settings/settings.hpp>

#include <components/sceneutil/util.hpp>
#include <components/sceneutil/lightmanager.hpp>
#include <components/sceneutil/statesetupdater.hpp>
#include <components/sceneutil/positionattitudetransform.hpp>
#include <components/sceneutil/workqueue.hpp>
#include <components/sceneutil/unrefqueue.hpp>
#include <components/sceneutil/writescene.hpp>

#include <components/terrain/terraingrid.hpp>
#include <components/terrain/quadtreeworld.hpp>

#include <components/esm/loadcell.hpp>
#include <components/fallback/fallback.hpp>

#include "../mwworld/cellstore.hpp"

#include "sky.hpp"
#include "effectmanager.hpp"
#include "npcanimation.hpp"
#include "vismask.hpp"
#include "pathgrid.hpp"
#include "camera.hpp"
#include "water.hpp"
#include "terrainstorage.hpp"
#include "util.hpp"
#include "shadow.hpp"

namespace MWRender
{

    class StateUpdater : public SceneUtil::StateSetUpdater
    {
    public:
        StateUpdater()
            : mFogStart(0.f)
            , mFogEnd(0.f)
            , mWireframe(false)
        {
        }

        virtual void setDefaults(osg::StateSet *stateset)
        {
            osg::LightModel* lightModel = new osg::LightModel;
            stateset->setAttribute(lightModel, osg::StateAttribute::ON);
            osg::Fog* fog = new osg::Fog;
            fog->setMode(osg::Fog::LINEAR);
            stateset->setAttributeAndModes(fog, osg::StateAttribute::ON);
            if (mWireframe)
            {
                osg::PolygonMode* polygonmode = new osg::PolygonMode;
                polygonmode->setMode(osg::PolygonMode::FRONT_AND_BACK, osg::PolygonMode::LINE);
                stateset->setAttributeAndModes(polygonmode, osg::StateAttribute::ON);
            }
            else
                stateset->removeAttribute(osg::StateAttribute::POLYGONMODE);
        }

        virtual void apply(osg::StateSet* stateset, osg::NodeVisitor*)
        {
            osg::LightModel* lightModel = static_cast<osg::LightModel*>(stateset->getAttribute(osg::StateAttribute::LIGHTMODEL));
            lightModel->setAmbientIntensity(mAmbientColor);
            osg::Fog* fog = static_cast<osg::Fog*>(stateset->getAttribute(osg::StateAttribute::FOG));
            fog->setColor(mFogColor);
            fog->setStart(mFogStart);
            fog->setEnd(mFogEnd);
        }

        void setAmbientColor(const osg::Vec4f& col)
        {
            mAmbientColor = col;
        }

        void setFogColor(const osg::Vec4f& col)
        {
            mFogColor = col;
        }

        void setFogStart(float start)
        {
            mFogStart = start;
        }

        void setFogEnd(float end)
        {
            mFogEnd = end;
        }

        void setWireframe(bool wireframe)
        {
            if (mWireframe != wireframe)
            {
                mWireframe = wireframe;
                reset();
            }
        }

        bool getWireframe() const
        {
            return mWireframe;
        }

    private:
        osg::Vec4f mAmbientColor;
        osg::Vec4f mFogColor;
        float mFogStart;
        float mFogEnd;
        bool mWireframe;
    };

    class PreloadCommonAssetsWorkItem : public SceneUtil::WorkItem
    {
    public:
        PreloadCommonAssetsWorkItem(Resource::ResourceSystem* resourceSystem)
            : mResourceSystem(resourceSystem)
        {
        }

        virtual void doWork()
        {
            try
            {
                for (std::vector<std::string>::const_iterator it = mModels.begin(); it != mModels.end(); ++it)
                    mResourceSystem->getSceneManager()->cacheInstance(*it);
                for (std::vector<std::string>::const_iterator it = mTextures.begin(); it != mTextures.end(); ++it)
                    mResourceSystem->getImageManager()->getImage(*it);
                for (std::vector<std::string>::const_iterator it = mKeyframes.begin(); it != mKeyframes.end(); ++it)
                    mResourceSystem->getKeyframeManager()->get(*it);
            }
            catch (std::exception&)
            {
                // ignore error (will be shown when these are needed proper)
            }
        }

        std::vector<std::string> mModels;
        std::vector<std::string> mTextures;
        std::vector<std::string> mKeyframes;

    private:
        Resource::ResourceSystem* mResourceSystem;
    };

    RenderingManager::RenderingManager(osgViewer::Viewer* viewer, osg::ref_ptr<osg::Group> rootNode, Resource::ResourceSystem* resourceSystem, SceneUtil::WorkQueue* workQueue,
                                       const Fallback::Map* fallback, const std::string& resourcePath)
        : mViewer(viewer)
        , mRootNode(rootNode)
        , mResourceSystem(resourceSystem)
        , mWorkQueue(workQueue)
        , mUnrefQueue(new SceneUtil::UnrefQueue)
        , mFogDepth(0.f)
        , mUnderwaterColor(fallback->getFallbackColour("Water_UnderwaterColor"))
        , mUnderwaterWeight(fallback->getFallbackFloat("Water_UnderwaterColorWeight"))
        , mUnderwaterFog(0.f)
        , mUnderwaterIndoorFog(fallback->getFallbackFloat("Water_UnderwaterIndoorFog"))
        , mNightEyeFactor(0.f)
        , mFieldOfViewOverride(0.f)
        , mFieldOfViewOverridden(false)
    {
        resourceSystem->getSceneManager()->setParticleSystemMask(MWRender::Mask_ParticleSystem);

        resourceSystem->getSceneManager()->setShaderPath(resourcePath + "/shaders");
        resourceSystem->getSceneManager()->setForceShaders(Settings::Manager::getBool("force shaders", "Shaders"));
        resourceSystem->getSceneManager()->setClampLighting(Settings::Manager::getBool("clamp lighting", "Shaders"));
        resourceSystem->getSceneManager()->setForcePerPixelLighting(Settings::Manager::getBool("force per pixel lighting", "Shaders"));
        resourceSystem->getSceneManager()->setAutoUseNormalMaps(Settings::Manager::getBool("auto use object normal maps", "Shaders"));
        resourceSystem->getSceneManager()->setNormalMapPattern(Settings::Manager::getString("normal map pattern", "Shaders"));
        resourceSystem->getSceneManager()->setNormalHeightMapPattern(Settings::Manager::getString("normal height map pattern", "Shaders"));
        resourceSystem->getSceneManager()->setAutoUseSpecularMaps(Settings::Manager::getBool("auto use object specular maps", "Shaders"));
        resourceSystem->getSceneManager()->setSpecularMapPattern(Settings::Manager::getString("specular map pattern", "Shaders"));

        osg::ref_ptr<SceneUtil::LightManager> sceneRoot = new SceneUtil::LightManager;
        sceneRoot->setLightingMask(Mask_Lighting);
        mSceneRoot = sceneRoot;
        sceneRoot->setStartLight(1);

        osg::ref_ptr<osgShadow::ShadowedScene> shadowedScene (new osgShadow::ShadowedScene);

        osgShadow::ShadowSettings* settings = shadowedScene->getShadowSettings();
        settings->setLightNum(0);
        settings->setCastsShadowTraversalMask(Mask_Scene|Mask_Actor|Mask_Player|Mask_Terrain);
        settings->setReceivesShadowTraversalMask(~0u);

        //settings->setShadowMapProjectionHint(osgShadow::ShadowSettings::PERSPECTIVE_SHADOW_MAP);
<<<<<<< HEAD
        settings->setBaseShadowTextureUnit(MWShadow::baseShadowTextureUnit);
=======
        settings->setBaseShadowTextureUnit(8 - MWShadow::numberOfShadowMapsPerLight);
>>>>>>> 56fa33af
        //settings->setMinimumShadowMapNearFarRatio(0);
        settings->setNumShadowMapsPerLight(MWShadow::numberOfShadowMapsPerLight);
        //settings->setShadowMapProjectionHint(osgShadow::ShadowSettings::ORTHOGRAPHIC_SHADOW_MAP);
        //settings->setMultipleShadowMapHint(osgShadow::ShadowSettings::PARALLEL_SPLIT); // ignored
        //settings->setComputeNearFarModeOverride(osg::CullSettings::COMPUTE_NEAR_FAR_USING_PRIMITIVES);
        //settings->setDebugDraw(true); // don't turn this on because it makes everything break

        //settings->setPerspectiveShadowMapCutOffAngle(0);
        //settings->setShaderHint(osgShadow::ShadowSettings::PROVIDE_VERTEX_AND_FRAGMENT_SHADER);

        int mapres = 2048;
        settings->setTextureSize(osg::Vec2s(mapres,mapres));

        MWShadow* tech = new MWShadow();
        shadowedScene->setShadowTechnique(tech);

        /*tech->setMaxFarPlane(0);
        tech->setTextureSize(osg::Vec2s(mapres, mapres));
        tech->setShadowTextureCoordIndex(1);
        tech->setShadowTextureUnit(1);
        tech->setBaseTextureCoordIndex(0);
        tech->setBaseTextureUnit(0);*/

        //mRootNode->addChild(sceneRoot);
        shadowedScene->addChild(sceneRoot);
        mRootNode->addChild(shadowedScene);


        mPathgrid.reset(new Pathgrid(mRootNode));

        mObjects.reset(new Objects(mResourceSystem, sceneRoot, mUnrefQueue.get()));

        if (getenv("OPENMW_DONT_PRECOMPILE") == NULL)
            mViewer->setIncrementalCompileOperation(new osgUtil::IncrementalCompileOperation);

        mResourceSystem->getSceneManager()->setIncrementalCompileOperation(mViewer->getIncrementalCompileOperation());

        mEffectManager.reset(new EffectManager(sceneRoot, mResourceSystem));

        mWater.reset(new Water(mRootNode, sceneRoot, mResourceSystem, mViewer->getIncrementalCompileOperation(), fallback, resourcePath));

        const bool distantTerrain = Settings::Manager::getBool("distant terrain", "Terrain");
        mTerrainStorage = new TerrainStorage(mResourceSystem, Settings::Manager::getString("normal map pattern", "Shaders"), Settings::Manager::getString("normal height map pattern", "Shaders"),
                                            Settings::Manager::getBool("auto use terrain normal maps", "Shaders"), Settings::Manager::getString("terrain specular map pattern", "Shaders"),
                                             Settings::Manager::getBool("auto use terrain specular maps", "Shaders"));

        if (distantTerrain)
            mTerrain.reset(new Terrain::QuadTreeWorld(sceneRoot, mRootNode, mResourceSystem, mTerrainStorage, Mask_Terrain, Mask_PreCompile));
        else
            mTerrain.reset(new Terrain::TerrainGrid(sceneRoot, mRootNode, mResourceSystem, mTerrainStorage, Mask_Terrain, Mask_PreCompile));
        mTerrain->setDefaultViewer(mViewer->getCamera());

        mCamera.reset(new Camera(mViewer->getCamera()));

        mViewer->setLightingMode(osgViewer::View::NO_LIGHT);

        osg::ref_ptr<osg::LightSource> source = new osg::LightSource;
        source->setNodeMask(Mask_Lighting);
        mSunLight = new osg::Light;
        source->setLight(mSunLight);
        mSunLight->setDiffuse(osg::Vec4f(0,0,0,1));
        mSunLight->setAmbient(osg::Vec4f(0,0,0,1));
        mSunLight->setSpecular(osg::Vec4f(0,0,0,0));
        mSunLight->setConstantAttenuation(1.f);
        sceneRoot->addChild(source);

        sceneRoot->getOrCreateStateSet()->setMode(GL_CULL_FACE, osg::StateAttribute::ON);
        sceneRoot->getOrCreateStateSet()->setMode(GL_LIGHTING, osg::StateAttribute::ON);
        sceneRoot->getOrCreateStateSet()->setMode(GL_NORMALIZE, osg::StateAttribute::ON);
        osg::ref_ptr<osg::Material> defaultMat (new osg::Material);
        defaultMat->setColorMode(osg::Material::OFF);
        defaultMat->setAmbient(osg::Material::FRONT_AND_BACK, osg::Vec4f(1,1,1,1));
        defaultMat->setDiffuse(osg::Material::FRONT_AND_BACK, osg::Vec4f(1,1,1,1));
        defaultMat->setSpecular(osg::Material::FRONT_AND_BACK, osg::Vec4f(0.f, 0.f, 0.f, 0.f));
        sceneRoot->getOrCreateStateSet()->setAttribute(defaultMat);

        sceneRoot->setNodeMask(Mask_Scene);
        sceneRoot->setName("Scene Root");

        mSky.reset(new SkyManager(sceneRoot, resourceSystem->getSceneManager()));

        mSky->setCamera(mViewer->getCamera());
        mSky->setRainIntensityUniform(mWater->getRainIntensityUniform());

        source->setStateSetModes(*mRootNode->getOrCreateStateSet(), osg::StateAttribute::ON);

        mStateUpdater = new StateUpdater;
        sceneRoot->addUpdateCallback(mStateUpdater);

        osg::Camera::CullingMode cullingMode = osg::Camera::DEFAULT_CULLING|osg::Camera::FAR_PLANE_CULLING;

        if (!Settings::Manager::getBool("small feature culling", "Camera"))
            cullingMode &= ~(osg::CullStack::SMALL_FEATURE_CULLING);
        else
        {
            mViewer->getCamera()->setSmallFeatureCullingPixelSize(Settings::Manager::getFloat("small feature culling pixel size", "Camera"));
            cullingMode |= osg::CullStack::SMALL_FEATURE_CULLING;
        }

        mViewer->getCamera()->setCullingMode( cullingMode );

        mViewer->getCamera()->setComputeNearFarMode(osg::Camera::DO_NOT_COMPUTE_NEAR_FAR);
        mViewer->getCamera()->setCullingMode(cullingMode);

        mViewer->getCamera()->setCullMask(~(Mask_UpdateVisitor|Mask_SimpleWater));

        mNearClip = Settings::Manager::getFloat("near clip", "Camera");
        mViewDistance = Settings::Manager::getFloat("viewing distance", "Camera");
        mFieldOfView = Settings::Manager::getFloat("field of view", "Camera");
        mFirstPersonFieldOfView = Settings::Manager::getFloat("first person field of view", "Camera");
        mStateUpdater->setFogEnd(mViewDistance);

        mRootNode->getOrCreateStateSet()->addUniform(new osg::Uniform("near", mNearClip));
        mRootNode->getOrCreateStateSet()->addUniform(new osg::Uniform("far", mViewDistance));

        mUniformNear = mRootNode->getOrCreateStateSet()->getUniform("near");
        mUniformFar = mRootNode->getOrCreateStateSet()->getUniform("far");
        updateProjectionMatrix();
    }

    RenderingManager::~RenderingManager()
    {
        // let background loading thread finish before we delete anything else
        mWorkQueue = NULL;
    }

    MWRender::Objects& RenderingManager::getObjects()
    {
        return *mObjects.get();
    }

    Resource::ResourceSystem* RenderingManager::getResourceSystem()
    {
        return mResourceSystem;
    }

    SceneUtil::WorkQueue* RenderingManager::getWorkQueue()
    {
        return mWorkQueue.get();
    }

    SceneUtil::UnrefQueue* RenderingManager::getUnrefQueue()
    {
        return mUnrefQueue.get();
    }

    Terrain::World* RenderingManager::getTerrain()
    {
        return mTerrain.get();
    }

    void RenderingManager::preloadCommonAssets()
    {
        osg::ref_ptr<PreloadCommonAssetsWorkItem> workItem (new PreloadCommonAssetsWorkItem(mResourceSystem));
        mSky->listAssetsToPreload(workItem->mModels, workItem->mTextures);
        mWater->listAssetsToPreload(workItem->mTextures);

        const char* basemodels[] = {"xbase_anim", "xbase_anim.1st", "xbase_anim_female", "xbase_animkna"};
        for (size_t i=0; i<sizeof(basemodels)/sizeof(basemodels[0]); ++i)
        {
            workItem->mModels.push_back(std::string("meshes/") + basemodels[i] + ".nif");
            workItem->mKeyframes.push_back(std::string("meshes/") + basemodels[i] + ".kf");
        }

        workItem->mTextures.push_back("textures/_land_default.dds");

        mWorkQueue->addWorkItem(workItem);
    }

    double RenderingManager::getReferenceTime() const
    {
        return mViewer->getFrameStamp()->getReferenceTime();
    }

    osg::Group* RenderingManager::getLightRoot()
    {
        return mSceneRoot.get();
    }

    void RenderingManager::setNightEyeFactor(float factor)
    {
        if (factor != mNightEyeFactor)
        {
            mNightEyeFactor = factor;
            updateAmbient();
        }
    }

    void RenderingManager::setAmbientColour(const osg::Vec4f &colour)
    {
        mAmbientColor = colour;
        updateAmbient();
    }

    void RenderingManager::skySetDate(int day, int month)
    {
        mSky->setDate(day, month);
    }

    int RenderingManager::skyGetMasserPhase() const
    {
        return mSky->getMasserPhase();
    }

    int RenderingManager::skyGetSecundaPhase() const
    {
        return mSky->getSecundaPhase();
    }

    void RenderingManager::skySetMoonColour(bool red)
    {
        mSky->setMoonColour(red);
    }

    void RenderingManager::configureAmbient(const ESM::Cell *cell)
    {
        setAmbientColour(SceneUtil::colourFromRGB(cell->mAmbi.mAmbient));

        osg::Vec4f diffuse = SceneUtil::colourFromRGB(cell->mAmbi.mSunlight);
        mSunLight->setDiffuse(diffuse);
        mSunLight->setSpecular(diffuse);
        mSunLight->setDirection(osg::Vec3f(1.f,-1.f,-1.f));
    }

    void RenderingManager::setSunColour(const osg::Vec4f& diffuse, const osg::Vec4f& specular)
    {
        // need to wrap this in a StateUpdater?
        mSunLight->setDiffuse(diffuse);
        mSunLight->setSpecular(specular);
    }

    void RenderingManager::setSunDirection(const osg::Vec3f &direction)
    {
        osg::Vec3 position = direction * -1;
        // need to wrap this in a StateUpdater?
        mSunLight->setPosition(osg::Vec4(position.x(), position.y(), position.z(), 0));

        mSky->setSunDirection(position);
    }

    void RenderingManager::addCell(const MWWorld::CellStore *store)
    {
        mPathgrid->addCell(store);

        mWater->changeCell(store);

        if (store->getCell()->isExterior())
            mTerrain->loadCell(store->getCell()->getGridX(), store->getCell()->getGridY());
    }
    void RenderingManager::removeCell(const MWWorld::CellStore *store)
    {
        mPathgrid->removeCell(store);
        mObjects->removeCell(store);

        if (store->getCell()->isExterior())
            mTerrain->unloadCell(store->getCell()->getGridX(), store->getCell()->getGridY());

        mWater->removeCell(store);
    }

    void RenderingManager::enableTerrain(bool enable)
    {
        mTerrain->enable(enable);
    }

    void RenderingManager::setSkyEnabled(bool enabled)
    {
        mSky->setEnabled(enabled);
    }

    bool RenderingManager::toggleRenderMode(RenderMode mode)
    {
        if (mode == Render_CollisionDebug || mode == Render_Pathgrid)
            return mPathgrid->toggleRenderMode(mode);
        else if (mode == Render_Wireframe)
        {
            bool wireframe = !mStateUpdater->getWireframe();
            mStateUpdater->setWireframe(wireframe);
            return wireframe;
        }
        else if (mode == Render_Water)
        {
            return mWater->toggle();
        }
        else if (mode == Render_Scene)
        {
            int mask = mViewer->getCamera()->getCullMask();
            bool enabled = mask&Mask_Scene;
            enabled = !enabled;
            if (enabled)
                mask |= Mask_Scene;
            else
                mask &= ~Mask_Scene;
            mViewer->getCamera()->setCullMask(mask);
            return enabled;
        }
        return false;
    }

    void RenderingManager::configureFog(const ESM::Cell *cell)
    {
        osg::Vec4f color = SceneUtil::colourFromRGB(cell->mAmbi.mFog);

        configureFog (cell->mAmbi.mFogDensity, mUnderwaterIndoorFog, color);
    }

    void RenderingManager::configureFog(float fogDepth, float underwaterFog, const osg::Vec4f &color)
    {
        mFogDepth = fogDepth;
        mFogColor = color;
        mUnderwaterFog = underwaterFog;
    }

    SkyManager* RenderingManager::getSkyManager()
    {
        return mSky.get();
    }

    void RenderingManager::update(float dt, bool paused)
    {
        reportStats();

        mUnrefQueue->flush(mWorkQueue.get());

        if (!paused)
        {
            mEffectManager->update(dt);
            mSky->update(dt);
            mWater->update(dt);
        }

        mCamera->update(dt, paused);

        osg::Vec3f focal, cameraPos;
        mCamera->getPosition(focal, cameraPos);
        mCurrentCameraPos = cameraPos;
        if (mWater->isUnderwater(cameraPos))
        {
            float viewDistance = mViewDistance;
            viewDistance = std::min(viewDistance, 6666.f);
            setFogColor(mUnderwaterColor * mUnderwaterWeight + mFogColor * (1.f-mUnderwaterWeight));
            mStateUpdater->setFogStart(viewDistance * (1 - mUnderwaterFog));
            mStateUpdater->setFogEnd(viewDistance);
        }
        else
        {
            setFogColor(mFogColor);

            if (mFogDepth == 0.f)
            {
                mStateUpdater->setFogStart(0.f);
                mStateUpdater->setFogEnd(std::numeric_limits<float>::max());
            }
            else
            {
                mStateUpdater->setFogStart(mViewDistance * (1 - mFogDepth));
                mStateUpdater->setFogEnd(mViewDistance);
            }
        }
    }

    void RenderingManager::updatePlayerPtr(const MWWorld::Ptr &ptr)
    {
        if(mPlayerAnimation.get())
        {
            setupPlayer(ptr);
            mPlayerAnimation->updatePtr(ptr);
        }
        mCamera->attachTo(ptr);
    }

    void RenderingManager::removePlayer(const MWWorld::Ptr &player)
    {
        mWater->removeEmitter(player);
    }

    void RenderingManager::rotateObject(const MWWorld::Ptr &ptr, const osg::Quat& rot)
    {
        if(ptr == mCamera->getTrackingPtr() &&
           !mCamera->isVanityOrPreviewModeEnabled())
        {
            mCamera->rotateCamera(-ptr.getRefData().getPosition().rot[0], -ptr.getRefData().getPosition().rot[2], false);
        }

        ptr.getRefData().getBaseNode()->setAttitude(rot);
    }

    void RenderingManager::moveObject(const MWWorld::Ptr &ptr, const osg::Vec3f &pos)
    {
        ptr.getRefData().getBaseNode()->setPosition(pos);
    }

    void RenderingManager::scaleObject(const MWWorld::Ptr &ptr, const osg::Vec3f &scale)
    {
        ptr.getRefData().getBaseNode()->setScale(scale);

        if (ptr == mCamera->getTrackingPtr()) // update height of camera
            mCamera->processViewChange();
    }

    void RenderingManager::removeObject(const MWWorld::Ptr &ptr)
    {
        mObjects->removeObject(ptr);
        mWater->removeEmitter(ptr);
    }

    void RenderingManager::setWaterEnabled(bool enabled)
    {
        mWater->setEnabled(enabled);
        mSky->setWaterEnabled(enabled);
    }

    void RenderingManager::setWaterHeight(float height)
    {
        mWater->setHeight(height);
        mSky->setWaterHeight(height);
    }

    class NotifyDrawCompletedCallback : public osg::Camera::DrawCallback
    {
    public:
        NotifyDrawCompletedCallback()
            : mDone(false)
        {
        }

        virtual void operator () (osg::RenderInfo& renderInfo) const
        {
            mMutex.lock();
            mDone = true;
            mMutex.unlock();
            mCondition.signal();
        }

        void waitTillDone()
        {
            mMutex.lock();
            if (mDone)
                return;
            mCondition.wait(&mMutex);
            mMutex.unlock();
        }

        mutable OpenThreads::Condition mCondition;
        mutable OpenThreads::Mutex mMutex;
        mutable bool mDone;
    };

    void RenderingManager::screenshot(osg::Image *image, int w, int h)
    {
        osg::ref_ptr<osg::Camera> rttCamera (new osg::Camera);
        rttCamera->setNodeMask(Mask_RenderToTexture);
        rttCamera->attach(osg::Camera::COLOR_BUFFER, image);
        rttCamera->setRenderOrder(osg::Camera::PRE_RENDER);
        rttCamera->setReferenceFrame(osg::Camera::ABSOLUTE_RF);
        rttCamera->setRenderTargetImplementation(osg::Camera::FRAME_BUFFER_OBJECT, osg::Camera::PIXEL_BUFFER_RTT);
        rttCamera->setProjectionMatrixAsPerspective(mFieldOfView, w/float(h), mNearClip, mViewDistance);
        rttCamera->setViewMatrix(mViewer->getCamera()->getViewMatrix());
        rttCamera->setViewport(0, 0, w, h);

        osg::ref_ptr<osg::Texture2D> texture (new osg::Texture2D);
        texture->setInternalFormat(GL_RGB);
        texture->setTextureSize(w, h);
        texture->setResizeNonPowerOfTwoHint(false);
        texture->setFilter(osg::Texture::MIN_FILTER, osg::Texture::LINEAR);
        texture->setFilter(osg::Texture::MAG_FILTER, osg::Texture::LINEAR);
        rttCamera->attach(osg::Camera::COLOR_BUFFER, texture);

        image->setDataType(GL_UNSIGNED_BYTE);
        image->setPixelFormat(texture->getInternalFormat());

        rttCamera->setUpdateCallback(new NoTraverseCallback);
        rttCamera->addChild(mSceneRoot);
        rttCamera->setCullMask(mViewer->getCamera()->getCullMask() & (~Mask_GUI));

        mRootNode->addChild(rttCamera);

        // The draw needs to complete before we can copy back our image.
        osg::ref_ptr<NotifyDrawCompletedCallback> callback (new NotifyDrawCompletedCallback);
        rttCamera->setFinalDrawCallback(callback);

        // at the time this function is called we are in the middle of a frame,
        // so out of order calls are necessary to get a correct frameNumber for the next frame.
        // refer to the advance() and frame() order in Engine::go()
        mViewer->eventTraversal();
        mViewer->updateTraversal();
        mViewer->renderingTraversals();

        callback->waitTillDone();

        // now that we've "used up" the current frame, get a fresh framenumber for the next frame() following after the screenshot is completed
        mViewer->advance(mViewer->getFrameStamp()->getSimulationTime());

        rttCamera->removeChildren(0, rttCamera->getNumChildren());
        mRootNode->removeChild(rttCamera);
    }

    osg::Vec4f RenderingManager::getScreenBounds(const MWWorld::Ptr& ptr)
    {
        if (!ptr.getRefData().getBaseNode())
            return osg::Vec4f();

        osg::ComputeBoundsVisitor computeBoundsVisitor;
        computeBoundsVisitor.setTraversalMask(~(Mask_ParticleSystem|Mask_Effect));
        ptr.getRefData().getBaseNode()->accept(computeBoundsVisitor);

        osg::Matrix viewProj = mViewer->getCamera()->getViewMatrix() * mViewer->getCamera()->getProjectionMatrix();
        float min_x = 1.0f, max_x = 0.0f, min_y = 1.0f, max_y = 0.0f;
        for (int i=0; i<8; ++i)
        {
            osg::Vec3f corner = computeBoundsVisitor.getBoundingBox().corner(i);
            corner = corner * viewProj;

            float x = (corner.x() + 1.f) * 0.5f;
            float y = (corner.y() - 1.f) * (-0.5f);

            if (x < min_x)
            min_x = x;

            if (x > max_x)
            max_x = x;

            if (y < min_y)
            min_y = y;

            if (y > max_y)
            max_y = y;
        }

        return osg::Vec4f(min_x, min_y, max_x, max_y);
    }

    RenderingManager::RayResult getIntersectionResult (osgUtil::LineSegmentIntersector* intersector)
    {
        RenderingManager::RayResult result;
        result.mHit = false;
        result.mRatio = 0;
        if (intersector->containsIntersections())
        {
            result.mHit = true;
            osgUtil::LineSegmentIntersector::Intersection intersection = intersector->getFirstIntersection();

            result.mHitPointWorld = intersection.getWorldIntersectPoint();
            result.mHitNormalWorld = intersection.getWorldIntersectNormal();
            result.mRatio = intersection.ratio;

            PtrHolder* ptrHolder = NULL;
            for (osg::NodePath::const_iterator it = intersection.nodePath.begin(); it != intersection.nodePath.end(); ++it)
            {
                osg::UserDataContainer* userDataContainer = (*it)->getUserDataContainer();
                if (!userDataContainer)
                    continue;
                for (unsigned int i=0; i<userDataContainer->getNumUserObjects(); ++i)
                {
                    if (PtrHolder* p = dynamic_cast<PtrHolder*>(userDataContainer->getUserObject(i)))
                        ptrHolder = p;
                }
            }

            if (ptrHolder)
                result.mHitObject = ptrHolder->mPtr;
        }

        return result;

    }

    osg::ref_ptr<osgUtil::IntersectionVisitor> RenderingManager::getIntersectionVisitor(osgUtil::Intersector *intersector, bool ignorePlayer, bool ignoreActors)
    {
        if (!mIntersectionVisitor)
            mIntersectionVisitor = new osgUtil::IntersectionVisitor;

        mIntersectionVisitor->setTraversalNumber(mViewer->getFrameStamp()->getFrameNumber());
        mIntersectionVisitor->setIntersector(intersector);

        int mask = ~0;
        mask &= ~(Mask_RenderToTexture|Mask_Sky|Mask_Debug|Mask_Effect|Mask_Water|Mask_SimpleWater);
        if (ignorePlayer)
            mask &= ~(Mask_Player);
        if (ignoreActors)
            mask &= ~(Mask_Actor|Mask_Player);

        mIntersectionVisitor->setTraversalMask(mask);
        return mIntersectionVisitor;
    }

    RenderingManager::RayResult RenderingManager::castRay(const osg::Vec3f& origin, const osg::Vec3f& dest, bool ignorePlayer, bool ignoreActors)
    {
        osg::ref_ptr<osgUtil::LineSegmentIntersector> intersector (new osgUtil::LineSegmentIntersector(osgUtil::LineSegmentIntersector::MODEL,
            origin, dest));
        intersector->setIntersectionLimit(osgUtil::LineSegmentIntersector::LIMIT_NEAREST);

        mRootNode->accept(*getIntersectionVisitor(intersector, ignorePlayer, ignoreActors));

        return getIntersectionResult(intersector);
    }

    RenderingManager::RayResult RenderingManager::castCameraToViewportRay(const float nX, const float nY, float maxDistance, bool ignorePlayer, bool ignoreActors)
    {
        osg::ref_ptr<osgUtil::LineSegmentIntersector> intersector (new osgUtil::LineSegmentIntersector(osgUtil::LineSegmentIntersector::PROJECTION,
                                                                                                       nX * 2.f - 1.f, nY * (-2.f) + 1.f));

        osg::Vec3d dist (0.f, 0.f, -maxDistance);

        dist = dist * mViewer->getCamera()->getProjectionMatrix();

        osg::Vec3d end = intersector->getEnd();
        end.z() = dist.z();
        intersector->setEnd(end);
        intersector->setIntersectionLimit(osgUtil::LineSegmentIntersector::LIMIT_NEAREST);

        mViewer->getCamera()->accept(*getIntersectionVisitor(intersector, ignorePlayer, ignoreActors));

        return getIntersectionResult(intersector);
    }

    void RenderingManager::updatePtr(const MWWorld::Ptr &old, const MWWorld::Ptr &updated)
    {
        mObjects->updatePtr(old, updated);
    }

    void RenderingManager::spawnEffect(const std::string &model, const std::string &texture, const osg::Vec3f &worldPosition, float scale, bool isMagicVFX)
    {
        mEffectManager->addEffect(model, texture, worldPosition, scale, isMagicVFX);
    }

    void RenderingManager::notifyWorldSpaceChanged()
    {
        mEffectManager->clear();
    }

    void RenderingManager::clear()
    {
        mSky->setMoonColour(false);

        notifyWorldSpaceChanged();
    }

    MWRender::Animation* RenderingManager::getAnimation(const MWWorld::Ptr &ptr)
    {
        if (mPlayerAnimation.get() && ptr == mPlayerAnimation->getPtr())
            return mPlayerAnimation.get();

        return mObjects->getAnimation(ptr);
    }

    const MWRender::Animation* RenderingManager::getAnimation(const MWWorld::ConstPtr &ptr) const
    {
        if (mPlayerAnimation.get() && ptr == mPlayerAnimation->getPtr())
            return mPlayerAnimation.get();

        return mObjects->getAnimation(ptr);
    }

    void RenderingManager::setupPlayer(const MWWorld::Ptr &player)
    {
        if (!mPlayerNode)
        {
            mPlayerNode = new SceneUtil::PositionAttitudeTransform;
            mPlayerNode->setNodeMask(Mask_Player);
            mPlayerNode->setName("Player Root");
            mSceneRoot->addChild(mPlayerNode);
        }

        mPlayerNode->setUserDataContainer(new osg::DefaultUserDataContainer);
        mPlayerNode->getUserDataContainer()->addUserObject(new PtrHolder(player));

        player.getRefData().setBaseNode(mPlayerNode);

        mWater->removeEmitter(player);
        mWater->addEmitter(player);
    }

    void RenderingManager::renderPlayer(const MWWorld::Ptr &player)
    {
        mPlayerAnimation = new NpcAnimation(player, player.getRefData().getBaseNode(), mResourceSystem, 0, NpcAnimation::VM_Normal,
                                                mFirstPersonFieldOfView);

        mCamera->setAnimation(mPlayerAnimation.get());
        mCamera->attachTo(player);
    }

    void RenderingManager::rebuildPtr(const MWWorld::Ptr &ptr)
    {
        NpcAnimation *anim = NULL;
        if(ptr == mPlayerAnimation->getPtr())
            anim = mPlayerAnimation.get();
        else
            anim = dynamic_cast<NpcAnimation*>(mObjects->getAnimation(ptr));
        if(anim)
        {
            anim->rebuild();
            if(mCamera->getTrackingPtr() == ptr)
            {
                mCamera->attachTo(ptr);
                mCamera->setAnimation(anim);
            }
        }
    }

    void RenderingManager::addWaterRippleEmitter(const MWWorld::Ptr &ptr)
    {
        mWater->addEmitter(ptr);
    }

    void RenderingManager::removeWaterRippleEmitter(const MWWorld::Ptr &ptr)
    {
        mWater->removeEmitter(ptr);
    }

    void RenderingManager::emitWaterRipple(const osg::Vec3f &pos)
    {
        mWater->emitRipple(pos);
    }

    void RenderingManager::updateProjectionMatrix()
    {
        double aspect = mViewer->getCamera()->getViewport()->aspectRatio();
        float fov = mFieldOfView;
        if (mFieldOfViewOverridden)
            fov = mFieldOfViewOverride;
        mViewer->getCamera()->setProjectionMatrixAsPerspective(fov, aspect, mNearClip, mViewDistance);

        mUniformNear->set(mNearClip);
        mUniformFar->set(mViewDistance);
    }

    void RenderingManager::updateTextureFiltering()
    {
        mViewer->stopThreading();

        mResourceSystem->getSceneManager()->setFilterSettings(
            Settings::Manager::getString("texture mag filter", "General"),
            Settings::Manager::getString("texture min filter", "General"),
            Settings::Manager::getString("texture mipmap", "General"),
            Settings::Manager::getInt("anisotropy", "General")
        );

        mTerrain->updateTextureFiltering();

        mViewer->startThreading();
    }

    void RenderingManager::updateAmbient()
    {
        osg::Vec4f color = mAmbientColor;

        if (mNightEyeFactor > 0.f)
            color += osg::Vec4f(0.7, 0.7, 0.7, 0.0) * mNightEyeFactor;

        mStateUpdater->setAmbientColor(color);
    }

    void RenderingManager::setFogColor(const osg::Vec4f &color)
    {
        mViewer->getCamera()->setClearColor(color);

        mStateUpdater->setFogColor(color);
    }

    void RenderingManager::reportStats() const
    {
        osg::Stats* stats = mViewer->getViewerStats();
        unsigned int frameNumber = mViewer->getFrameStamp()->getFrameNumber();
        if (stats->collectStats("resource"))
        {
            stats->setAttribute(frameNumber, "UnrefQueue", mUnrefQueue->getNumItems());

            mTerrain->reportStats(frameNumber, stats);
        }
    }

    void RenderingManager::processChangedSettings(const Settings::CategorySettingVector &changed)
    {
        for (Settings::CategorySettingVector::const_iterator it = changed.begin(); it != changed.end(); ++it)
        {
            if (it->first == "Camera" && it->second == "field of view")
            {
                mFieldOfView = Settings::Manager::getFloat("field of view", "Camera");
                updateProjectionMatrix();
            }
            else if (it->first == "Camera" && it->second == "viewing distance")
            {
                mViewDistance = Settings::Manager::getFloat("viewing distance", "Camera");
                mStateUpdater->setFogEnd(mViewDistance);
                updateProjectionMatrix();
            }
            else if (it->first == "General" && (it->second == "texture filter" ||
                                                it->second == "texture mipmap" ||
                                                it->second == "anisotropy"))
                updateTextureFiltering();
            else if (it->first == "Water")
                mWater->processChangedSettings(changed);
        }
    }

    float RenderingManager::getNearClipDistance() const
    {
        return mNearClip;
    }

    float RenderingManager::getTerrainHeightAt(const osg::Vec3f &pos)
    {
        return mTerrain->getHeightAt(pos);
    }

    bool RenderingManager::vanityRotateCamera(const float *rot)
    {
        if(!mCamera->isVanityOrPreviewModeEnabled())
            return false;

        mCamera->rotateCamera(rot[0], rot[2], true);
        return true;
    }

    void RenderingManager::setCameraDistance(float dist, bool adjust, bool override)
    {
        if(!mCamera->isVanityOrPreviewModeEnabled() && !mCamera->isFirstPerson())
        {
            if(mCamera->isNearest() && dist > 0.f)
                mCamera->toggleViewMode();
            else
                mCamera->setCameraDistance(-dist / 120.f * 10, adjust, override);
        }
        else if(mCamera->isFirstPerson() && dist < 0.f)
        {
            mCamera->toggleViewMode();
            mCamera->setCameraDistance(0.f, false, override);
        }
    }

    void RenderingManager::resetCamera()
    {
        mCamera->reset();
    }

    float RenderingManager::getCameraDistance() const
    {
        return mCamera->getCameraDistance();
    }

    Camera* RenderingManager::getCamera()
    {
        return mCamera.get();
    }

    const osg::Vec3f &RenderingManager::getCameraPosition() const
    {
        return mCurrentCameraPos;
    }

    void RenderingManager::togglePOV()
    {
        mCamera->toggleViewMode();
    }

    void RenderingManager::togglePreviewMode(bool enable)
    {
        mCamera->togglePreviewMode(enable);
    }

    bool RenderingManager::toggleVanityMode(bool enable)
    {
        return mCamera->toggleVanityMode(enable);
    }

    void RenderingManager::allowVanityMode(bool allow)
    {
        mCamera->allowVanityMode(allow);
    }

    void RenderingManager::togglePlayerLooking(bool enable)
    {
        mCamera->togglePlayerLooking(enable);
    }

    void RenderingManager::changeVanityModeScale(float factor)
    {
        if(mCamera->isVanityOrPreviewModeEnabled())
            mCamera->setCameraDistance(-factor/120.f*10, true, true);
    }

    void RenderingManager::overrideFieldOfView(float val)
    {
        if (mFieldOfViewOverridden != true || mFieldOfViewOverride != val)
        {
            mFieldOfViewOverridden = true;
            mFieldOfViewOverride = val;
            updateProjectionMatrix();
        }
    }

    void RenderingManager::resetFieldOfView()
    {
        if (mFieldOfViewOverridden == true)
        {
            mFieldOfViewOverridden = false;

            updateProjectionMatrix();
        }
    }
    void RenderingManager::exportSceneGraph(const MWWorld::Ptr &ptr, const std::string &filename, const std::string &format)
    {
        osg::Node* node = mViewer->getSceneData();
        if (!ptr.isEmpty())
            node = ptr.getRefData().getBaseNode();

        SceneUtil::writeScene(node, filename, format);
    }

    LandManager *RenderingManager::getLandManager() const
    {
        return mTerrainStorage->getLandManager();
    }


}<|MERGE_RESOLUTION|>--- conflicted
+++ resolved
@@ -210,11 +210,7 @@
         settings->setReceivesShadowTraversalMask(~0u);
 
         //settings->setShadowMapProjectionHint(osgShadow::ShadowSettings::PERSPECTIVE_SHADOW_MAP);
-<<<<<<< HEAD
         settings->setBaseShadowTextureUnit(MWShadow::baseShadowTextureUnit);
-=======
-        settings->setBaseShadowTextureUnit(8 - MWShadow::numberOfShadowMapsPerLight);
->>>>>>> 56fa33af
         //settings->setMinimumShadowMapNearFarRatio(0);
         settings->setNumShadowMapsPerLight(MWShadow::numberOfShadowMapsPerLight);
         //settings->setShadowMapProjectionHint(osgShadow::ShadowSettings::ORTHOGRAPHIC_SHADOW_MAP);
