--- conflicted
+++ resolved
@@ -53,16 +53,12 @@
     //mSkyManager = 0;
     mSkyManager = new SkyManager(mMwRoot, mRendering.getCamera(), &environment);
 
-<<<<<<< HEAD
-    mPlayer = new MWRender::Player (rend.getCamera(), playerNode);
 
     mWater = 0;
 
-	//std::cout << "Three";
-=======
+
     mPlayer = new MWRender::Player (mRendering.getCamera(), playerNode);
     mSun = 0;
->>>>>>> c874fff4
 }
 
 RenderingManager::~RenderingManager ()
@@ -94,8 +90,9 @@
 }
 
 void RenderingManager::removeCell (MWWorld::Ptr::CellStore *store){
-<<<<<<< HEAD
-    objects.removeCell(store);
+
+   mObjects.removeCell(store);
+    mActors.removeCell(store);
     
 }
 void RenderingManager::removeWater (){
@@ -103,10 +100,6 @@
         delete mWater;
         mWater = 0;
     }
-=======
-    mObjects.removeCell(store);
-    mActors.removeCell(store);
->>>>>>> c874fff4
 }
 
 void RenderingManager::cellAdded (MWWorld::Ptr::CellStore *store)
@@ -160,7 +153,7 @@
 void RenderingManager::waterAdded (MWWorld::Ptr::CellStore *store){
     if(store->cell->data.flags & store->cell->HasWater){
         if(mWater == 0)
-            mWater = new MWRender::Water(rend.getCamera(), store->cell);
+            mWater = new MWRender::Water(mRendering.getCamera(), store->cell);
         else
             mWater->changeCell(store->cell);
         //else
