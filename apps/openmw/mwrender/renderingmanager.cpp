--- conflicted
+++ resolved
@@ -368,11 +368,7 @@
     float *fpos = data.getPosition().pos;
 
     // only for LocalMap::updatePlayer()
-<<<<<<< HEAD
-    Ogre::Vector3 pos(fpos[0], fpos[2], -fpos[1]);
-=======
     Ogre::Vector3 pos(fpos[0], fpos[1], fpos[2]);
->>>>>>> b9912a19
 
     Ogre::SceneNode *node = data.getBaseNode();
     //Ogre::Quaternion orient =
