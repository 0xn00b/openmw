#include "renderingmanager.hpp"

#include <assert.h>

#include "OgreRoot.h"
#include "OgreRenderWindow.h"
#include "OgreSceneManager.h"
#include "OgreViewport.h"
#include "OgreCamera.h"
#include "OgreTextureManager.h"

#include "../mwworld/world.hpp" // these includes can be removed once the static-hack is gone
#include "../mwworld/ptr.hpp"
#include <components/esm/loadstat.hpp>


using namespace MWRender;
using namespace Ogre;

namespace MWRender {

RenderingManager::RenderingManager (OEngine::Render::OgreRenderer& _rend, const boost::filesystem::path& resDir, OEngine::Physic::PhysicEngine* engine, MWWorld::Environment& environment)
    :mRendering(_rend), mObjects(mRendering), mActors(mRendering, environment), mAmbientMode(0)
{
    mRendering.createScene("PlayerCam", 55, 5);
    mTerrainManager = new TerrainManager(mRendering.getScene(),
                                         environment);

    //The fog type must be set before any terrain objects are created as if the
    //fog type is set to FOG_NONE then the initially created terrain won't have any fog
    configureFog(1, ColourValue(1,1,1));

    // Set default mipmap level (NB some APIs ignore this)
    TextureManager::getSingleton().setDefaultNumMipmaps(5);

    // Load resources
    ResourceGroupManager::getSingleton().initialiseAllResourceGroups();

    // Turn the entire scene (represented by the 'root' node) -90
    // degrees around the x axis. This makes Z go upwards, and Y go into
    // the screen (when x is to the right.) This is the orientation that
    // Morrowind uses, and it automagically makes everything work as it
    // should.
    SceneNode *rt = mRendering.getScene()->getRootSceneNode();
    mMwRoot = rt->createChildSceneNode();
    mMwRoot->pitch(Degree(-90));
    mObjects.setMwRoot(mMwRoot);
    mActors.setMwRoot(mMwRoot);

    //used to obtain ingame information of ogre objects (which are faced or selected)
    mRaySceneQuery = mRendering.getScene()->createRayQuery(Ray());

    Ogre::SceneNode *playerNode = mMwRoot->createChildSceneNode ("player");
    playerNode->pitch(Degree(90));
    Ogre::SceneNode *cameraYawNode = playerNode->createChildSceneNode();
    Ogre::SceneNode *cameraPitchNode = cameraYawNode->createChildSceneNode();
    cameraPitchNode->attachObject(mRendering.getCamera());

    //mSkyManager = 0;
    mSkyManager = new SkyManager(mMwRoot, mRendering.getCamera(), &environment);


    mWater = 0;


    mPlayer = new MWRender::Player (mRendering.getCamera(), playerNode);
    mSun = 0;

    mDebugging = new Debugging(mMwRoot, environment, engine);
    mLocalMap = new MWRender::LocalMap(&mRendering, &environment);
}

RenderingManager::~RenderingManager ()
{
    //TODO: destroy mSun?
    delete mPlayer;
    delete mSkyManager;
<<<<<<< HEAD
    delete mDebugging;
=======
    delete mTerrainManager;
>>>>>>> 8d7bf343
    delete mLocalMap;
}

MWRender::SkyManager* RenderingManager::getSkyManager()
{
    return mSkyManager;
}

MWRender::Objects& RenderingManager::getObjects(){
    return mObjects;
}
MWRender::Actors& RenderingManager::getActors(){
    return mActors;
}

MWRender::Player& RenderingManager::getPlayer(){
    return (*mPlayer);
}

OEngine::Render::Fader* RenderingManager::getFader()
{
    return mRendering.getFader();
}

void RenderingManager::removeCell (MWWorld::Ptr::CellStore *store)
{
    mObjects.removeCell(store);
    mActors.removeCell(store);
<<<<<<< HEAD
    mDebugging->cellRemoved(store);
=======
    if (store->cell->isExterior())
      mTerrainManager->cellRemoved(store);
>>>>>>> 8d7bf343
}

void RenderingManager::removeWater ()
{
    if(mWater){
        delete mWater;
        mWater = 0;
    }
}

void RenderingManager::toggleWater()
{
    if (mWater)
        mWater->toggle();
}

void RenderingManager::cellAdded (MWWorld::Ptr::CellStore *store)
{
    mObjects.buildStaticGeometry (*store);
<<<<<<< HEAD
    mDebugging->cellAdded(store);
=======
    if (store->cell->isExterior())
      mTerrainManager->cellAdded(store);
>>>>>>> 8d7bf343
}

void RenderingManager::addObject (const MWWorld::Ptr& ptr){
    const MWWorld::Class& class_ =
            MWWorld::Class::get (ptr);
    class_.insertObjectRendering(ptr, *this);

}
void RenderingManager::removeObject (const MWWorld::Ptr& ptr)
{
    if (!mObjects.deleteObject (ptr))
    {
        /// \todo delete non-object MW-references
    }
     if (!mActors.deleteObject (ptr))
    {
        /// \todo delete non-object MW-references
    }
}

void RenderingManager::moveObject (const MWWorld::Ptr& ptr, const Ogre::Vector3& position)
{
    /// \todo move this to the rendering-subsystems
    mRendering.getScene()->getSceneNode (ptr.getRefData().getHandle())->
            setPosition (position);
}

void RenderingManager::scaleObject (const MWWorld::Ptr& ptr, const Ogre::Vector3& scale){

}
void RenderingManager::rotateObject (const MWWorld::Ptr& ptr, const::Ogre::Quaternion& orientation){

}
void RenderingManager::moveObjectToCell (const MWWorld::Ptr& ptr, const Ogre::Vector3& position, MWWorld::Ptr::CellStore *store){

}

void RenderingManager::update (float duration){

    mActors.update (duration);

    mSkyManager->update(duration);

    mRendering.update(duration);

    mLocalMap->updatePlayer( mRendering.getCamera()->getRealPosition(), mRendering.getCamera()->getRealDirection() );

    checkUnderwater();
}
void RenderingManager::waterAdded (MWWorld::Ptr::CellStore *store){
    if(store->cell->data.flags & store->cell->HasWater){
        if(mWater == 0)
            mWater = new MWRender::Water(mRendering.getCamera(), store->cell);
        else
            mWater->changeCell(store->cell);
        //else

    }
    else
        removeWater();
   
}

void RenderingManager::setWaterHeight(const float height)
{
    if (mWater)
        mWater->setHeight(height);
}

void RenderingManager::skyEnable ()
{
    if(mSkyManager)
    mSkyManager->enable();
}

void RenderingManager::skyDisable ()
{
    if(mSkyManager)
        mSkyManager->disable();
}

void RenderingManager::skySetHour (double hour)
{
    if(mSkyManager)
        mSkyManager->setHour(hour);
}


void RenderingManager::skySetDate (int day, int month)
{
    if(mSkyManager)
        mSkyManager->setDate(day, month);
}

int RenderingManager::skyGetMasserPhase() const
{

    return mSkyManager->getMasserPhase();
}

int RenderingManager::skyGetSecundaPhase() const
{
    return mSkyManager->getSecundaPhase();
}

void RenderingManager::skySetMoonColour (bool red){
    if(mSkyManager)
        mSkyManager->setMoonColour(red);
}

bool RenderingManager::toggleRenderMode(int mode)
{
    if (mode != MWWorld::World::Render_Wireframe)
        return mDebugging->toggleRenderMode(mode);
    else // if (mode == MWWorld::World::Render_Wireframe)
    {
        if (mRendering.getCamera()->getPolygonMode() == PM_SOLID)
        {
            mRendering.getCamera()->setPolygonMode(PM_WIREFRAME);
            return true;
        }
        else
        {
            mRendering.getCamera()->setPolygonMode(PM_SOLID);
            return false;
        }
    }
}

void RenderingManager::configureFog(ESMS::CellStore<MWWorld::RefData> &mCell)
{
  Ogre::ColourValue color;
  color.setAsABGR (mCell.cell->ambi.fog);

  configureFog(mCell.cell->ambi.fogDensity, color);
}

void RenderingManager::configureFog(const float density, const Ogre::ColourValue& colour)
{
  /// \todo make the viewing distance and fog start/end configurable

  // right now we load 3x3 cells, so the maximum viewing distance we 
  // can allow (to prevent objects suddenly popping up) equals:
  // 8192            * 0.69
  //   ^ cell size    ^ minimum density value used (clear weather)
  float low = 5652.48 / density / 2.f;
  float high = 5652.48 / density;

  mRendering.getScene()->setFog (FOG_LINEAR, colour, 0, low, high);

  mRendering.getCamera()->setFarClipDistance ( high );
  mRendering.getViewport()->setBackgroundColour (colour);
}


void RenderingManager::setAmbientMode()
{
  switch (mAmbientMode)
  {
    case 0:

      setAmbientColour(mAmbientColor);
      break;

    case 1:

      setAmbientColour(0.7f*mAmbientColor + 0.3f*ColourValue(1,1,1));
      break;

    case 2:

      setAmbientColour(ColourValue(1,1,1));
      break;
  }
}

void RenderingManager::configureAmbient(ESMS::CellStore<MWWorld::RefData> &mCell)
{
  mAmbientColor.setAsABGR (mCell.cell->ambi.ambient);
  setAmbientMode();

  // Create a "sun" that shines light downwards. It doesn't look
  // completely right, but leave it for now.
  if(!mSun)
  {
      mSun = mRendering.getScene()->createLight();
  }
  Ogre::ColourValue colour;
  colour.setAsABGR (mCell.cell->ambi.sunlight);
  mSun->setDiffuseColour (colour);
  mSun->setType(Ogre::Light::LT_DIRECTIONAL);
  mSun->setDirection(0,-1,0);
}
// Switch through lighting modes.

void RenderingManager::toggleLight()
{
  if (mAmbientMode==2)
    mAmbientMode = 0;
  else
    ++mAmbientMode;

  switch (mAmbientMode)
  {
    case 0: std::cout << "Setting lights to normal\n"; break;
    case 1: std::cout << "Turning the lights up\n"; break;
    case 2: std::cout << "Turning the lights to full\n"; break;
  }

  setAmbientMode();
}
void RenderingManager::checkUnderwater(){
    if(mWater){
         mWater->checkUnderwater( mRendering.getCamera()->getRealPosition().y );
    }
}

void RenderingManager::playAnimationGroup (const MWWorld::Ptr& ptr, const std::string& groupName,
     int mode, int number)
{
    mActors.playAnimationGroup(ptr, groupName, mode, number);
}

void RenderingManager::skipAnimation (const MWWorld::Ptr& ptr)
{
    mActors.skipAnimation(ptr);
}

void RenderingManager::setSunColour(const Ogre::ColourValue& colour)
{
    mSun->setDiffuseColour(colour);
    mTerrainManager->setDiffuse(colour);
}

void RenderingManager::setAmbientColour(const Ogre::ColourValue& colour)
{
    mRendering.getScene()->setAmbientLight(colour);
    mTerrainManager->setAmbient(colour);
}

void RenderingManager::sunEnable()
{
    if (mSun) mSun->setVisible(true);
}

void RenderingManager::sunDisable()
{
    if (mSun) mSun->setVisible(false);
}

void RenderingManager::setSunDirection(const Ogre::Vector3& direction)
{
    // direction * -1 (because 'direction' is camera to sun vector and not sun to camera),
    // then convert from MW to ogre coordinates (swap y,z and make y negative)
    if (mSun) mSun->setDirection(Vector3(-direction.x, -direction.z, direction.y));

    mSkyManager->setSunDirection(direction);
}

void RenderingManager::setGlare(bool glare)
{
    mSkyManager->setGlare(glare);
}

void RenderingManager::requestMap(MWWorld::Ptr::CellStore* cell)
{
    if (!(cell->cell->data.flags & ESM::Cell::Interior))
        mLocalMap->requestMap(cell);
    else
        mLocalMap->requestMap(cell, mObjects.getDimensions(cell));
}

void RenderingManager::preCellChange(MWWorld::Ptr::CellStore* cell)
{
    mLocalMap->saveFogOfWar(cell);
}

} // namespace<|MERGE_RESOLUTION|>--- conflicted
+++ resolved
@@ -75,11 +75,8 @@
     //TODO: destroy mSun?
     delete mPlayer;
     delete mSkyManager;
-<<<<<<< HEAD
     delete mDebugging;
-=======
     delete mTerrainManager;
->>>>>>> 8d7bf343
     delete mLocalMap;
 }
 
@@ -108,12 +105,9 @@
 {
     mObjects.removeCell(store);
     mActors.removeCell(store);
-<<<<<<< HEAD
     mDebugging->cellRemoved(store);
-=======
     if (store->cell->isExterior())
       mTerrainManager->cellRemoved(store);
->>>>>>> 8d7bf343
 }
 
 void RenderingManager::removeWater ()
@@ -133,12 +127,9 @@
 void RenderingManager::cellAdded (MWWorld::Ptr::CellStore *store)
 {
     mObjects.buildStaticGeometry (*store);
-<<<<<<< HEAD
     mDebugging->cellAdded(store);
-=======
     if (store->cell->isExterior())
       mTerrainManager->cellAdded(store);
->>>>>>> 8d7bf343
 }
 
 void RenderingManager::addObject (const MWWorld::Ptr& ptr){
