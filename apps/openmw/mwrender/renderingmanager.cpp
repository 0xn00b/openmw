#include "renderingmanager.hpp"

#include <assert.h>

#include "OgreRoot.h"
#include "OgreRenderWindow.h"
#include "OgreSceneManager.h"
#include "OgreViewport.h"
#include "OgreCamera.h"
#include "OgreTextureManager.h"

#include "../mwworld/world.hpp" // these includes can be removed once the static-hack is gone
#include "../mwworld/ptr.hpp"
#include <components/esm/loadstat.hpp>


using namespace MWRender;
using namespace Ogre;

namespace MWRender {

RenderingManager::RenderingManager (OEngine::Render::OgreRenderer& _rend, const boost::filesystem::path& resDir, OEngine::Physic::PhysicEngine* engine, MWWorld::Environment& environment)
    :mRendering(_rend), mObjects(mRendering), mActors(mRendering, environment), mAmbientMode(0)
{
    mRendering.createScene("PlayerCam", 55, 5);

    // Set default mipmap level (NB some APIs ignore this)
    TextureManager::getSingleton().setDefaultNumMipmaps(5);

    // Load resources
    ResourceGroupManager::getSingleton().initialiseAllResourceGroups();

    // Turn the entire scene (represented by the 'root' node) -90
    // degrees around the x axis. This makes Z go upwards, and Y go into
    // the screen (when x is to the right.) This is the orientation that
    // Morrowind uses, and it automagically makes everything work as it
    // should.
    SceneNode *rt = mRendering.getScene()->getRootSceneNode();
    mMwRoot = rt->createChildSceneNode();
    mMwRoot->pitch(Degree(-90));
    mObjects.setMwRoot(mMwRoot);
    mActors.setMwRoot(mMwRoot);

    //used to obtain ingame information of ogre objects (which are faced or selected)
    mRaySceneQuery = mRendering.getScene()->createRayQuery(Ray());

    Ogre::SceneNode *playerNode = mMwRoot->createChildSceneNode ("player");
    playerNode->pitch(Degree(90));
    Ogre::SceneNode *cameraYawNode = playerNode->createChildSceneNode();
    Ogre::SceneNode *cameraPitchNode = cameraYawNode->createChildSceneNode();
    cameraPitchNode->attachObject(mRendering.getCamera());

    //mSkyManager = 0;
    mSkyManager = new SkyManager(mMwRoot, mRendering.getCamera(), &environment);

    mPlayer = new MWRender::Player (mRendering.getCamera(), playerNode);
    mSun = 0;

<<<<<<< HEAD
    mDebugging = new Debugging(mMwRoot, environment, engine);
=======
    mLocalMap = new MWRender::LocalMap(&mRendering, &environment);
>>>>>>> a0c5ccf9
}

RenderingManager::~RenderingManager ()
{
    //TODO: destroy mSun?
    delete mPlayer;
    delete mSkyManager;
<<<<<<< HEAD
    delete mDebugging;
=======
    delete mLocalMap;
>>>>>>> a0c5ccf9
}

MWRender::SkyManager* RenderingManager::getSkyManager()
{
    return mSkyManager;
}

MWRender::Objects& RenderingManager::getObjects(){
    return mObjects;
}
MWRender::Actors& RenderingManager::getActors(){
    return mActors;
}

MWRender::Player& RenderingManager::getPlayer(){
    return (*mPlayer);
}

OEngine::Render::Fader* RenderingManager::getFader()
{
    return mRendering.getFader();
}

void RenderingManager::removeCell (MWWorld::Ptr::CellStore *store){
    mObjects.removeCell(store);
    mActors.removeCell(store);
    mDebugging->cellRemoved(store);
}

void RenderingManager::cellAdded (MWWorld::Ptr::CellStore *store)
{
    mObjects.buildStaticGeometry (*store);
    mDebugging->cellAdded(store);
}

void RenderingManager::addObject (const MWWorld::Ptr& ptr){
    const MWWorld::Class& class_ =
            MWWorld::Class::get (ptr);
    class_.insertObjectRendering(ptr, *this);

}
void RenderingManager::removeObject (const MWWorld::Ptr& ptr)
{
    if (!mObjects.deleteObject (ptr))
    {
        /// \todo delete non-object MW-references
    }
     if (!mActors.deleteObject (ptr))
    {
        /// \todo delete non-object MW-references
    }
}

void RenderingManager::moveObject (const MWWorld::Ptr& ptr, const Ogre::Vector3& position)
{
    /// \todo move this to the rendering-subsystems
    mRendering.getScene()->getSceneNode (ptr.getRefData().getHandle())->
            setPosition (position);
}

void RenderingManager::scaleObject (const MWWorld::Ptr& ptr, const Ogre::Vector3& scale){

}
void RenderingManager::rotateObject (const MWWorld::Ptr& ptr, const::Ogre::Quaternion& orientation){

}
void RenderingManager::moveObjectToCell (const MWWorld::Ptr& ptr, const Ogre::Vector3& position, MWWorld::Ptr::CellStore *store){

}

void RenderingManager::update (float duration){

    mActors.update (duration);

    mSkyManager->update(duration);

    mRendering.update(duration);

    mLocalMap->updatePlayer( mRendering.getCamera()->getRealPosition(), mRendering.getCamera()->getRealDirection() );
}

void RenderingManager::skyEnable ()
{
    if(mSkyManager)
    mSkyManager->enable();
}

void RenderingManager::skyDisable ()
{
    if(mSkyManager)
        mSkyManager->disable();
}

void RenderingManager::skySetHour (double hour)
{
    if(mSkyManager)
        mSkyManager->setHour(hour);
}


void RenderingManager::skySetDate (int day, int month)
{
    if(mSkyManager)
        mSkyManager->setDate(day, month);
}

int RenderingManager::skyGetMasserPhase() const
{

    return mSkyManager->getMasserPhase();
}

int RenderingManager::skyGetSecundaPhase() const
{
    return mSkyManager->getSecundaPhase();
}

void RenderingManager::skySetMoonColour (bool red){
    if(mSkyManager)
        mSkyManager->setMoonColour(red);
}

bool RenderingManager::toggleRenderMode(int mode)
{
    if (mode != MWWorld::World::Render_Wireframe)
        return mDebugging->toggleRenderMode(mode);
    else // if (mode == MWWorld::World::Render_Wireframe)
    {
        if (mRendering.getCamera()->getPolygonMode() == PM_SOLID)
        {
            mRendering.getCamera()->setPolygonMode(PM_WIREFRAME);
            return true;
        }
        else
        {
            mRendering.getCamera()->setPolygonMode(PM_SOLID);
            return false;
        }
    }
}

void RenderingManager::configureFog(ESMS::CellStore<MWWorld::RefData> &mCell)
{
  Ogre::ColourValue color;
  color.setAsABGR (mCell.cell->ambi.fog);

  configureFog(mCell.cell->ambi.fogDensity, color);
}

void RenderingManager::configureFog(const float density, const Ogre::ColourValue& colour)
{
  /// \todo make the viewing distance and fog start/end configurable

  // right now we load 3x3 cells, so the maximum viewing distance we 
  // can allow (to prevent objects suddenly popping up) equals:
  // 8192            * 0.69
  //   ^ cell size    ^ minimum density value used (clear weather)
  float low = 5652.48 / density / 2.f;
  float high = 5652.48 / density;

  mRendering.getScene()->setFog (FOG_LINEAR, colour, 0, low, high);

  mRendering.getCamera()->setFarClipDistance ( high );
  mRendering.getViewport()->setBackgroundColour (colour);
}


void RenderingManager::setAmbientMode()
{
  switch (mAmbientMode)
  {
    case 0:

      mRendering.getScene()->setAmbientLight(mAmbientColor);
      break;

    case 1:

      mRendering.getScene()->setAmbientLight(0.7f*mAmbientColor + 0.3f*ColourValue(1,1,1));
      break;

    case 2:

      mRendering.getScene()->setAmbientLight(ColourValue(1,1,1));
      break;
  }
}

void RenderingManager::configureAmbient(ESMS::CellStore<MWWorld::RefData> &mCell)
{
  mAmbientColor.setAsABGR (mCell.cell->ambi.ambient);
  setAmbientMode();

  // Create a "sun" that shines light downwards. It doesn't look
  // completely right, but leave it for now.
  if(!mSun)
  {
      mSun = mRendering.getScene()->createLight();
  }
  Ogre::ColourValue colour;
  colour.setAsABGR (mCell.cell->ambi.sunlight);
  mSun->setDiffuseColour (colour);
  mSun->setType(Ogre::Light::LT_DIRECTIONAL);
  mSun->setDirection(0,-1,0);
}
// Switch through lighting modes.

void RenderingManager::toggleLight()
{
  if (mAmbientMode==2)
    mAmbientMode = 0;
  else
    ++mAmbientMode;

  switch (mAmbientMode)
  {
    case 0: std::cout << "Setting lights to normal\n"; break;
    case 1: std::cout << "Turning the lights up\n"; break;
    case 2: std::cout << "Turning the lights to full\n"; break;
  }

  setAmbientMode();
}

void RenderingManager::playAnimationGroup (const MWWorld::Ptr& ptr, const std::string& groupName,
     int mode, int number)
{
    mActors.playAnimationGroup(ptr, groupName, mode, number);
}

void RenderingManager::skipAnimation (const MWWorld::Ptr& ptr)
{
    mActors.skipAnimation(ptr);
}

void RenderingManager::setSunColour(const Ogre::ColourValue& colour)
{
    mSun->setDiffuseColour(colour);
}

void RenderingManager::setAmbientColour(const Ogre::ColourValue& colour)
{
    mRendering.getScene()->setAmbientLight(colour);
}

void RenderingManager::sunEnable()
{
    if (mSun) mSun->setVisible(true);
}

void RenderingManager::sunDisable()
{
    if (mSun) mSun->setVisible(false);
}

void RenderingManager::setSunDirection(const Ogre::Vector3& direction)
{
    // direction * -1 (because 'direction' is camera to sun vector and not sun to camera),
    // then convert from MW to ogre coordinates (swap y,z and make y negative)
    if (mSun) mSun->setDirection(Vector3(-direction.x, -direction.z, direction.y));

    mSkyManager->setSunDirection(direction);
}

void RenderingManager::setGlare(bool glare)
{
    mSkyManager->setGlare(glare);
}

void RenderingManager::requestMap(MWWorld::Ptr::CellStore* cell)
{
    if (!(cell->cell->data.flags & ESM::Cell::Interior))
        mLocalMap->requestMap(cell);
    else
        mLocalMap->requestMap(cell, mObjects.getDimensions(cell));
}

void RenderingManager::preCellChange(MWWorld::Ptr::CellStore* cell)
{
    mLocalMap->saveFogOfWar(cell);
}

} // namespace<|MERGE_RESOLUTION|>--- conflicted
+++ resolved
@@ -56,11 +56,8 @@
     mPlayer = new MWRender::Player (mRendering.getCamera(), playerNode);
     mSun = 0;
 
-<<<<<<< HEAD
     mDebugging = new Debugging(mMwRoot, environment, engine);
-=======
     mLocalMap = new MWRender::LocalMap(&mRendering, &environment);
->>>>>>> a0c5ccf9
 }
 
 RenderingManager::~RenderingManager ()
@@ -68,11 +65,8 @@
     //TODO: destroy mSun?
     delete mPlayer;
     delete mSkyManager;
-<<<<<<< HEAD
     delete mDebugging;
-=======
     delete mLocalMap;
->>>>>>> a0c5ccf9
 }
 
 MWRender::SkyManager* RenderingManager::getSkyManager()
