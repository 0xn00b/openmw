--- conflicted
+++ resolved
@@ -103,13 +103,10 @@
 
         mAnimation = new NpcAnimation(mCharacter, mNode,
             MWWorld::Class::get(mCharacter).getInventoryStore (mCharacter), 0, renderHeadOnly());
-<<<<<<< HEAD
-=======
 
         float scale=1.f;
         MWWorld::Class::get(mCharacter).adjustScale(mCharacter, scale);
         mNode->setScale(Ogre::Vector3(scale));
->>>>>>> b2be0d3e
 
         mNode->setVisible (false);
 
