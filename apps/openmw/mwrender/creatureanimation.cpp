#include "creatureanimation.hpp"

#include <OgreEntity.h>
#include <OgreSceneManager.h>
#include <OgreSubEntity.h>

#include "renderconst.hpp"

#include "../mwbase/world.hpp"

using namespace Ogre;
using namespace NifOgre;
namespace MWRender{

CreatureAnimation::~CreatureAnimation()
{
<<<<<<< HEAD
}

CreatureAnimation::CreatureAnimation(const MWWorld::Ptr& ptr, OEngine::Render::OgreRenderer& _rend): Animation(_rend)
{
    insert = ptr.getRefData().getBaseNode();
=======
}                 

CreatureAnimation::CreatureAnimation(const MWWorld::Ptr& ptr, OEngine::Render::OgreRenderer& _rend): Animation(_rend)
{
    mInsert = ptr.getRefData().getBaseNode();
>>>>>>> 483b125a
    MWWorld::LiveCellRef<ESM::Creature> *ref = ptr.get<ESM::Creature>();

    assert (ref->base != NULL);
    if(!ref->base->model.empty())
    {
<<<<<<< HEAD
        std::string mesh = "meshes\\" + ref->base->model;

        // FIXME: There can be more than one!
        NifOgre::MeshPairList meshes = NifOgre::NIFLoader::load(mesh);
        base = mRend.getScene()->createEntity(meshes[0].first->getName());
        base->setVisibilityFlags(RV_Actors);
=======
        const std::string &mesh = "meshes\\" + ref->base->model;
        std::string meshNumbered = mesh + getUniqueID(mesh) + ">|";
        NifOgre::NIFLoader::load(meshNumbered);
        mBase = mRend.getScene()->createEntity(meshNumbered);
        mBase->setVisibilityFlags(RV_Actors);
>>>>>>> 483b125a

        bool transparent = false;
        for (unsigned int i=0; i < mBase->getNumSubEntities(); ++i)
        {
            Ogre::MaterialPtr mat = mBase->getSubEntity(i)->getMaterial();
            Ogre::Material::TechniqueIterator techIt = mat->getTechniqueIterator();
            while (techIt.hasMoreElements())
            {
                Ogre::Technique* tech = techIt.getNext();
                Ogre::Technique::PassIterator passIt = tech->getPassIterator();
                while (passIt.hasMoreElements())
                {
                    Ogre::Pass* pass = passIt.getNext();

                    if (pass->getDepthWriteEnabled() == false)
                        transparent = true;
                }
            }
        }
        mBase->setRenderQueueGroup(transparent ? RQG_Alpha : RQG_Main);

<<<<<<< HEAD
        insert->attachObject(base);
=======
        std::string meshZero = mesh + "0000>|";

        if((mTransformations = (NIFLoader::getSingletonPtr())->getAnim(meshZero)))
        {
            for(std::size_t init = 0; init < mTransformations->size(); init++)
            {
                mRindexI.push_back(0);
                mTindexI.push_back(0);
            }
            mStopTime = mTransformations->begin()->getStopTime();
            mStartTime = mTransformations->begin()->getStartTime();
            mShapes = (NIFLoader::getSingletonPtr())->getShapes(meshZero);
        }
        mTextmappings = NIFLoader::getSingletonPtr()->getTextIndices(meshZero);
        mInsert->attachObject(mBase);
>>>>>>> 483b125a
    }
}

void CreatureAnimation::runAnimation(float timepassed)
{
<<<<<<< HEAD
    if(animate > 0)
=======
    mVecRotPos.clear();
    if(mAnimate > 0)
>>>>>>> 483b125a
    {
        //Add the amount of time passed to time

        //Handle the animation transforms dependent on time

        //Handle the shapes dependent on animation transforms
<<<<<<< HEAD
        time += timepassed;
        if(time >= stopTime)
        {
            animate--;
=======
        mTime += timepassed;
        if(mTime >= mStopTime)
        {
            mAnimate--;
>>>>>>> 483b125a
            //std::cout << "Stopping the animation\n";
            if(mAnimate == 0)
                mTime = mStopTime;
            else
                mTime = mStartTime + (mTime - mStopTime);
        }

        handleAnimationTransforms();
<<<<<<< HEAD
=======
        handleShapes(mShapes, mBase, mBase->getSkeleton());

>>>>>>> 483b125a
    }
}

}<|MERGE_RESOLUTION|>--- conflicted
+++ resolved
@@ -14,38 +14,22 @@
 
 CreatureAnimation::~CreatureAnimation()
 {
-<<<<<<< HEAD
 }
 
 CreatureAnimation::CreatureAnimation(const MWWorld::Ptr& ptr, OEngine::Render::OgreRenderer& _rend): Animation(_rend)
 {
-    insert = ptr.getRefData().getBaseNode();
-=======
-}                 
-
-CreatureAnimation::CreatureAnimation(const MWWorld::Ptr& ptr, OEngine::Render::OgreRenderer& _rend): Animation(_rend)
-{
     mInsert = ptr.getRefData().getBaseNode();
->>>>>>> 483b125a
     MWWorld::LiveCellRef<ESM::Creature> *ref = ptr.get<ESM::Creature>();
 
     assert (ref->base != NULL);
     if(!ref->base->model.empty())
     {
-<<<<<<< HEAD
         std::string mesh = "meshes\\" + ref->base->model;
 
         // FIXME: There can be more than one!
         NifOgre::MeshPairList meshes = NifOgre::NIFLoader::load(mesh);
-        base = mRend.getScene()->createEntity(meshes[0].first->getName());
-        base->setVisibilityFlags(RV_Actors);
-=======
-        const std::string &mesh = "meshes\\" + ref->base->model;
-        std::string meshNumbered = mesh + getUniqueID(mesh) + ">|";
-        NifOgre::NIFLoader::load(meshNumbered);
-        mBase = mRend.getScene()->createEntity(meshNumbered);
+        mBase = mRend.getScene()->createEntity(meshes[0].first->getName());
         mBase->setVisibilityFlags(RV_Actors);
->>>>>>> 483b125a
 
         bool transparent = false;
         for (unsigned int i=0; i < mBase->getNumSubEntities(); ++i)
@@ -67,53 +51,23 @@
         }
         mBase->setRenderQueueGroup(transparent ? RQG_Alpha : RQG_Main);
 
-<<<<<<< HEAD
-        insert->attachObject(base);
-=======
-        std::string meshZero = mesh + "0000>|";
-
-        if((mTransformations = (NIFLoader::getSingletonPtr())->getAnim(meshZero)))
-        {
-            for(std::size_t init = 0; init < mTransformations->size(); init++)
-            {
-                mRindexI.push_back(0);
-                mTindexI.push_back(0);
-            }
-            mStopTime = mTransformations->begin()->getStopTime();
-            mStartTime = mTransformations->begin()->getStartTime();
-            mShapes = (NIFLoader::getSingletonPtr())->getShapes(meshZero);
-        }
-        mTextmappings = NIFLoader::getSingletonPtr()->getTextIndices(meshZero);
         mInsert->attachObject(mBase);
->>>>>>> 483b125a
     }
 }
 
 void CreatureAnimation::runAnimation(float timepassed)
 {
-<<<<<<< HEAD
-    if(animate > 0)
-=======
-    mVecRotPos.clear();
     if(mAnimate > 0)
->>>>>>> 483b125a
     {
         //Add the amount of time passed to time
 
         //Handle the animation transforms dependent on time
 
         //Handle the shapes dependent on animation transforms
-<<<<<<< HEAD
-        time += timepassed;
-        if(time >= stopTime)
-        {
-            animate--;
-=======
         mTime += timepassed;
         if(mTime >= mStopTime)
         {
             mAnimate--;
->>>>>>> 483b125a
             //std::cout << "Stopping the animation\n";
             if(mAnimate == 0)
                 mTime = mStopTime;
@@ -122,11 +76,6 @@
         }
 
         handleAnimationTransforms();
-<<<<<<< HEAD
-=======
-        handleShapes(mShapes, mBase, mBase->getSkeleton());
-
->>>>>>> 483b125a
     }
 }
 
