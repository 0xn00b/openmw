--- conflicted
+++ resolved
@@ -250,15 +250,14 @@
         return std::string("Item Misc Down");
     }
 
-<<<<<<< HEAD
-
     std::string Weapon::getInventoryIcon (const MWWorld::Ptr& ptr) const
     {
           ESMS::LiveCellRef<ESM::Weapon, MWWorld::RefData> *ref =
             ptr.get<ESM::Weapon>();
 
         return ref->base->icon;
-=======
+    }
+
     bool Weapon::hasToolTip (const MWWorld::Ptr& ptr) const
     {
         ESMS::LiveCellRef<ESM::Weapon, MWWorld::RefData> *ref =
@@ -347,6 +346,5 @@
         info.text = text;
 
         return info;
->>>>>>> 2b584300
     }
 }