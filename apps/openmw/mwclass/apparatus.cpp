
#include "apparatus.hpp"

#include <components/esm/loadappa.hpp>

#include <components/esm_store/cell_store.hpp>

#include "../mwbase/environment.hpp"

#include "../mwworld/ptr.hpp"
#include "../mwworld/actiontake.hpp"
#include "../mwworld/world.hpp"

#include "../mwrender/objects.hpp"

#include "../mwgui/window_manager.hpp"
#include "../mwgui/tooltips.hpp"

#include "../mwsound/soundmanager.hpp"

namespace MWClass
{
   void Apparatus::insertObjectRendering (const MWWorld::Ptr& ptr, MWRender::RenderingInterface& renderingInterface) const
    {
        ESMS::LiveCellRef<ESM::Apparatus, MWWorld::RefData> *ref =
            ptr.get<ESM::Apparatus>();

        assert (ref->base != NULL);
        const std::string &model = ref->base->model;

        if (!model.empty())
        {
            MWRender::Objects& objects = renderingInterface.getObjects();
            objects.insertBegin(ptr, ptr.getRefData().isEnabled(), false);
            objects.insertMesh(ptr, "meshes\\" + model);
        }
    }

    void Apparatus::insertObject(const MWWorld::Ptr& ptr, MWWorld::PhysicsSystem& physics) const
    {
        ESMS::LiveCellRef<ESM::Apparatus, MWWorld::RefData> *ref =
            ptr.get<ESM::Apparatus>();


        const std::string &model = ref->base->model;
        assert (ref->base != NULL);
        if(!model.empty()){
            physics.insertObjectPhysics(ptr, "meshes\\" + model);
        }

    }

    std::string Apparatus::getName (const MWWorld::Ptr& ptr) const
    {
        ESMS::LiveCellRef<ESM::Apparatus, MWWorld::RefData> *ref =
            ptr.get<ESM::Apparatus>();

        return ref->base->name;
    }

    boost::shared_ptr<MWWorld::Action> Apparatus::activate (const MWWorld::Ptr& ptr,
        const MWWorld::Ptr& actor) const
    {
        MWBase::Environment::get().getSoundManager()->playSound3D (ptr, getUpSoundId(ptr), 1.0, 1.0, MWSound::Play_NoTrack);

        return boost::shared_ptr<MWWorld::Action> (
            new MWWorld::ActionTake (ptr));
    }

    std::string Apparatus::getScript (const MWWorld::Ptr& ptr) const
    {
        ESMS::LiveCellRef<ESM::Apparatus, MWWorld::RefData> *ref =
            ptr.get<ESM::Apparatus>();

        return ref->base->script;
    }

    int Apparatus::getValue (const MWWorld::Ptr& ptr) const
    {
        ESMS::LiveCellRef<ESM::Apparatus, MWWorld::RefData> *ref =
            ptr.get<ESM::Apparatus>();

        return ref->base->data.value;
    }

    void Apparatus::registerSelf()
    {
        boost::shared_ptr<Class> instance (new Apparatus);

        registerClass (typeid (ESM::Apparatus).name(), instance);
    }

    std::string Apparatus::getUpSoundId (const MWWorld::Ptr& ptr) const
    {
        return std::string("Item Apparatus Up");
    }

    std::string Apparatus::getDownSoundId (const MWWorld::Ptr& ptr) const
    {
        return std::string("Item Apparatus Down");
    }

<<<<<<< HEAD

       std::string Apparatus::getInventoryIcon (const MWWorld::Ptr& ptr) const
    {
          ESMS::LiveCellRef<ESM::Apparatus, MWWorld::RefData> *ref =
            ptr.get<ESM::Apparatus>();

        return ref->base->icon;
    }

=======
    bool Apparatus::hasToolTip (const MWWorld::Ptr& ptr) const
    {
        ESMS::LiveCellRef<ESM::Apparatus, MWWorld::RefData> *ref =
            ptr.get<ESM::Apparatus>();

        return (ref->base->name != "");
    }

    MWGui::ToolTipInfo Apparatus::getToolTipInfo (const MWWorld::Ptr& ptr) const
    {
        ESMS::LiveCellRef<ESM::Apparatus, MWWorld::RefData> *ref =
            ptr.get<ESM::Apparatus>();

        MWGui::ToolTipInfo info;
        info.caption = ref->base->name;
        info.icon = ref->base->icon;

        const ESMS::ESMStore& store = MWBase::Environment::get().getWorld()->getStore();

        std::string text;
        text += "\n" + store.gameSettings.search("sQuality")->str + ": " + MWGui::ToolTips::toString(ref->base->data.quality);
        text += "\n" + store.gameSettings.search("sWeight")->str + ": " + MWGui::ToolTips::toString(ref->base->data.weight);
        text += MWGui::ToolTips::getValueString(ref->base->data.value, store.gameSettings.search("sValue")->str);

        if (MWBase::Environment::get().getWindowManager()->getFullHelp()) {
            text += MWGui::ToolTips::getMiscString(ref->ref.owner, "Owner");
            text += MWGui::ToolTips::getMiscString(ref->base->script, "Script");
        }
        info.text = text;

        return info;
    }
>>>>>>> 2b584300
}<|MERGE_RESOLUTION|>--- conflicted
+++ resolved
@@ -100,9 +100,7 @@
         return std::string("Item Apparatus Down");
     }
 
-<<<<<<< HEAD
-
-       std::string Apparatus::getInventoryIcon (const MWWorld::Ptr& ptr) const
+    std::string Apparatus::getInventoryIcon (const MWWorld::Ptr& ptr) const
     {
           ESMS::LiveCellRef<ESM::Apparatus, MWWorld::RefData> *ref =
             ptr.get<ESM::Apparatus>();
@@ -110,7 +108,6 @@
         return ref->base->icon;
     }
 
-=======
     bool Apparatus::hasToolTip (const MWWorld::Ptr& ptr) const
     {
         ESMS::LiveCellRef<ESM::Apparatus, MWWorld::RefData> *ref =
@@ -143,5 +140,4 @@
 
         return info;
     }
->>>>>>> 2b584300
 }