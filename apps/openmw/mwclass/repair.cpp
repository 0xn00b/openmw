--- conflicted
+++ resolved
@@ -9,13 +9,9 @@
 
 #include "../mwworld/ptr.hpp"
 #include "../mwworld/actiontake.hpp"
-<<<<<<< HEAD
-#include "../mwworld/environment.hpp"
 #include "../mwworld/world.hpp"
 #include "../mwgui/window_manager.hpp"
 #include "../mwgui/tooltips.hpp"
-=======
->>>>>>> 7ac9523e
 
 #include "../mwrender/objects.hpp"
 
@@ -111,7 +107,7 @@
         return (ref->base->name != "");
     }
 
-    MWGui::ToolTipInfo Repair::getToolTipInfo (const MWWorld::Ptr& ptr, MWWorld::Environment& environment) const
+    MWGui::ToolTipInfo Repair::getToolTipInfo (const MWWorld::Ptr& ptr) const
     {
         ESMS::LiveCellRef<ESM::Repair, MWWorld::RefData> *ref =
             ptr.get<ESM::Repair>();
@@ -124,12 +120,13 @@
 
         /// \todo store remaining uses somewhere
 
-        text += "\n" + environment.mWorld->getStore().gameSettings.search("sUses")->str + ": " + MWGui::ToolTips::toString(ref->base->data.uses);
-        text += "\n" + environment.mWorld->getStore().gameSettings.search("sQuality")->str + ": " + MWGui::ToolTips::toString(ref->base->data.quality);
-        text += "\n" + environment.mWorld->getStore().gameSettings.search("sWeight")->str + ": " + MWGui::ToolTips::toString(ref->base->data.weight);
-        text += MWGui::ToolTips::getValueString(ref->base->data.value, environment.mWorld->getStore().gameSettings.search("sValue")->str);
+        const ESMS::ESMStore& store = MWBase::Environment::get().getWorld()->getStore();
+        text += "\n" + store.gameSettings.search("sUses")->str + ": " + MWGui::ToolTips::toString(ref->base->data.uses);
+        text += "\n" + store.gameSettings.search("sQuality")->str + ": " + MWGui::ToolTips::toString(ref->base->data.quality);
+        text += "\n" + store.gameSettings.search("sWeight")->str + ": " + MWGui::ToolTips::toString(ref->base->data.weight);
+        text += MWGui::ToolTips::getValueString(ref->base->data.value, store.gameSettings.search("sValue")->str);
 
-        if (environment.mWindowManager->getFullHelp()) {
+        if (MWBase::Environment::get().getWindowManager()->getFullHelp()) {
             text += MWGui::ToolTips::getMiscString(ref->ref.owner, "Owner");
             text += MWGui::ToolTips::getMiscString(ref->base->script, "Script");
         }
