
#include "misc.hpp"

#include <components/esm/loadmisc.hpp>

#include <components/esm_store/cell_store.hpp>

#include "../mwbase/environment.hpp"

#include "../mwworld/ptr.hpp"
#include "../mwworld/actiontake.hpp"
<<<<<<< HEAD
#include "../mwworld/world.hpp"
#include "../mwworld/environment.hpp"
=======
>>>>>>> 7ac9523e

#include "../mwgui/window_manager.hpp"
#include "../mwgui/tooltips.hpp"

#include "../mwrender/objects.hpp"

#include "../mwsound/soundmanager.hpp"

#include <boost/lexical_cast.hpp>

namespace MWClass
{
    void Miscellaneous::insertObjectRendering (const MWWorld::Ptr& ptr, MWRender::RenderingInterface& renderingInterface) const
    {
        ESMS::LiveCellRef<ESM::Miscellaneous, MWWorld::RefData> *ref =
            ptr.get<ESM::Miscellaneous>();

        assert (ref->base != NULL);
        const std::string &model = ref->base->model;

        if (!model.empty())
        {
            MWRender::Objects& objects = renderingInterface.getObjects();
            objects.insertBegin(ptr, ptr.getRefData().isEnabled(), false);
            objects.insertMesh(ptr, "meshes\\" + model);
        }
    }

    void Miscellaneous::insertObject(const MWWorld::Ptr& ptr, MWWorld::PhysicsSystem& physics) const
    {
        ESMS::LiveCellRef<ESM::Miscellaneous, MWWorld::RefData> *ref =
            ptr.get<ESM::Miscellaneous>();


        const std::string &model = ref->base->model;
        assert (ref->base != NULL);
        if(!model.empty()){
            physics.insertObjectPhysics(ptr, "meshes\\" + model);
        }

    }

    std::string Miscellaneous::getName (const MWWorld::Ptr& ptr) const
    {
        ESMS::LiveCellRef<ESM::Miscellaneous, MWWorld::RefData> *ref =
            ptr.get<ESM::Miscellaneous>();

        return ref->base->name;
    }

    boost::shared_ptr<MWWorld::Action> Miscellaneous::activate (const MWWorld::Ptr& ptr,
        const MWWorld::Ptr& actor) const
    {
        MWBase::Environment::get().getSoundManager()->playSound3D (ptr, getUpSoundId(ptr), 1.0, 1.0, MWSound::Play_NoTrack);

        return boost::shared_ptr<MWWorld::Action> (
            new MWWorld::ActionTake (ptr));
    }

    std::string Miscellaneous::getScript (const MWWorld::Ptr& ptr) const
    {
        ESMS::LiveCellRef<ESM::Miscellaneous, MWWorld::RefData> *ref =
            ptr.get<ESM::Miscellaneous>();

        return ref->base->script;
    }

    int Miscellaneous::getValue (const MWWorld::Ptr& ptr) const
    {
        ESMS::LiveCellRef<ESM::Miscellaneous, MWWorld::RefData> *ref =
            ptr.get<ESM::Miscellaneous>();

        return ref->base->data.value;
    }

    void Miscellaneous::registerSelf()
    {
        boost::shared_ptr<Class> instance (new Miscellaneous);

        registerClass (typeid (ESM::Miscellaneous).name(), instance);
    }

    std::string Miscellaneous::getUpSoundId (const MWWorld::Ptr& ptr) const
    {
        ESMS::LiveCellRef<ESM::Miscellaneous, MWWorld::RefData> *ref =
            ptr.get<ESM::Miscellaneous>();

        if (ref->base->name == environment.mWorld->getStore().gameSettings.search("sGold")->str)
        {
            return std::string("Item Gold Up");
        }
        return std::string("Item Misc Up");
    }

    std::string Miscellaneous::getDownSoundId (const MWWorld::Ptr& ptr) const
    {
        ESMS::LiveCellRef<ESM::Miscellaneous, MWWorld::RefData> *ref =
            ptr.get<ESM::Miscellaneous>();

        if (ref->base->name == environment.mWorld->getStore().gameSettings.search("sGold")->str)
        {
            return std::string("Item Gold Down");
        }
        return std::string("Item Misc Down");
    }

    bool Miscellaneous::hasToolTip (const MWWorld::Ptr& ptr) const
    {
        ESMS::LiveCellRef<ESM::Miscellaneous, MWWorld::RefData> *ref =
            ptr.get<ESM::Miscellaneous>();

        return (ref->base->name != "");
    }

    MWGui::ToolTipInfo Miscellaneous::getToolTipInfo (const MWWorld::Ptr& ptr, MWWorld::Environment& environment) const
    {
        ESMS::LiveCellRef<ESM::Miscellaneous, MWWorld::RefData> *ref =
            ptr.get<ESM::Miscellaneous>();

        MWGui::ToolTipInfo info;
        info.caption = ref->base->name;
        info.icon = ref->base->icon;

        if (ref->ref.soul != "")
        {
            const ESM::Creature *creature = environment.mWorld->getStore().creatures.search(ref->ref.soul);
            info.caption += " (" + creature->name + ")";
        }

        std::string text;

        if (ref->base->name == environment.mWorld->getStore().gameSettings.search("sGold")->str)
            info.caption += " (" + boost::lexical_cast<std::string>(ref->base->data.value) + ")";
        else
        {
            text += "\n" + environment.mWorld->getStore().gameSettings.search("sWeight")->str + ": " + MWGui::ToolTips::toString(ref->base->data.weight);
            text += MWGui::ToolTips::getValueString(ref->base->data.value, environment.mWorld->getStore().gameSettings.search("sValue")->str);
        }

        if (environment.mWindowManager->getFullHelp()) {
            text += MWGui::ToolTips::getMiscString(ref->ref.owner, "Owner");
            text += MWGui::ToolTips::getMiscString(ref->base->script, "Script");
        }

        info.text = text;

        return info;
    }
}<|MERGE_RESOLUTION|>--- conflicted
+++ resolved
@@ -9,11 +9,7 @@
 
 #include "../mwworld/ptr.hpp"
 #include "../mwworld/actiontake.hpp"
-<<<<<<< HEAD
 #include "../mwworld/world.hpp"
-#include "../mwworld/environment.hpp"
-=======
->>>>>>> 7ac9523e
 
 #include "../mwgui/window_manager.hpp"
 #include "../mwgui/tooltips.hpp"
@@ -101,7 +97,7 @@
         ESMS::LiveCellRef<ESM::Miscellaneous, MWWorld::RefData> *ref =
             ptr.get<ESM::Miscellaneous>();
 
-        if (ref->base->name == environment.mWorld->getStore().gameSettings.search("sGold")->str)
+        if (ref->base->name == MWBase::Environment::get().getWorld()->getStore().gameSettings.search("sGold")->str)
         {
             return std::string("Item Gold Up");
         }
@@ -113,7 +109,7 @@
         ESMS::LiveCellRef<ESM::Miscellaneous, MWWorld::RefData> *ref =
             ptr.get<ESM::Miscellaneous>();
 
-        if (ref->base->name == environment.mWorld->getStore().gameSettings.search("sGold")->str)
+        if (ref->base->name == MWBase::Environment::get().getWorld()->getStore().gameSettings.search("sGold")->str)
         {
             return std::string("Item Gold Down");
         }
@@ -128,7 +124,7 @@
         return (ref->base->name != "");
     }
 
-    MWGui::ToolTipInfo Miscellaneous::getToolTipInfo (const MWWorld::Ptr& ptr, MWWorld::Environment& environment) const
+    MWGui::ToolTipInfo Miscellaneous::getToolTipInfo (const MWWorld::Ptr& ptr) const
     {
         ESMS::LiveCellRef<ESM::Miscellaneous, MWWorld::RefData> *ref =
             ptr.get<ESM::Miscellaneous>();
@@ -137,23 +133,25 @@
         info.caption = ref->base->name;
         info.icon = ref->base->icon;
 
+        const ESMS::ESMStore& store = MWBase::Environment::get().getWorld()->getStore();
+
         if (ref->ref.soul != "")
         {
-            const ESM::Creature *creature = environment.mWorld->getStore().creatures.search(ref->ref.soul);
+            const ESM::Creature *creature = store.creatures.search(ref->ref.soul);
             info.caption += " (" + creature->name + ")";
         }
 
         std::string text;
 
-        if (ref->base->name == environment.mWorld->getStore().gameSettings.search("sGold")->str)
+        if (ref->base->name == store.gameSettings.search("sGold")->str)
             info.caption += " (" + boost::lexical_cast<std::string>(ref->base->data.value) + ")";
         else
         {
-            text += "\n" + environment.mWorld->getStore().gameSettings.search("sWeight")->str + ": " + MWGui::ToolTips::toString(ref->base->data.weight);
-            text += MWGui::ToolTips::getValueString(ref->base->data.value, environment.mWorld->getStore().gameSettings.search("sValue")->str);
+            text += "\n" + store.gameSettings.search("sWeight")->str + ": " + MWGui::ToolTips::toString(ref->base->data.weight);
+            text += MWGui::ToolTips::getValueString(ref->base->data.value, store.gameSettings.search("sValue")->str);
         }
 
-        if (environment.mWindowManager->getFullHelp()) {
+        if (MWBase::Environment::get().getWindowManager()->getFullHelp()) {
             text += MWGui::ToolTips::getMiscString(ref->ref.owner, "Owner");
             text += MWGui::ToolTips::getMiscString(ref->base->script, "Script");
         }
