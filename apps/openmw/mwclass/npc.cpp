--- conflicted
+++ resolved
@@ -125,18 +125,10 @@
 
     void Npc::insertObject(const MWWorld::Ptr& ptr, MWWorld::PhysicsSystem& physics) const
     {
-<<<<<<< HEAD
-
-        ESMS::LiveCellRef<ESM::NPC, MWWorld::RefData> *ref =
-=======
-        MWWorld::LiveCellRef<ESM::NPC> *ref =
->>>>>>> 113457d9
+        MWWorld::LiveCellRef<ESM::NPC> *ref =
             ptr.get<ESM::NPC>();
 
         assert (ref->base != NULL);
-
-		 
-
         std::string headID = ref->base->head;
         std::string bodyRaceID = headID.substr(0, headID.find_last_of("head_") - 4);
         bool beast = bodyRaceID == "b_n_khajiit_m_" || bodyRaceID == "b_n_khajiit_f_" || bodyRaceID == "b_n_argonian_m_" || bodyRaceID == "b_n_argonian_f_";
@@ -144,8 +136,7 @@
         std::string smodel = "meshes\\base_anim.nif";
         if(beast)
             smodel = "meshes\\base_animkna.nif";
-         physics.insertActorPhysics(ptr, smodel);
-
+        physics.insertActorPhysics(ptr, smodel);
 
         MWBase::Environment::get().getMechanicsManager()->addActor (ptr);
     }
