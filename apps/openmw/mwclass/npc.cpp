
#include "npc.hpp"

#include <components/esm/loadnpc.hpp>

#include "../mwmechanics/creaturestats.hpp"
#include "../mwmechanics/npcstats.hpp"

#include "../mwworld/ptr.hpp"
#include "../mwworld/actiontalk.hpp"
#include "../mwworld/environment.hpp"
#include "../mwworld/world.hpp"

#include "../mwrender/cellimp.hpp"

#include "../mwmechanics/mechanicsmanager.hpp"
#include <OgreSceneNode.h>

namespace
{
    const Ogre::Radian kOgrePi (Ogre::Math::PI);
    const Ogre::Radian kOgrePiOverTwo (Ogre::Math::PI / Ogre::Real(2.0));
}

namespace MWClass
{
    std::string Npc::getId (const MWWorld::Ptr& ptr) const
    {
        ESMS::LiveCellRef<ESM::NPC, MWWorld::RefData> *ref =
            ptr.get<ESM::NPC>();

        return ref->base->mId;
    }

    void Npc::insertObj (const MWWorld::Ptr& ptr, MWRender::CellRenderImp& cellRender,
        MWWorld::Environment& environment) const
    {
        //Ogre::SceneNode *chest;
        ESMS::LiveCellRef<ESM::NPC, MWWorld::RefData> *ref =
            ptr.get<ESM::NPC>();

        //Store scenenodes by npc's name + bodypart [0]  ,  npc's name + bodypart    [1]
        //Ex.                 Fargothchest               ,  Fargothneck

        assert (ref->base != NULL);

        std::string hairID = ref->base->hair;
        std::string headID = ref->base->head;

        // very ugly workaround to stop OGRE from chocking on non-unique scene node handles
        static int uniqueId = 0;

        std::ostringstream stream;
        stream << "npc$" << uniqueId++;

        std::string npcName = stream.str(); // ref->base->name;
        //std::cout << "NPC: " << npcName << "\n";

        //get the part of the bodypart id which describes the race and the gender
        std::string bodyRaceID = headID.substr(0, headID.find_last_of("head_") - 4);
        std::string headModel = "meshes\\" +
            environment.mWorld->getStore().bodyParts.find(headID)->model;

        std::string hairModel = "meshes\\" +
            environment.mWorld->getStore().bodyParts.find(hairID)->model;

        MWRender::Rendering rendering (cellRender, ref->ref);
<<<<<<< HEAD
        
=======


        //TODO: define consts for each bodypart e.g. chest, foot, wrist... and put the parts in the
        // right place
>>>>>>> dc4e6216
        const ESM::BodyPart *bodyPart =
            environment.mWorld->getStore().bodyParts.search (bodyRaceID + "chest");

        //bodyPart->model->
        Ogre::Vector3 pos = Ogre::Vector3( 20, 20, 20);
        Ogre::Vector3 axis = Ogre::Vector3( 0, 0, 1);
        Ogre::Radian angle = Ogre::Radian(0);

        std::string addresses[6] = {"", "", "", "","", ""};
        std::string addresses2[6] = {"", "", "", "", "", ""};
        std::string upperleft[5] = {"", "", "", "", ""};
        std::string upperright[5] = {"", "", "", "", ""};
        std::string neckandup[5] = {"", "", "","",""};
        int numbers = 0;
        int uppernumbers = 0;
        int neckNumbers = 0;

        if (bodyPart){

           cellRender.insertMesh("meshes\\" + bodyPart->model, pos, axis, angle, npcName + "chest", addresses, numbers, true);   //2 0
           addresses2[numbers] = npcName + "chest";
           addresses[numbers++] = npcName + "chest";
           upperleft[uppernumbers] = npcName + "chest";
           upperright[uppernumbers++] = npcName + "chest";
           neckandup[neckNumbers++] = npcName + "chest";
        }
           //std::cout << "GETTING NPC PART";
        //Orgre::SceneNode test = cellRender.getNpcPart();

        const ESM::BodyPart *upperleg = environment.mWorld->getStore().bodyParts.search (bodyRaceID + "upper leg");
        const ESM::BodyPart *groin = environment.mWorld->getStore().bodyParts.search (bodyRaceID + "groin");
        const ESM::BodyPart *arm = environment.mWorld->getStore().bodyParts.search (bodyRaceID + "upper arm");
        const ESM::BodyPart *neck = environment.mWorld->getStore().bodyParts.search (bodyRaceID + "neck");
        const ESM::BodyPart *knee = environment.mWorld->getStore().bodyParts.search (bodyRaceID + "knee");
        const ESM::BodyPart *ankle = environment.mWorld->getStore().bodyParts.search (bodyRaceID + "ankle");
        const ESM::BodyPart *foot = environment.mWorld->getStore().bodyParts.search (bodyRaceID + "foot");
        const ESM::BodyPart *feet = environment.mWorld->getStore().bodyParts.search (bodyRaceID + "feet");
        const ESM::BodyPart *tail = environment.mWorld->getStore().bodyParts.search (bodyRaceID + "tail");
        const ESM::BodyPart *wrist = environment.mWorld->getStore().bodyParts.search (bodyRaceID + "wrist");
        const ESM::BodyPart *forearm = environment.mWorld->getStore().bodyParts.search (bodyRaceID + "forearm");
        const ESM::BodyPart *hand = environment.mWorld->getStore().bodyParts.search (bodyRaceID + "hand.1st");
        const ESM::BodyPart *hands = environment.mWorld->getStore().bodyParts.search (bodyRaceID + "hands.1st");


        //std::cout << "RACE" << bodyRaceID << "\n";

        Ogre::Vector3 pos2 = Ogre::Vector3( 0, .5, 75);

        if (groin){
<<<<<<< HEAD
            cellRender.insertMesh("meshes\\" + groin->model, pos2, axis, Ogre::Radian(3.14), npcName + "groin", addresses, numbers);
			addresses2[numbers] = npcName + "groin";
			addresses[numbers++] = npcName + "groin";
		}
		if (tail) {
			cellRender.insertMesh("tail\\" + tail->model, Ogre::Vector3(0 , 0, -76), axis, Ogre::Radian(3.14), npcName + "tail", addresses, numbers, "tail");
			//std::cout << "TAIL\n";
		}
		
		//addresses[1] = npcName + "groin";
		if(upperleg){
		cellRender.insertMesh ("meshes\\" + upperleg->model, Ogre::Vector3( 6, 0, -16), axis, Ogre::Radian(3.14), npcName + "upper leg", addresses, numbers); //-18
		cellRender.insertMesh ("meshes\\" + upperleg->model, Ogre::Vector3( -6, 0, -16), axis, Ogre::Radian(0), npcName + "upper leg2", addresses2, numbers);
		addresses2[numbers] = npcName + "upper leg2";
		addresses[numbers++] = npcName + "upper leg";
		cellRender.scaleMesh(Ogre::Vector3(1, -1, 1), addresses, numbers);
		}
		if(knee)
		{
			cellRender.insertMesh ("meshes\\" + knee->model, Ogre::Vector3( 0, -1, -23), axis, Ogre::Radian(0), npcName + "knee", addresses, numbers);
		//cellRender.rotateMesh(Ogre::Vector3(0, 1, 0), Ogre::Radian (1), npcName + "upper arm");
		cellRender.insertMesh ("meshes\\" + knee->model, Ogre::Vector3( 0, -1, -23), axis, Ogre::Radian(0), npcName + "knee2", addresses2, numbers);
		
			addresses2[numbers] = npcName + "knee2";
			addresses[numbers++] = npcName + "knee";
		}
		if(ankle){
			
			cellRender.insertMesh ("meshes\\" + ankle->model, Ogre::Vector3( 0, 0, -20), axis, Ogre::Radian(0), npcName + "ankle", addresses, numbers);   //-1
			cellRender.insertMesh ("meshes\\" + ankle->model, Ogre::Vector3( 0,0, -20), axis, Ogre::Radian(0), npcName + "ankle2", addresses2, numbers); //-1
			
			addresses2[numbers] = npcName + "ankle2";
			addresses[numbers++] = npcName + "ankle";
		}
		if(foot){
			if(bodyRaceID.compare("b_n_khajiit_m_") == 0)
			{
				feet = foot;
			}
			else
			{
				cellRender.insertMesh ("meshes\\" + foot->model, Ogre::Vector3( 0, -4, -15), axis, Ogre::Radian(0), npcName + "foot", addresses, numbers);

				cellRender.insertMesh ("meshes\\" + foot->model, Ogre::Vector3( 0, -4, -15), axis, Ogre::Radian(0), npcName + "foot2", addresses2, numbers);
				addresses2[numbers] = npcName + "foot2";
				addresses[numbers++] = npcName + "foot";
			}
			//cellRender.scaleMesh(Ogre::Vector3(1, -1, 1), addresses, numbers);
		}
		if(feet){
			
			cellRender.insertMesh ("foot\\" + feet->model, Ogre::Vector3( 7, 4, -16), axis, Ogre::Radian(3.14), npcName + "foot", addresses, numbers);        //9, 0, -14

			cellRender.insertMesh ("foot\\" + feet->model, Ogre::Vector3( 7, 4, -16), axis, Ogre::Radian(3.14), npcName + "foot2", addresses2, numbers);
			addresses2[numbers] = npcName + "foot2";
			addresses[numbers++] = npcName + "foot";
			//cellRender.scaleMesh(Ogre::Vector3(1, -1, 1), addresses, numbers);
		}
		
		 
		if (arm){
			//010
			cellRender.insertMesh("meshes\\" + arm->model, Ogre::Vector3(-12.5, 0, 104), Ogre::Vector3(0, 1, 0), Ogre::Radian(-3.14 / 2), npcName + "upper arm", upperleft, uppernumbers);   //1, 0,.75
			 //cellRender.rotateMesh(Ogre::Vector3(1, 0, 0), Ogre::Radian (.45), upperarmpath, 2);                                                                                          //-.5, 0, -.75
			cellRender.insertMesh("meshes\\" + arm->model, Ogre::Vector3(12.5, 0, 105), Ogre::Vector3(-.5, 0, -.75), Ogre::Radian(3.14), npcName + "upper arm2", upperright, uppernumbers);
			upperleft[uppernumbers] = npcName + "upper arm";
			upperright[uppernumbers++] = npcName + "upper arm2";
		    cellRender.scaleMesh(Ogre::Vector3(1, -1, 1), upperleft, uppernumbers);        //1 -1 1
			cellRender.rotateMesh(Ogre::Vector3(0, .1, 0),  Ogre::Radian(3.14/2), upperleft, uppernumbers);
		}

		if (forearm)
		{
		//addresses[1] = npcName + "upper arm";
			cellRender.insertMesh("meshes\\" + forearm->model, Ogre::Vector3(-12.5, 0, 0), Ogre::Vector3(0, 0, 0), Ogre::Radian(3.14), npcName + "forearm", upperleft, uppernumbers);
			cellRender.insertMesh("meshes\\" + forearm->model, Ogre::Vector3(-12.5, 0, 0), Ogre::Vector3(0, 0, 0), Ogre::Radian(3.14), npcName + "forearm2", upperright, uppernumbers);
			upperleft[uppernumbers] = npcName + "forearm";
			upperright[uppernumbers++] = npcName + "forearm2";
		}
		//else
		//	std::cout << npcName << "has no forearm";
		if (wrist)
		{
			if(upperleft[uppernumbers - 1].compare(npcName + "upper arm") == 0)
			{
				cellRender.insertMesh("meshes\\b\\B_N_Argonian_M_Forearm.nif", Ogre::Vector3(-12.5, 0, 0), Ogre::Vector3(0, 0, 0), Ogre::Radian(3.14), npcName + "forearm", upperleft, uppernumbers);
				cellRender.insertMesh("meshes\\b\\B_N_Argonian_M_Forearm.nif", Ogre::Vector3(-12.5, 0, 0), Ogre::Vector3(0, 0, 0), Ogre::Radian(3.14), npcName + "forearm2", upperright, uppernumbers);
				upperleft[uppernumbers] = npcName + "forearm";
				upperright[uppernumbers++] = npcName + "forearm2";

			}
			cellRender.insertMesh("meshes\\" + wrist->model, Ogre::Vector3(-9.5, 0, 0), Ogre::Vector3(0, 0, 0), Ogre::Radian(3.14), npcName + "wrist", upperleft, uppernumbers);
			cellRender.insertMesh("meshes\\" + wrist->model, Ogre::Vector3(-9.5, 0, 0), Ogre::Vector3(0, 0, 0), Ogre::Radian(3.14), npcName + "wrist2", upperright, uppernumbers);
			upperleft[uppernumbers] = npcName + "wrist";
			upperright[uppernumbers++] = npcName + "wrist2";
		}
		

		if(hand)
		{
			//std::cout << "WE FOUND A HAND\n";
															//-50, 0, -120
			//std::cout << "WE FOUND HANDS\n";
			std::string pass;
			if(hand->model.compare("b\\B_N_Dark Elf_F_Hands.1st.NIF")==0 && bodyRaceID.compare("b_n_dark elf_m_") == 0)
				pass = "b\\B_N_Dark Elf_M_Hands.1st.NIF";	
			else
				pass = hand->model;
			cellRender.insertMesh("meshes\\" + pass, Ogre::Vector3(42, 1, -110), Ogre::Vector3(0, 0, 0), Ogre::Radian(3.14), npcName + "hand", upperleft, uppernumbers,false);   //0, 100, -100    0,0,120
			cellRender.insertMesh("meshes\\" + pass, Ogre::Vector3(42, 1, -110), Ogre::Vector3(0, 0,0), Ogre::Radian(3.14), npcName + "hand2", upperright, uppernumbers, false);   //0, 100, -100    0,0,120
			upperleft[uppernumbers] = npcName + "hand";
			upperright[uppernumbers++] = npcName + "hand2";
			//cellRender.rotateMesh(Ogre::Vector3(0, 0,0),  Ogre::Radian(3.14), upperleft, uppernumbers);
			cellRender.scaleMesh(Ogre::Vector3(1, -1, 1), upperleft, uppernumbers);
			cellRender.scaleMesh(Ogre::Vector3(1, -1, 1), upperright, uppernumbers);
		}
		if(hands)
		{
			std::string pass;
			if(hands->model.compare("b\\B_N_Redguard_F_Hands.1st.nif")==0 && bodyRaceID.compare("b_n_redguard_m_") == 0)
				pass = "b\\B_N_Redguard_M_Hands.1st.nif";
			else if(hands->model.compare("b\\B_N_Imperial_M_Hands.1st.nif") == 0 && bodyRaceID.compare("b_n_nord_m_") == 0)
				pass = "b\\B_N_Nord_M_Hands.1st.nif";
			else
				pass =hands->model;								//-50, 0, -120
			cellRender.insertMesh("meshes\\" + pass, Ogre::Vector3(42, 1,-110), Ogre::Vector3(0, 0, 0), Ogre::Radian(3.14), npcName + "hand", upperleft, uppernumbers, false);   //0, 100, -100    42, 0, -110
			//cellRender.insertMesh("meshes\\" + hands->model, Ogre::Vector3(42, 0,110), Ogre::Vector3(1, 0, 0), Ogre::Radian(3.14), npcName + "hand", upperleft, uppernumbers, false);   //0, 100, -100    42, 0, -110
			cellRender.insertMesh("meshes\\" + pass, Ogre::Vector3(42, 1, -110), Ogre::Vector3(0, 0, 0), Ogre::Radian(3.14), npcName + "hand2", upperright, uppernumbers, false);   //0, 100, -100    0,0,120
			upperleft[uppernumbers] = npcName + "hand";
			upperright[uppernumbers++] = npcName + "hand2";
			cellRender.scaleMesh(Ogre::Vector3(1, -1, 1), upperleft, uppernumbers);
			cellRender.scaleMesh(Ogre::Vector3(1, -1, 1), upperright, uppernumbers);
		}

		if(neck)
		{
			cellRender.insertMesh ("meshes\\" + neck->model, Ogre::Vector3( 0, 0, 120), axis, Ogre::Radian(3.14), npcName + "neck", neckandup, neckNumbers);
			neckandup[neckNumbers++] = npcName + "neck";
		}
		cellRender.insertMesh (headModel, Ogre::Vector3( 0, 0, 5), axis, Ogre::Radian(0), npcName + "head", neckandup, neckNumbers);
		neckandup[neckNumbers++] = npcName + "head";
		cellRender.insertMesh (hairModel, Ogre::Vector3( 0, -1, 0), axis, Ogre::Radian(0), npcName + "hair", neckandup, neckNumbers);
		cellRender.insertMesh("meshes\\base_anim.nif");
		ref->mData.setHandle (rendering.end (ref->mData.isEnabled()));
		//
	}
=======
            cellRender.insertMesh("meshes\\" + groin->model, pos2, axis, kOgrePi, npcName + "groin", addresses, numbers);
            addresses2[numbers] = npcName + "groin";
            addresses[numbers++] = npcName + "groin";
        }
        if (tail) {
            cellRender.insertMesh("tail\\" + tail->model, Ogre::Vector3(0 , 0, -76), axis, kOgrePi, npcName + "tail", addresses, numbers, "tail");
            //std::cout << "TAIL\n";
        }

        //addresses[1] = npcName + "groin";
        if(upperleg){
        cellRender.insertMesh ("meshes\\" + upperleg->model, Ogre::Vector3( 6, 0, -16), axis, kOgrePi, npcName + "upper leg", addresses, numbers); //-18
        cellRender.insertMesh ("meshes\\" + upperleg->model, Ogre::Vector3( -6, 0, -16), axis, Ogre::Radian(0), npcName + "upper leg2", addresses2, numbers);
        addresses2[numbers] = npcName + "upper leg2";
        addresses[numbers++] = npcName + "upper leg";
        cellRender.scaleMesh(Ogre::Vector3(1, -1, 1), addresses, numbers);
        }
        if(knee)
        {
            cellRender.insertMesh ("meshes\\" + knee->model, Ogre::Vector3( 0, -1, -23), axis, Ogre::Radian(0), npcName + "knee", addresses, numbers);
        //cellRender.rotateMesh(Ogre::Vector3(0, 1, 0), Ogre::Radian (1), npcName + "upper arm");
        cellRender.insertMesh ("meshes\\" + knee->model, Ogre::Vector3( 0, -1, -23), axis, Ogre::Radian(0), npcName + "knee2", addresses2, numbers);

            addresses2[numbers] = npcName + "knee2";
            addresses[numbers++] = npcName + "knee";
        }
        if(ankle){

            cellRender.insertMesh ("meshes\\" + ankle->model, Ogre::Vector3( 0, 0, -20), axis, Ogre::Radian(0), npcName + "ankle", addresses, numbers);   //-1
            cellRender.insertMesh ("meshes\\" + ankle->model, Ogre::Vector3( 0,0, -20), axis, Ogre::Radian(0), npcName + "ankle2", addresses2, numbers); //-1

            addresses2[numbers] = npcName + "ankle2";
            addresses[numbers++] = npcName + "ankle";
        }
        if(foot){
            if(bodyRaceID.compare("b_n_khajiit_m_") == 0)
            {
                feet = foot;
            }
            else
            {
                cellRender.insertMesh ("meshes\\" + foot->model, Ogre::Vector3( 0, -4, -15), axis, Ogre::Radian(0), npcName + "foot", addresses, numbers);

                cellRender.insertMesh ("meshes\\" + foot->model, Ogre::Vector3( 0, -4, -15), axis, Ogre::Radian(0), npcName + "foot2", addresses2, numbers);
                addresses2[numbers] = npcName + "foot2";
                addresses[numbers++] = npcName + "foot";
            }
            //cellRender.scaleMesh(Ogre::Vector3(1, -1, 1), addresses, numbers);
        }
        if(feet){

            cellRender.insertMesh ("foot\\" + feet->model, Ogre::Vector3( 7, 4, -16), axis, kOgrePi, npcName + "foot", addresses, numbers);        //9, 0, -14

            cellRender.insertMesh ("foot\\" + feet->model, Ogre::Vector3( 7, 4, -16), axis, kOgrePi, npcName + "foot2", addresses2, numbers);
            addresses2[numbers] = npcName + "foot2";
            addresses[numbers++] = npcName + "foot";
            //cellRender.scaleMesh(Ogre::Vector3(1, -1, 1), addresses, numbers);
        }


        if (arm){
            //010
            cellRender.insertMesh("meshes\\" + arm->model, Ogre::Vector3(-12.5, 0, 104), Ogre::Vector3(0, 1, 0), -kOgrePiOverTwo, npcName + "upper arm", upperleft, uppernumbers);   //1, 0,.75
             //cellRender.rotateMesh(Ogre::Vector3(1, 0, 0), Ogre::Radian (.45), upperarmpath, 2);                                                                                          //-.5, 0, -.75
            cellRender.insertMesh("meshes\\" + arm->model, Ogre::Vector3(12.5, 0, 105), Ogre::Vector3(-.5, 0, -.75), kOgrePi, npcName + "upper arm2", upperright, uppernumbers);
            upperleft[uppernumbers] = npcName + "upper arm";
            upperright[uppernumbers++] = npcName + "upper arm2";
            cellRender.scaleMesh(Ogre::Vector3(1, -1, 1), upperleft, uppernumbers);        //1 -1 1
            cellRender.rotateMesh(Ogre::Vector3(0, .1, 0),  kOgrePiOverTwo, upperleft, uppernumbers);
        }

        if (forearm)
        {
        //addresses[1] = npcName + "upper arm";
            cellRender.insertMesh("meshes\\" + forearm->model, Ogre::Vector3(-12.5, 0, 0), Ogre::Vector3(0, 0, 0), kOgrePi, npcName + "forearm", upperleft, uppernumbers);
            cellRender.insertMesh("meshes\\" + forearm->model, Ogre::Vector3(-12.5, 0, 0), Ogre::Vector3(0, 0, 0), kOgrePi, npcName + "forearm2", upperright, uppernumbers);
            upperleft[uppernumbers] = npcName + "forearm";
            upperright[uppernumbers++] = npcName + "forearm2";
        }
        //else
        //  std::cout << npcName << "has no forearm";
        if (wrist)
        {
            if(upperleft[uppernumbers - 1].compare(npcName + "upper arm") == 0)
            {
                cellRender.insertMesh("meshes\\b\\B_N_Argonian_M_Forearm.nif", Ogre::Vector3(-12.5, 0, 0), Ogre::Vector3(0, 0, 0), kOgrePi, npcName + "forearm", upperleft, uppernumbers);
                cellRender.insertMesh("meshes\\b\\B_N_Argonian_M_Forearm.nif", Ogre::Vector3(-12.5, 0, 0), Ogre::Vector3(0, 0, 0), kOgrePi, npcName + "forearm2", upperright, uppernumbers);
                upperleft[uppernumbers] = npcName + "forearm";
                upperright[uppernumbers++] = npcName + "forearm2";

            }
            cellRender.insertMesh("meshes\\" + wrist->model, Ogre::Vector3(-9.5, 0, 0), Ogre::Vector3(0, 0, 0), kOgrePi, npcName + "wrist", upperleft, uppernumbers);
            cellRender.insertMesh("meshes\\" + wrist->model, Ogre::Vector3(-9.5, 0, 0), Ogre::Vector3(0, 0, 0), kOgrePi, npcName + "wrist2", upperright, uppernumbers);
            upperleft[uppernumbers] = npcName + "wrist";
            upperright[uppernumbers++] = npcName + "wrist2";
        }


        if(hand)
        {
            //std::cout << "WE FOUND A HAND\n";
                                                            //-50, 0, -120
            //std::cout << "WE FOUND HANDS\n";
            std::string pass;
            if(hand->model.compare("b\\B_N_Dark Elf_F_Hands.1st.NIF")==0 && bodyRaceID.compare("b_n_dark elf_m_") == 0)
                pass = "b\\B_N_Dark Elf_M_Hands.1st.NIF";
            else
                pass = hand->model;
            cellRender.insertMesh("meshes\\" + pass, Ogre::Vector3(42, 1, -110), Ogre::Vector3(0, 0, 0), kOgrePi, npcName + "hand", upperleft, uppernumbers,false);   //0, 100, -100    0,0,120
            cellRender.insertMesh("meshes\\" + pass, Ogre::Vector3(42, 1, -110), Ogre::Vector3(0, 0,0), kOgrePi, npcName + "hand2", upperright, uppernumbers, false);   //0, 100, -100    0,0,120
            upperleft[uppernumbers] = npcName + "hand";
            upperright[uppernumbers++] = npcName + "hand2";
            //cellRender.rotateMesh(Ogre::Vector3(0, 0,0),  kOgrePi, upperleft, uppernumbers);
            cellRender.scaleMesh(Ogre::Vector3(1, -1, 1), upperleft, uppernumbers);
            cellRender.scaleMesh(Ogre::Vector3(1, -1, 1), upperright, uppernumbers);
        }
        if(hands)
        {
            std::string pass;
            if(hands->model.compare("b\\B_N_Redguard_F_Hands.1st.nif")==0 && bodyRaceID.compare("b_n_redguard_m_") == 0)
                pass = "b\\B_N_Redguard_M_Hands.1st.nif";
            else if(hands->model.compare("b\\B_N_Imperial_M_Hands.1st.nif") == 0 && bodyRaceID.compare("b_n_nord_m_") == 0)
                pass = "b\\B_N_Nord_M_Hands.1st.nif";
            else
                pass =hands->model;                             //-50, 0, -120
            cellRender.insertMesh("meshes\\" + pass, Ogre::Vector3(42, 1,-110), Ogre::Vector3(0, 0, 0), kOgrePi, npcName + "hand", upperleft, uppernumbers, false);   //0, 100, -100    42, 0, -110
            //cellRender.insertMesh("meshes\\" + hands->model, Ogre::Vector3(42, 0,110), Ogre::Vector3(1, 0, 0), kOgrePi, npcName + "hand", upperleft, uppernumbers, false);   //0, 100, -100    42, 0, -110
            cellRender.insertMesh("meshes\\" + pass, Ogre::Vector3(42, 1, -110), Ogre::Vector3(0, 0, 0), kOgrePi, npcName + "hand2", upperright, uppernumbers, false);   //0, 100, -100    0,0,120
            upperleft[uppernumbers] = npcName + "hand";
            upperright[uppernumbers++] = npcName + "hand2";
            cellRender.scaleMesh(Ogre::Vector3(1, -1, 1), upperleft, uppernumbers);
            cellRender.scaleMesh(Ogre::Vector3(1, -1, 1), upperright, uppernumbers);
        }

        //neck will reset chest counter
        if(neck)
        {
            cellRender.insertMesh ("meshes\\" + neck->model, Ogre::Vector3( 0, 0, 120), axis, kOgrePi, npcName + "neck", neckandup, neckNumbers);
            neckandup[neckNumbers++] = npcName + "neck";
        }
        cellRender.insertMesh (headModel, Ogre::Vector3( 0, 0, 5), axis, Ogre::Radian(0), npcName + "head", neckandup, neckNumbers);
        neckandup[neckNumbers++] = npcName + "head";
        cellRender.insertMesh (hairModel, Ogre::Vector3( 0, -1, 0), axis, Ogre::Radian(0), npcName + "hair", neckandup, neckNumbers);

        cellRender.insertActorPhysics();
        ref->mData.setHandle (rendering.end (ref->mData.isEnabled()));
    }
>>>>>>> dc4e6216

    void Npc::enable (const MWWorld::Ptr& ptr, MWWorld::Environment& environment) const
    {
        environment.mMechanicsManager->addActor (ptr);
    }

    void Npc::disable (const MWWorld::Ptr& ptr, MWWorld::Environment& environment) const
    {
        environment.mMechanicsManager->removeActor (ptr);
    }

    std::string Npc::getName (const MWWorld::Ptr& ptr) const
    {
        ESMS::LiveCellRef<ESM::NPC, MWWorld::RefData> *ref =
            ptr.get<ESM::NPC>();

        return ref->base->name;
    }

    MWMechanics::CreatureStats& Npc::getCreatureStats (const MWWorld::Ptr& ptr) const
    {
        if (!ptr.getRefData().getCreatureStats().get())
        {
            boost::shared_ptr<MWMechanics::CreatureStats> stats (
                new MWMechanics::CreatureStats);

            ESMS::LiveCellRef<ESM::NPC, MWWorld::RefData> *ref = ptr.get<ESM::NPC>();

            stats->mAttributes[0].set (ref->base->npdt52.strength);
            stats->mAttributes[1].set (ref->base->npdt52.intelligence);
            stats->mAttributes[2].set (ref->base->npdt52.willpower);
            stats->mAttributes[3].set (ref->base->npdt52.agility);
            stats->mAttributes[4].set (ref->base->npdt52.speed);
            stats->mAttributes[5].set (ref->base->npdt52.endurance);
            stats->mAttributes[6].set (ref->base->npdt52.personality);
            stats->mAttributes[7].set (ref->base->npdt52.luck);
            stats->mDynamic[0].set (ref->base->npdt52.health);
            stats->mDynamic[1].set (ref->base->npdt52.mana);
            stats->mDynamic[2].set (ref->base->npdt52.fatigue);

            stats->mLevel = ref->base->npdt52.level;

            ptr.getRefData().getCreatureStats() = stats;
        }

        return *ptr.getRefData().getCreatureStats();
    }

    MWMechanics::NpcStats& Npc::getNpcStats (const MWWorld::Ptr& ptr) const
    {
        if (!ptr.getRefData().getNpcStats().get())
        {
            boost::shared_ptr<MWMechanics::NpcStats> stats (
                new MWMechanics::NpcStats);

            ESMS::LiveCellRef<ESM::NPC, MWWorld::RefData> *ref = ptr.get<ESM::NPC>();

            if (!ref->base->faction.empty())
            {
                // TODO research how initial rank is stored. The information in loadnpc.hpp are at
                // best very unclear.
                stats->mFactionRank[ref->base->faction] = 0;
            }

            for (int i=0; i<27; ++i)
                stats->mSkill[i].setBase (ref->base->npdt52.skills[i]);

            ptr.getRefData().getNpcStats() = stats;
        }

        return *ptr.getRefData().getNpcStats();
    }

    boost::shared_ptr<MWWorld::Action> Npc::activate (const MWWorld::Ptr& ptr,
        const MWWorld::Ptr& actor, const MWWorld::Environment& environment) const
    {
        return boost::shared_ptr<MWWorld::Action> (new MWWorld::ActionTalk (ptr));
    }

    MWWorld::ContainerStore<MWWorld::RefData>& Npc::getContainerStore (const MWWorld::Ptr& ptr)
        const
    {
        if (!ptr.getRefData().getContainerStore().get())
        {
            boost::shared_ptr<MWWorld::ContainerStore<MWWorld::RefData> > store (
                new MWWorld::ContainerStore<MWWorld::RefData>);

            // TODO add initial content

            ptr.getRefData().getContainerStore() = store;
        }

        return *ptr.getRefData().getContainerStore();
    }

    std::string Npc::getScript (const MWWorld::Ptr& ptr) const
    {
        ESMS::LiveCellRef<ESM::NPC, MWWorld::RefData> *ref =
            ptr.get<ESM::NPC>();

        return ref->base->script;
    }

    void Npc::setForceStance (const MWWorld::Ptr& ptr, Stance stance, bool force) const
    {
        MWMechanics::NpcStats& stats = getNpcStats (ptr);

        switch (stance)
        {
            case Run:

                stats.mForceRun = force;
                break;

            case Sneak:

                stats.mForceSneak = force;
                break;

            case Combat:

                throw std::runtime_error ("combat stance not enforcable for NPCs");
        }
    }

    void Npc::setStance (const MWWorld::Ptr& ptr, Stance stance, bool set) const
    {
        MWMechanics::NpcStats& stats = getNpcStats (ptr);

        switch (stance)
        {
            case Run:

                stats.mRun = set;
                break;

            case Sneak:

                stats.mSneak = set;
                break;

            case Combat:

                stats.mCombat = set;
                break;
        }
    }

    bool Npc::getStance (const MWWorld::Ptr& ptr, Stance stance, bool ignoreForce) const
    {
        MWMechanics::NpcStats& stats = getNpcStats (ptr);

        switch (stance)
        {
            case Run:

                if (!ignoreForce && stats.mForceRun)
                    return true;

                return stats.mRun;

            case Sneak:

                if (!ignoreForce && stats.mForceSneak)
                    return true;

                return stats.mSneak;

            case Combat:

                return stats.mCombat;
        }

        return false;
    }

    float Npc::getSpeed (const MWWorld::Ptr& ptr) const
    {
        return getStance (ptr, Run) ? 600 : 300; // TODO calculate these values from stats
    }

    MWMechanics::Movement& Npc::getMovementSettings (const MWWorld::Ptr& ptr) const
    {
        if (!ptr.getRefData().getMovement().get())
        {
            boost::shared_ptr<MWMechanics::Movement> movement (
                new MWMechanics::Movement);

            ptr.getRefData().getMovement() = movement;
        }

        return *ptr.getRefData().getMovement();
    }

    Ogre::Vector3 Npc::getMovementVector (const MWWorld::Ptr& ptr) const
    {
        Ogre::Vector3 vector (0, 0, 0);

        if (ptr.getRefData().getMovement().get())
        {
            vector.x = - ptr.getRefData().getMovement()->mLeftRight * 200;
            vector.y = ptr.getRefData().getMovement()->mForwardBackward * 200;

            if (getStance (ptr, Run, false))
                vector *= 2;
        }

        return vector;
    }

    void Npc::registerSelf()
    {
        boost::shared_ptr<Class> instance (new Npc);

        registerClass (typeid (ESM::NPC).name(), instance);
    }
}<|MERGE_RESOLUTION|>--- conflicted
+++ resolved
@@ -65,14 +65,10 @@
             environment.mWorld->getStore().bodyParts.find(hairID)->model;
 
         MWRender::Rendering rendering (cellRender, ref->ref);
-<<<<<<< HEAD
-        
-=======
 
 
         //TODO: define consts for each bodypart e.g. chest, foot, wrist... and put the parts in the
         // right place
->>>>>>> dc4e6216
         const ESM::BodyPart *bodyPart =
             environment.mWorld->getStore().bodyParts.search (bodyRaceID + "chest");
 
@@ -122,154 +118,6 @@
         Ogre::Vector3 pos2 = Ogre::Vector3( 0, .5, 75);
 
         if (groin){
-<<<<<<< HEAD
-            cellRender.insertMesh("meshes\\" + groin->model, pos2, axis, Ogre::Radian(3.14), npcName + "groin", addresses, numbers);
-			addresses2[numbers] = npcName + "groin";
-			addresses[numbers++] = npcName + "groin";
-		}
-		if (tail) {
-			cellRender.insertMesh("tail\\" + tail->model, Ogre::Vector3(0 , 0, -76), axis, Ogre::Radian(3.14), npcName + "tail", addresses, numbers, "tail");
-			//std::cout << "TAIL\n";
-		}
-		
-		//addresses[1] = npcName + "groin";
-		if(upperleg){
-		cellRender.insertMesh ("meshes\\" + upperleg->model, Ogre::Vector3( 6, 0, -16), axis, Ogre::Radian(3.14), npcName + "upper leg", addresses, numbers); //-18
-		cellRender.insertMesh ("meshes\\" + upperleg->model, Ogre::Vector3( -6, 0, -16), axis, Ogre::Radian(0), npcName + "upper leg2", addresses2, numbers);
-		addresses2[numbers] = npcName + "upper leg2";
-		addresses[numbers++] = npcName + "upper leg";
-		cellRender.scaleMesh(Ogre::Vector3(1, -1, 1), addresses, numbers);
-		}
-		if(knee)
-		{
-			cellRender.insertMesh ("meshes\\" + knee->model, Ogre::Vector3( 0, -1, -23), axis, Ogre::Radian(0), npcName + "knee", addresses, numbers);
-		//cellRender.rotateMesh(Ogre::Vector3(0, 1, 0), Ogre::Radian (1), npcName + "upper arm");
-		cellRender.insertMesh ("meshes\\" + knee->model, Ogre::Vector3( 0, -1, -23), axis, Ogre::Radian(0), npcName + "knee2", addresses2, numbers);
-		
-			addresses2[numbers] = npcName + "knee2";
-			addresses[numbers++] = npcName + "knee";
-		}
-		if(ankle){
-			
-			cellRender.insertMesh ("meshes\\" + ankle->model, Ogre::Vector3( 0, 0, -20), axis, Ogre::Radian(0), npcName + "ankle", addresses, numbers);   //-1
-			cellRender.insertMesh ("meshes\\" + ankle->model, Ogre::Vector3( 0,0, -20), axis, Ogre::Radian(0), npcName + "ankle2", addresses2, numbers); //-1
-			
-			addresses2[numbers] = npcName + "ankle2";
-			addresses[numbers++] = npcName + "ankle";
-		}
-		if(foot){
-			if(bodyRaceID.compare("b_n_khajiit_m_") == 0)
-			{
-				feet = foot;
-			}
-			else
-			{
-				cellRender.insertMesh ("meshes\\" + foot->model, Ogre::Vector3( 0, -4, -15), axis, Ogre::Radian(0), npcName + "foot", addresses, numbers);
-
-				cellRender.insertMesh ("meshes\\" + foot->model, Ogre::Vector3( 0, -4, -15), axis, Ogre::Radian(0), npcName + "foot2", addresses2, numbers);
-				addresses2[numbers] = npcName + "foot2";
-				addresses[numbers++] = npcName + "foot";
-			}
-			//cellRender.scaleMesh(Ogre::Vector3(1, -1, 1), addresses, numbers);
-		}
-		if(feet){
-			
-			cellRender.insertMesh ("foot\\" + feet->model, Ogre::Vector3( 7, 4, -16), axis, Ogre::Radian(3.14), npcName + "foot", addresses, numbers);        //9, 0, -14
-
-			cellRender.insertMesh ("foot\\" + feet->model, Ogre::Vector3( 7, 4, -16), axis, Ogre::Radian(3.14), npcName + "foot2", addresses2, numbers);
-			addresses2[numbers] = npcName + "foot2";
-			addresses[numbers++] = npcName + "foot";
-			//cellRender.scaleMesh(Ogre::Vector3(1, -1, 1), addresses, numbers);
-		}
-		
-		 
-		if (arm){
-			//010
-			cellRender.insertMesh("meshes\\" + arm->model, Ogre::Vector3(-12.5, 0, 104), Ogre::Vector3(0, 1, 0), Ogre::Radian(-3.14 / 2), npcName + "upper arm", upperleft, uppernumbers);   //1, 0,.75
-			 //cellRender.rotateMesh(Ogre::Vector3(1, 0, 0), Ogre::Radian (.45), upperarmpath, 2);                                                                                          //-.5, 0, -.75
-			cellRender.insertMesh("meshes\\" + arm->model, Ogre::Vector3(12.5, 0, 105), Ogre::Vector3(-.5, 0, -.75), Ogre::Radian(3.14), npcName + "upper arm2", upperright, uppernumbers);
-			upperleft[uppernumbers] = npcName + "upper arm";
-			upperright[uppernumbers++] = npcName + "upper arm2";
-		    cellRender.scaleMesh(Ogre::Vector3(1, -1, 1), upperleft, uppernumbers);        //1 -1 1
-			cellRender.rotateMesh(Ogre::Vector3(0, .1, 0),  Ogre::Radian(3.14/2), upperleft, uppernumbers);
-		}
-
-		if (forearm)
-		{
-		//addresses[1] = npcName + "upper arm";
-			cellRender.insertMesh("meshes\\" + forearm->model, Ogre::Vector3(-12.5, 0, 0), Ogre::Vector3(0, 0, 0), Ogre::Radian(3.14), npcName + "forearm", upperleft, uppernumbers);
-			cellRender.insertMesh("meshes\\" + forearm->model, Ogre::Vector3(-12.5, 0, 0), Ogre::Vector3(0, 0, 0), Ogre::Radian(3.14), npcName + "forearm2", upperright, uppernumbers);
-			upperleft[uppernumbers] = npcName + "forearm";
-			upperright[uppernumbers++] = npcName + "forearm2";
-		}
-		//else
-		//	std::cout << npcName << "has no forearm";
-		if (wrist)
-		{
-			if(upperleft[uppernumbers - 1].compare(npcName + "upper arm") == 0)
-			{
-				cellRender.insertMesh("meshes\\b\\B_N_Argonian_M_Forearm.nif", Ogre::Vector3(-12.5, 0, 0), Ogre::Vector3(0, 0, 0), Ogre::Radian(3.14), npcName + "forearm", upperleft, uppernumbers);
-				cellRender.insertMesh("meshes\\b\\B_N_Argonian_M_Forearm.nif", Ogre::Vector3(-12.5, 0, 0), Ogre::Vector3(0, 0, 0), Ogre::Radian(3.14), npcName + "forearm2", upperright, uppernumbers);
-				upperleft[uppernumbers] = npcName + "forearm";
-				upperright[uppernumbers++] = npcName + "forearm2";
-
-			}
-			cellRender.insertMesh("meshes\\" + wrist->model, Ogre::Vector3(-9.5, 0, 0), Ogre::Vector3(0, 0, 0), Ogre::Radian(3.14), npcName + "wrist", upperleft, uppernumbers);
-			cellRender.insertMesh("meshes\\" + wrist->model, Ogre::Vector3(-9.5, 0, 0), Ogre::Vector3(0, 0, 0), Ogre::Radian(3.14), npcName + "wrist2", upperright, uppernumbers);
-			upperleft[uppernumbers] = npcName + "wrist";
-			upperright[uppernumbers++] = npcName + "wrist2";
-		}
-		
-
-		if(hand)
-		{
-			//std::cout << "WE FOUND A HAND\n";
-															//-50, 0, -120
-			//std::cout << "WE FOUND HANDS\n";
-			std::string pass;
-			if(hand->model.compare("b\\B_N_Dark Elf_F_Hands.1st.NIF")==0 && bodyRaceID.compare("b_n_dark elf_m_") == 0)
-				pass = "b\\B_N_Dark Elf_M_Hands.1st.NIF";	
-			else
-				pass = hand->model;
-			cellRender.insertMesh("meshes\\" + pass, Ogre::Vector3(42, 1, -110), Ogre::Vector3(0, 0, 0), Ogre::Radian(3.14), npcName + "hand", upperleft, uppernumbers,false);   //0, 100, -100    0,0,120
-			cellRender.insertMesh("meshes\\" + pass, Ogre::Vector3(42, 1, -110), Ogre::Vector3(0, 0,0), Ogre::Radian(3.14), npcName + "hand2", upperright, uppernumbers, false);   //0, 100, -100    0,0,120
-			upperleft[uppernumbers] = npcName + "hand";
-			upperright[uppernumbers++] = npcName + "hand2";
-			//cellRender.rotateMesh(Ogre::Vector3(0, 0,0),  Ogre::Radian(3.14), upperleft, uppernumbers);
-			cellRender.scaleMesh(Ogre::Vector3(1, -1, 1), upperleft, uppernumbers);
-			cellRender.scaleMesh(Ogre::Vector3(1, -1, 1), upperright, uppernumbers);
-		}
-		if(hands)
-		{
-			std::string pass;
-			if(hands->model.compare("b\\B_N_Redguard_F_Hands.1st.nif")==0 && bodyRaceID.compare("b_n_redguard_m_") == 0)
-				pass = "b\\B_N_Redguard_M_Hands.1st.nif";
-			else if(hands->model.compare("b\\B_N_Imperial_M_Hands.1st.nif") == 0 && bodyRaceID.compare("b_n_nord_m_") == 0)
-				pass = "b\\B_N_Nord_M_Hands.1st.nif";
-			else
-				pass =hands->model;								//-50, 0, -120
-			cellRender.insertMesh("meshes\\" + pass, Ogre::Vector3(42, 1,-110), Ogre::Vector3(0, 0, 0), Ogre::Radian(3.14), npcName + "hand", upperleft, uppernumbers, false);   //0, 100, -100    42, 0, -110
-			//cellRender.insertMesh("meshes\\" + hands->model, Ogre::Vector3(42, 0,110), Ogre::Vector3(1, 0, 0), Ogre::Radian(3.14), npcName + "hand", upperleft, uppernumbers, false);   //0, 100, -100    42, 0, -110
-			cellRender.insertMesh("meshes\\" + pass, Ogre::Vector3(42, 1, -110), Ogre::Vector3(0, 0, 0), Ogre::Radian(3.14), npcName + "hand2", upperright, uppernumbers, false);   //0, 100, -100    0,0,120
-			upperleft[uppernumbers] = npcName + "hand";
-			upperright[uppernumbers++] = npcName + "hand2";
-			cellRender.scaleMesh(Ogre::Vector3(1, -1, 1), upperleft, uppernumbers);
-			cellRender.scaleMesh(Ogre::Vector3(1, -1, 1), upperright, uppernumbers);
-		}
-
-		if(neck)
-		{
-			cellRender.insertMesh ("meshes\\" + neck->model, Ogre::Vector3( 0, 0, 120), axis, Ogre::Radian(3.14), npcName + "neck", neckandup, neckNumbers);
-			neckandup[neckNumbers++] = npcName + "neck";
-		}
-		cellRender.insertMesh (headModel, Ogre::Vector3( 0, 0, 5), axis, Ogre::Radian(0), npcName + "head", neckandup, neckNumbers);
-		neckandup[neckNumbers++] = npcName + "head";
-		cellRender.insertMesh (hairModel, Ogre::Vector3( 0, -1, 0), axis, Ogre::Radian(0), npcName + "hair", neckandup, neckNumbers);
-		cellRender.insertMesh("meshes\\base_anim.nif");
-		ref->mData.setHandle (rendering.end (ref->mData.isEnabled()));
-		//
-	}
-=======
             cellRender.insertMesh("meshes\\" + groin->model, pos2, axis, kOgrePi, npcName + "groin", addresses, numbers);
             addresses2[numbers] = npcName + "groin";
             addresses[numbers++] = npcName + "groin";
@@ -417,7 +265,6 @@
         cellRender.insertActorPhysics();
         ref->mData.setHandle (rendering.end (ref->mData.isEnabled()));
     }
->>>>>>> dc4e6216
 
     void Npc::enable (const MWWorld::Ptr& ptr, MWWorld::Environment& environment) const
     {
