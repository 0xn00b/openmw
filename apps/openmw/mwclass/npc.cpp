
#include "npc.hpp"

#include <memory>

#include <boost/algorithm/string.hpp>

#include <OgreSceneNode.h>

#include <components/esm/loadnpc.hpp>

#include "../mwbase/environment.hpp"
#include "../mwbase/world.hpp"
#include "../mwbase/mechanicsmanager.hpp"
#include "../mwbase/windowmanager.hpp"

#include "../mwmechanics/creaturestats.hpp"
#include "../mwmechanics/npcstats.hpp"
#include "../mwmechanics/movement.hpp"

#include "../mwworld/ptr.hpp"
#include "../mwworld/actiontalk.hpp"
#include "../mwworld/actionopen.hpp"
#include "../mwworld/inventorystore.hpp"
#include "../mwworld/customdata.hpp"
#include "../mwworld/physicssystem.hpp"

#include "../mwrender/actors.hpp"
#include "../mwrender/renderinginterface.hpp"

#include "../mwgui/tooltips.hpp"

namespace
{
    const Ogre::Radian kOgrePi (Ogre::Math::PI);
    const Ogre::Radian kOgrePiOverTwo (Ogre::Math::PI / Ogre::Real(2.0));

    struct CustomData : public MWWorld::CustomData
    {
        MWMechanics::NpcStats mNpcStats;
        MWMechanics::CreatureStats mCreatureStats;
        MWMechanics::Movement mMovement;
        MWWorld::InventoryStore mInventoryStore;

        virtual MWWorld::CustomData *clone() const;
    };

    MWWorld::CustomData *CustomData::clone() const
    {
        return new CustomData (*this);
    }
}

namespace MWClass
{
    void Npc::ensureCustomData (const MWWorld::Ptr& ptr) const
    {
        if (!ptr.getRefData().getCustomData())
        {
            std::auto_ptr<CustomData> data (new CustomData);

            MWWorld::LiveCellRef<ESM::NPC> *ref = ptr.get<ESM::NPC>();

            // NPC stats
            if (!ref->mBase->mFaction.empty())
            {
                std::string faction = ref->mBase->mFaction;
                boost::algorithm::to_lower(faction);
                if(ref->mBase->mNpdt52.mGold != -10)
                {
                    data->mNpcStats.getFactionRanks()[faction] = (int)ref->mBase->mNpdt52.mRank;
                }
                else
                {
                    data->mNpcStats.getFactionRanks()[faction] = (int)ref->mBase->mNpdt12.mRank;
                }
            }

            // creature stats
            if(ref->mBase->mNpdt52.mGold != -10)
            {
                for (int i=0; i<27; ++i)
<<<<<<< HEAD
                    data->mNpcStats.getSkill (i).setBase (ref->base->mNpdt52.mSkills[i]);

                data->mCreatureStats.getAttribute(0).set (ref->base->mNpdt52.mStrength);
                data->mCreatureStats.getAttribute(1).set (ref->base->mNpdt52.mIntelligence);
                data->mCreatureStats.getAttribute(2).set (ref->base->mNpdt52.mWillpower);
                data->mCreatureStats.getAttribute(3).set (ref->base->mNpdt52.mAgility);
                data->mCreatureStats.getAttribute(4).set (ref->base->mNpdt52.mSpeed);
                data->mCreatureStats.getAttribute(5).set (ref->base->mNpdt52.mEndurance);
                data->mCreatureStats.getAttribute(6).set (ref->base->mNpdt52.mPersonality);
                data->mCreatureStats.getAttribute(7).set (ref->base->mNpdt52.mLuck);
                data->mCreatureStats.getHealth().set (ref->base->mNpdt52.mHealth);
                data->mCreatureStats.getMagicka().set (ref->base->mNpdt52.mMana);
                data->mCreatureStats.getFatigue().set (ref->base->mNpdt52.mFatigue);

                data->mCreatureStats.setLevel(ref->base->mNpdt52.mLevel);

                data->mNpcStats.setDisposition(ref->base->mNpdt52.mDisposition);
=======
                    data->mNpcStats.getSkill (i).setBase (ref->mBase->mNpdt52.mSkills[i]);

                data->mCreatureStats.getAttribute(0).set (ref->mBase->mNpdt52.mStrength);
                data->mCreatureStats.getAttribute(1).set (ref->mBase->mNpdt52.mIntelligence);
                data->mCreatureStats.getAttribute(2).set (ref->mBase->mNpdt52.mWillpower);
                data->mCreatureStats.getAttribute(3).set (ref->mBase->mNpdt52.mAgility);
                data->mCreatureStats.getAttribute(4).set (ref->mBase->mNpdt52.mSpeed);
                data->mCreatureStats.getAttribute(5).set (ref->mBase->mNpdt52.mEndurance);
                data->mCreatureStats.getAttribute(6).set (ref->mBase->mNpdt52.mPersonality);
                data->mCreatureStats.getAttribute(7).set (ref->mBase->mNpdt52.mLuck);
                data->mCreatureStats.setHealth (ref->mBase->mNpdt52.mHealth);
                data->mCreatureStats.setMagicka (ref->mBase->mNpdt52.mMana);
                data->mCreatureStats.setFatigue (ref->mBase->mNpdt52.mFatigue);

                data->mCreatureStats.setLevel(ref->mBase->mNpdt52.mLevel);
>>>>>>> 90e67974
            }
            else
            {
                /// \todo do something with mNpdt12 maybe:p
                for (int i=0; i<8; ++i)
                    data->mCreatureStats.getAttribute (i).set (10);

                for (int i=0; i<3; ++i)
                    data->mCreatureStats.setDynamic (i, 10);

                data->mCreatureStats.setLevel (1);
            }

            data->mCreatureStats.setHello(ref->mBase->mAiData.mHello);
            data->mCreatureStats.setFight(ref->mBase->mAiData.mFight);
            data->mCreatureStats.setFlee(ref->mBase->mAiData.mFlee);
            data->mCreatureStats.setAlarm(ref->mBase->mAiData.mAlarm);

            // spells
            for (std::vector<std::string>::const_iterator iter (ref->mBase->mSpells.mList.begin());
                iter!=ref->mBase->mSpells.mList.end(); ++iter)
                data->mCreatureStats.getSpells().add (*iter);

            // store
            ptr.getRefData().setCustomData (data.release());
        }
    }

    std::string Npc::getId (const MWWorld::Ptr& ptr) const
    {
        MWWorld::LiveCellRef<ESM::NPC> *ref =
            ptr.get<ESM::NPC>();

        return ref->mBase->mId;
    }

    void Npc::insertObjectRendering (const MWWorld::Ptr& ptr, MWRender::RenderingInterface& renderingInterface) const
    {
        renderingInterface.getActors().insertNPC(ptr, getInventoryStore(ptr));
    }

    void Npc::insertObject(const MWWorld::Ptr& ptr, MWWorld::PhysicsSystem& physics) const
    {
        physics.addActor(ptr);
        MWBase::Environment::get().getMechanicsManager()->addActor(ptr);
    }

    std::string Npc::getModel(const MWWorld::Ptr &ptr) const
    {
        MWWorld::LiveCellRef<ESM::NPC> *ref =
            ptr.get<ESM::NPC>();
        assert(ref->mBase != NULL);

        std::string headID = ref->mBase->mHead;

        int end = headID.find_last_of("head_") - 4;
        std::string bodyRaceID = headID.substr(0, end);

        std::string model = "meshes\\base_anim.nif";
        if (bodyRaceID == "b_n_khajiit_m_" ||
            bodyRaceID == "b_n_khajiit_f_" ||
            bodyRaceID == "b_n_argonian_m_" ||
            bodyRaceID == "b_n_argonian_f_")
        {
            model = "meshes\\base_animkna.nif";
        }
        return model;

    }

    std::string Npc::getName (const MWWorld::Ptr& ptr) const
    {
        MWWorld::LiveCellRef<ESM::NPC> *ref =
            ptr.get<ESM::NPC>();

        return ref->mBase->mName;
    }

    MWMechanics::CreatureStats& Npc::getCreatureStats (const MWWorld::Ptr& ptr) const
    {
        ensureCustomData (ptr);

        return dynamic_cast<CustomData&> (*ptr.getRefData().getCustomData()).mCreatureStats;
    }

    MWMechanics::NpcStats& Npc::getNpcStats (const MWWorld::Ptr& ptr) const
    {
        ensureCustomData (ptr);

        return dynamic_cast<CustomData&> (*ptr.getRefData().getCustomData()).mNpcStats;
    }

    boost::shared_ptr<MWWorld::Action> Npc::activate (const MWWorld::Ptr& ptr,
        const MWWorld::Ptr& actor) const
    {
        if (MWWorld::Class::get (ptr).getCreatureStats (ptr).isDead())
            return boost::shared_ptr<MWWorld::Action> (new MWWorld::ActionOpen(ptr));
        else
            return boost::shared_ptr<MWWorld::Action> (new MWWorld::ActionTalk (ptr));
    }

    MWWorld::ContainerStore& Npc::getContainerStore (const MWWorld::Ptr& ptr)
        const
    {
        ensureCustomData (ptr);

        return dynamic_cast<CustomData&> (*ptr.getRefData().getCustomData()).mInventoryStore;
    }

    MWWorld::InventoryStore& Npc::getInventoryStore (const MWWorld::Ptr& ptr)
        const
    {
        ensureCustomData (ptr);

        return dynamic_cast<CustomData&> (*ptr.getRefData().getCustomData()).mInventoryStore;
    }

    std::string Npc::getScript (const MWWorld::Ptr& ptr) const
    {
        MWWorld::LiveCellRef<ESM::NPC> *ref =
            ptr.get<ESM::NPC>();

        return ref->mBase->mScript;
    }

    void Npc::setForceStance (const MWWorld::Ptr& ptr, Stance stance, bool force) const
    {
        MWMechanics::NpcStats& stats = getNpcStats (ptr);

        switch (stance)
        {
            case Run:

                stats.setMovementFlag (MWMechanics::NpcStats::Flag_ForceRun, force);
                break;

            case Sneak:

                stats.setMovementFlag (MWMechanics::NpcStats::Flag_ForceSneak, force);
                break;

            case Combat:

                throw std::runtime_error ("combat stance not enforcable for NPCs");
        }
    }

    void Npc::setStance (const MWWorld::Ptr& ptr, Stance stance, bool set) const
    {
        MWMechanics::NpcStats& stats = getNpcStats (ptr);

        switch (stance)
        {
            case Run:

                stats.setMovementFlag (MWMechanics::NpcStats::Flag_Run, set);
                break;

            case Sneak:

                stats.setMovementFlag (MWMechanics::NpcStats::Flag_Sneak, set);
                break;

            case Combat:

                // Combat stance ignored for now; need to be determined based on draw state instead of
                // being maunally set.
                break;
        }
    }

    bool Npc::getStance (const MWWorld::Ptr& ptr, Stance stance, bool ignoreForce) const
    {
        MWMechanics::NpcStats& stats = getNpcStats (ptr);

        switch (stance)
        {
            case Run:

                if (!ignoreForce && stats.getMovementFlag (MWMechanics::NpcStats::Flag_ForceRun))
                    return true;

                return stats.getMovementFlag (MWMechanics::NpcStats::Flag_Run);

            case Sneak:

                if (!ignoreForce && stats.getMovementFlag (MWMechanics::NpcStats::Flag_ForceSneak))
                    return true;

                return stats.getMovementFlag (MWMechanics::NpcStats::Flag_Sneak);

            case Combat:

                return false;
        }

        return false;
    }

    float Npc::getSpeed (const MWWorld::Ptr& ptr) const
    {
        return getStance (ptr, Run) ? 600 : 300; // TODO calculate these values from stats
    }

    MWMechanics::Movement& Npc::getMovementSettings (const MWWorld::Ptr& ptr) const
    {
        ensureCustomData (ptr);

        return dynamic_cast<CustomData&> (*ptr.getRefData().getCustomData()).mMovement;
    }

    Ogre::Vector3 Npc::getMovementVector (const MWWorld::Ptr& ptr) const
    {
        Ogre::Vector3 vector (0, 0, 0);

        vector.x = getMovementSettings (ptr).mLeftRight * 127;
        vector.y = getMovementSettings (ptr).mForwardBackward * 127;
        vector.z = getMovementSettings(ptr).mUpDown * 127;

        //if (getStance (ptr, Run, false))
        //    vector *= 2;

        return vector;
    }
    
    bool Npc::isEssential (const MWWorld::Ptr& ptr) const
    {
        MWWorld::LiveCellRef<ESM::NPC> *ref =
            ptr.get<ESM::NPC>();

        return ref->mBase->mFlags & ESM::NPC::Essential;
    }
    
    void Npc::registerSelf()
    {
        boost::shared_ptr<Class> instance (new Npc);
        registerClass (typeid (ESM::NPC).name(), instance);
    }

    bool Npc::hasToolTip (const MWWorld::Ptr& ptr) const
    {
        /// \todo We don't want tooltips for NPCs in combat mode.

        return true;
    }

    MWGui::ToolTipInfo Npc::getToolTipInfo (const MWWorld::Ptr& ptr) const
    {
        MWWorld::LiveCellRef<ESM::NPC> *ref =
            ptr.get<ESM::NPC>();

        MWGui::ToolTipInfo info;
        info.caption = ref->mBase->mName;

        std::string text;
        if (MWBase::Environment::get().getWindowManager()->getFullHelp())
            text += MWGui::ToolTips::getMiscString(ref->mBase->mScript, "Script");
        info.text = text;

        return info;
    }

    float Npc::getCapacity (const MWWorld::Ptr& ptr) const
    {
        const MWMechanics::CreatureStats& stats = getCreatureStats (ptr);
        return stats.getAttribute(0).getModified()*5;
    }

    float Npc::getEncumbrance (const MWWorld::Ptr& ptr) const
    {
        float weight = getContainerStore (ptr).getWeight();

        const MWMechanics::CreatureStats& stats = getCreatureStats (ptr);

        weight -= stats.getMagicEffects().get (MWMechanics::EffectKey (8)).mMagnitude; // feather

        weight += stats.getMagicEffects().get (MWMechanics::EffectKey (7)).mMagnitude; // burden

        if (weight<0)
            weight = 0;

        return weight;
    }

    bool Npc::apply (const MWWorld::Ptr& ptr, const std::string& id,
        const MWWorld::Ptr& actor) const
    {
        MWMechanics::CreatureStats& stats = getCreatureStats (ptr);

        /// \todo consider instant effects

        return stats.getActiveSpells().addSpell (id, actor);
    }

    void Npc::skillUsageSucceeded (const MWWorld::Ptr& ptr, int skill, int usageType) const
    {
        MWMechanics::NpcStats& stats = getNpcStats (ptr);

        MWWorld::LiveCellRef<ESM::NPC> *ref = ptr.get<ESM::NPC>();

        const ESM::Class *class_ =
            MWBase::Environment::get().getWorld()->getStore().get<ESM::Class>().find (
                ref->mBase->mClass
            );

        stats.useSkill (skill, *class_, usageType);
    }

    void Npc::adjustRotation(const MWWorld::Ptr& ptr,float& x,float& y,float& z) const
    {
        y = 0;
        x = 0;
    }

    MWWorld::Ptr
    Npc::copyToCellImpl(const MWWorld::Ptr &ptr, MWWorld::CellStore &cell) const
    {
        MWWorld::LiveCellRef<ESM::NPC> *ref =
            ptr.get<ESM::NPC>();

        return MWWorld::Ptr(&cell.mNpcs.insert(*ref), &cell);
    }
}<|MERGE_RESOLUTION|>--- conflicted
+++ resolved
@@ -80,25 +80,6 @@
             if(ref->mBase->mNpdt52.mGold != -10)
             {
                 for (int i=0; i<27; ++i)
-<<<<<<< HEAD
-                    data->mNpcStats.getSkill (i).setBase (ref->base->mNpdt52.mSkills[i]);
-
-                data->mCreatureStats.getAttribute(0).set (ref->base->mNpdt52.mStrength);
-                data->mCreatureStats.getAttribute(1).set (ref->base->mNpdt52.mIntelligence);
-                data->mCreatureStats.getAttribute(2).set (ref->base->mNpdt52.mWillpower);
-                data->mCreatureStats.getAttribute(3).set (ref->base->mNpdt52.mAgility);
-                data->mCreatureStats.getAttribute(4).set (ref->base->mNpdt52.mSpeed);
-                data->mCreatureStats.getAttribute(5).set (ref->base->mNpdt52.mEndurance);
-                data->mCreatureStats.getAttribute(6).set (ref->base->mNpdt52.mPersonality);
-                data->mCreatureStats.getAttribute(7).set (ref->base->mNpdt52.mLuck);
-                data->mCreatureStats.getHealth().set (ref->base->mNpdt52.mHealth);
-                data->mCreatureStats.getMagicka().set (ref->base->mNpdt52.mMana);
-                data->mCreatureStats.getFatigue().set (ref->base->mNpdt52.mFatigue);
-
-                data->mCreatureStats.setLevel(ref->base->mNpdt52.mLevel);
-
-                data->mNpcStats.setDisposition(ref->base->mNpdt52.mDisposition);
-=======
                     data->mNpcStats.getSkill (i).setBase (ref->mBase->mNpdt52.mSkills[i]);
 
                 data->mCreatureStats.getAttribute(0).set (ref->mBase->mNpdt52.mStrength);
@@ -114,7 +95,7 @@
                 data->mCreatureStats.setFatigue (ref->mBase->mNpdt52.mFatigue);
 
                 data->mCreatureStats.setLevel(ref->mBase->mNpdt52.mLevel);
->>>>>>> 90e67974
+                data->mNpcStats.setDisposition(ref->mBase->mNpdt52.mDisposition);
             }
             else
             {
