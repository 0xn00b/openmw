
#include "npc.hpp"

#include <memory>

#include <OgreSceneNode.h>

#include <components/esm/loadnpc.hpp>

#include "../mwmechanics/creaturestats.hpp"
#include "../mwmechanics/npcstats.hpp"
#include "../mwmechanics/movement.hpp"
#include "../mwmechanics/mechanicsmanager.hpp"

#include "../mwworld/ptr.hpp"
#include "../mwworld/actiontalk.hpp"
#include "../mwworld/environment.hpp"
#include "../mwworld/world.hpp"
#include "../mwworld/containerstore.hpp"
#include "../mwworld/customdata.hpp"

namespace
{
    const Ogre::Radian kOgrePi (Ogre::Math::PI);
    const Ogre::Radian kOgrePiOverTwo (Ogre::Math::PI / Ogre::Real(2.0));

    struct CustomData : public MWWorld::CustomData
    {
        MWMechanics::NpcStats mNpcStats;
        MWMechanics::CreatureStats mCreatureStats;
        MWMechanics::Movement mMovement;
<<<<<<< HEAD
        MWWorld::ContainerStore<MWWorld::RefData> mContainerStore;
=======
        MWWorld::ContainerStore mContainerStore;
>>>>>>> 69f0ec99

        virtual MWWorld::CustomData *clone() const;
    };

    MWWorld::CustomData *CustomData::clone() const
    {
        return new CustomData (*this);
    }
}

namespace MWClass
{
    void Npc::ensureCustomData (const MWWorld::Ptr& ptr) const
    {
        if (!ptr.getRefData().getCustomData())
        {
            std::auto_ptr<CustomData> data (new CustomData);

            ESMS::LiveCellRef<ESM::NPC, MWWorld::RefData> *ref = ptr.get<ESM::NPC>();

            // NPC stats
            if (!ref->base->faction.empty())
            {
                // TODO research how initial rank is stored. The information in loadnpc.hpp are at
                // best very unclear.
                data->mNpcStats.mFactionRank[ref->base->faction] = 0;
            }

            for (int i=0; i<27; ++i)
                data->mNpcStats.mSkill[i].setBase (ref->base->npdt52.skills[i]);

            // creature stats
            data->mCreatureStats.mAttributes[0].set (ref->base->npdt52.strength);
            data->mCreatureStats.mAttributes[1].set (ref->base->npdt52.intelligence);
            data->mCreatureStats.mAttributes[2].set (ref->base->npdt52.willpower);
            data->mCreatureStats.mAttributes[3].set (ref->base->npdt52.agility);
            data->mCreatureStats.mAttributes[4].set (ref->base->npdt52.speed);
            data->mCreatureStats.mAttributes[5].set (ref->base->npdt52.endurance);
            data->mCreatureStats.mAttributes[6].set (ref->base->npdt52.personality);
            data->mCreatureStats.mAttributes[7].set (ref->base->npdt52.luck);
            data->mCreatureStats.mDynamic[0].set (ref->base->npdt52.health);
            data->mCreatureStats.mDynamic[1].set (ref->base->npdt52.mana);
            data->mCreatureStats.mDynamic[2].set (ref->base->npdt52.fatigue);

            data->mCreatureStats.mLevel = ref->base->npdt52.level;

            // \todo add initial container content

            // store
            ptr.getRefData().setCustomData (data.release());
        }
    }

    std::string Npc::getId (const MWWorld::Ptr& ptr) const
    {
        ESMS::LiveCellRef<ESM::NPC, MWWorld::RefData> *ref =
            ptr.get<ESM::NPC>();

        return ref->base->mId;
    }

    void Npc::insertObjectRendering (const MWWorld::Ptr& ptr, MWRender::RenderingInterface& renderingInterface) const
    {
        renderingInterface.getActors().insertNPC(ptr);
    }

    void Npc::insertObject(const MWWorld::Ptr& ptr, MWWorld::PhysicsSystem& physics, MWWorld::Environment& environment) const
    {


        ESMS::LiveCellRef<ESM::NPC, MWWorld::RefData> *ref =
            ptr.get<ESM::NPC>();


        assert (ref->base != NULL);
		 std::string headID = ref->base->head;
		 std::string bodyRaceID = headID.substr(0, headID.find_last_of("head_") - 4);
		 bool beast = bodyRaceID == "b_n_khajiit_m_" || bodyRaceID == "b_n_khajiit_f_" || bodyRaceID == "b_n_argonian_m_" || bodyRaceID == "b_n_argonian_f_";


        std::string smodel = "meshes\\base_anim.nif";
		if(beast)
			smodel = "meshes\\base_animkna.nif";
		physics.insertActorPhysics(ptr, smodel);


    }

    void Npc::enable (const MWWorld::Ptr& ptr, MWWorld::Environment& environment) const
    {
        environment.mMechanicsManager->addActor (ptr);
    }

    void Npc::disable (const MWWorld::Ptr& ptr, MWWorld::Environment& environment) const
    {
        environment.mMechanicsManager->removeActor (ptr);
    }

    std::string Npc::getName (const MWWorld::Ptr& ptr) const
    {
        ESMS::LiveCellRef<ESM::NPC, MWWorld::RefData> *ref =
            ptr.get<ESM::NPC>();

        return ref->base->name;
    }

    MWMechanics::CreatureStats& Npc::getCreatureStats (const MWWorld::Ptr& ptr) const
    {
        ensureCustomData (ptr);

        return dynamic_cast<CustomData&> (*ptr.getRefData().getCustomData()).mCreatureStats;
    }

    MWMechanics::NpcStats& Npc::getNpcStats (const MWWorld::Ptr& ptr) const
    {
        ensureCustomData (ptr);

        return dynamic_cast<CustomData&> (*ptr.getRefData().getCustomData()).mNpcStats;
    }

    boost::shared_ptr<MWWorld::Action> Npc::activate (const MWWorld::Ptr& ptr,
        const MWWorld::Ptr& actor, const MWWorld::Environment& environment) const
    {
        return boost::shared_ptr<MWWorld::Action> (new MWWorld::ActionTalk (ptr));
    }

    MWWorld::ContainerStore& Npc::getContainerStore (const MWWorld::Ptr& ptr)
        const
    {
        ensureCustomData (ptr);

        return dynamic_cast<CustomData&> (*ptr.getRefData().getCustomData()).mContainerStore;
    }

    std::string Npc::getScript (const MWWorld::Ptr& ptr) const
    {
        ESMS::LiveCellRef<ESM::NPC, MWWorld::RefData> *ref =
            ptr.get<ESM::NPC>();

        return ref->base->script;
    }

    void Npc::setForceStance (const MWWorld::Ptr& ptr, Stance stance, bool force) const
    {
        MWMechanics::NpcStats& stats = getNpcStats (ptr);

        switch (stance)
        {
            case Run:

                stats.mForceRun = force;
                break;

            case Sneak:

                stats.mForceSneak = force;
                break;

            case Combat:

                throw std::runtime_error ("combat stance not enforcable for NPCs");
        }
    }

    void Npc::setStance (const MWWorld::Ptr& ptr, Stance stance, bool set) const
    {
        MWMechanics::NpcStats& stats = getNpcStats (ptr);

        switch (stance)
        {
            case Run:

                stats.mRun = set;
                break;

            case Sneak:

                stats.mSneak = set;
                break;

            case Combat:

                stats.mCombat = set;
                break;
        }
    }

    bool Npc::getStance (const MWWorld::Ptr& ptr, Stance stance, bool ignoreForce) const
    {
        MWMechanics::NpcStats& stats = getNpcStats (ptr);

        switch (stance)
        {
            case Run:

                if (!ignoreForce && stats.mForceRun)
                    return true;

                return stats.mRun;

            case Sneak:

                if (!ignoreForce && stats.mForceSneak)
                    return true;

                return stats.mSneak;

            case Combat:

                return stats.mCombat;
        }

        return false;
    }

    float Npc::getSpeed (const MWWorld::Ptr& ptr) const
    {
        return getStance (ptr, Run) ? 600 : 300; // TODO calculate these values from stats
    }

    MWMechanics::Movement& Npc::getMovementSettings (const MWWorld::Ptr& ptr) const
    {
        ensureCustomData (ptr);

        return dynamic_cast<CustomData&> (*ptr.getRefData().getCustomData()).mMovement;
    }

    Ogre::Vector3 Npc::getMovementVector (const MWWorld::Ptr& ptr) const
    {
        Ogre::Vector3 vector (0, 0, 0);

        vector.x = - getMovementSettings (ptr).mLeftRight * 200;
        vector.y = getMovementSettings (ptr).mForwardBackward * 200;

        if (getStance (ptr, Run, false))
            vector *= 2;

        return vector;
    }

    void Npc::registerSelf()
    {
        boost::shared_ptr<Class> instance (new Npc);

        registerClass (typeid (ESM::NPC).name(), instance);
    }
}<|MERGE_RESOLUTION|>--- conflicted
+++ resolved
@@ -29,11 +29,7 @@
         MWMechanics::NpcStats mNpcStats;
         MWMechanics::CreatureStats mCreatureStats;
         MWMechanics::Movement mMovement;
-<<<<<<< HEAD
-        MWWorld::ContainerStore<MWWorld::RefData> mContainerStore;
-=======
         MWWorld::ContainerStore mContainerStore;
->>>>>>> 69f0ec99
 
         virtual MWWorld::CustomData *clone() const;
     };
