--- conflicted
+++ resolved
@@ -56,7 +56,7 @@
 
         if(!model.empty())
             physics.addObject(ptr);
-        
+
         if (!ref->mBase->mSound.empty())
             MWBase::Environment::get().getSoundManager()->playSound3D(ptr, ref->mBase->mSound, 1.0, 1.0, MWBase::SoundManager::Play_Loop);
     }
@@ -91,13 +91,8 @@
         MWWorld::LiveCellRef<ESM::Light> *ref =
             ptr.get<ESM::Light>();
 
-<<<<<<< HEAD
         if (!(ref->mBase->mData.mFlags & ESM::Light::Carry))
-            return boost::shared_ptr<MWWorld::Action> (new MWWorld::NullAction);
-=======
-        if (!(ref->base->mData.mFlags & ESM::Light::Carry))
             return boost::shared_ptr<MWWorld::Action> (new MWWorld::FailedAction);
->>>>>>> 4e4d15f8
 
         boost::shared_ptr<MWWorld::Action> action(new MWWorld::ActionTake (ptr));
 
