
#include "light.hpp"

#include <components/esm/loadligh.hpp>

#include <components/esm_store/cell_store.hpp>

#include "../mwworld/ptr.hpp"
#include "../mwworld/actiontake.hpp"
#include "../mwworld/nullaction.hpp"
#include "../mwworld/environment.hpp"

#include "../mwsound/soundmanager.hpp"

#include "../mwrender/objects.hpp"

#include "containerutil.hpp"

namespace MWClass
{
    void Light::insertObjectRendering (const MWWorld::Ptr& ptr, MWRender::RenderingInterface& renderingInterface) const
    {
        ESMS::LiveCellRef<ESM::Light, MWWorld::RefData> *ref =
            ptr.get<ESM::Light>();

        assert (ref->base != NULL);
        const std::string &model = ref->base->model;

<<<<<<< HEAD
=======
        MWRender::Objects& objects = renderingInterface.getObjects();
        objects.insertBegin(ptr, ptr.getRefData().isEnabled(), false);

>>>>>>> ade6658d
        if (!model.empty())
            objects.insertMesh(ptr, "meshes\\" + model);

        const int color = ref->base->data.color;
        const float r = ((color >> 0) & 0xFF) / 255.0f;
        const float g = ((color >> 8) & 0xFF) / 255.0f;
        const float b = ((color >> 16) & 0xFF) / 255.0f;
        const float radius = float (ref->base->data.radius);
        objects.insertLight (ptr, r, g, b, radius);
    }

    void Light::insertObject(const MWWorld::Ptr& ptr, MWWorld::PhysicsSystem& physics, MWWorld::Environment& environment) const
    {
        ESMS::LiveCellRef<ESM::Light, MWWorld::RefData> *ref =
            ptr.get<ESM::Light>();

        assert (ref->base != NULL);
        const std::string &model = ref->base->model;

        if(!model.empty()){
            physics.insertObjectPhysics(ptr, "meshes\\" + model);
        }
    }

    void Light::enable (const MWWorld::Ptr& ptr, MWWorld::Environment& environment) const
    {
        ESMS::LiveCellRef<ESM::Light, MWWorld::RefData> *ref =
            ptr.get<ESM::Light>();

        if (!ref->base->sound.empty())
        {
            environment.mSoundManager->playSound3D (ptr, ref->base->sound, 1.0, 1.0, true);
        }
    }

    std::string Light::getName (const MWWorld::Ptr& ptr) const
    {
        ESMS::LiveCellRef<ESM::Light, MWWorld::RefData> *ref =
            ptr.get<ESM::Light>();

        if (ref->base->model.empty())
            return "";

        return ref->base->name;
    }

    boost::shared_ptr<MWWorld::Action> Light::activate (const MWWorld::Ptr& ptr,
        const MWWorld::Ptr& actor, const MWWorld::Environment& environment) const
    {
        ESMS::LiveCellRef<ESM::Light, MWWorld::RefData> *ref =
            ptr.get<ESM::Light>();

        if (!(ref->base->data.flags & ESM::Light::Carry))
            return boost::shared_ptr<MWWorld::Action> (new MWWorld::NullAction);

        return boost::shared_ptr<MWWorld::Action> (
            new MWWorld::ActionTake (ptr));
    }

    void Light::insertIntoContainer (const MWWorld::Ptr& ptr,
        MWWorld::ContainerStore<MWWorld::RefData>& containerStore) const
    {
        insertIntoContainerStore (ptr, containerStore.lights);
    }

    std::string Light::getScript (const MWWorld::Ptr& ptr) const
    {
        ESMS::LiveCellRef<ESM::Light, MWWorld::RefData> *ref =
            ptr.get<ESM::Light>();

        return ref->base->script;
    }

    void Light::registerSelf()
    {
        boost::shared_ptr<Class> instance (new Light);

        registerClass (typeid (ESM::Light).name(), instance);
    }
}<|MERGE_RESOLUTION|>--- conflicted
+++ resolved
@@ -26,12 +26,9 @@
         assert (ref->base != NULL);
         const std::string &model = ref->base->model;
 
-<<<<<<< HEAD
-=======
         MWRender::Objects& objects = renderingInterface.getObjects();
         objects.insertBegin(ptr, ptr.getRefData().isEnabled(), false);
 
->>>>>>> ade6658d
         if (!model.empty())
             objects.insertMesh(ptr, "meshes\\" + model);
 
