--- conflicted
+++ resolved
@@ -56,15 +56,11 @@
             virtual std::string getDownSoundId (const MWWorld::Ptr& ptr) const;
             ///< Return the put down sound Id
 
-<<<<<<< HEAD
             virtual std::string getInventoryIcon (const MWWorld::Ptr& ptr) const;
             ///< Return name of inventory icon.
 
-
-=======
             virtual std::string getEnchantment (const MWWorld::Ptr& ptr) const;
             ///< @return the enchantment ID if the object is enchanted, otherwise an empty string
->>>>>>> 9f259518
     };
 }
 
