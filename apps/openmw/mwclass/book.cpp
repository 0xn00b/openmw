
#include "book.hpp"

#include <components/esm/loadbook.hpp>

#include <components/esm_store/cell_store.hpp>

#include "../mwbase/environment.hpp"

#include "../mwworld/ptr.hpp"
#include "../mwworld/actiontake.hpp"
#include "../mwworld/world.hpp"

#include "../mwrender/objects.hpp"

#include "../mwgui/window_manager.hpp"

#include "../mwsound/soundmanager.hpp"

namespace MWClass
{
    void Book::insertObjectRendering (const MWWorld::Ptr& ptr, MWRender::RenderingInterface& renderingInterface) const
    {
        ESMS::LiveCellRef<ESM::Book, MWWorld::RefData> *ref =
            ptr.get<ESM::Book>();

        assert (ref->base != NULL);
        const std::string &model = ref->base->model;

        if (!model.empty())
        {
            MWRender::Objects& objects = renderingInterface.getObjects();
            objects.insertBegin(ptr, ptr.getRefData().isEnabled(), false);
            objects.insertMesh(ptr, "meshes\\" + model);
        }
    }

    void Book::insertObject(const MWWorld::Ptr& ptr, MWWorld::PhysicsSystem& physics) const
    {
        ESMS::LiveCellRef<ESM::Book, MWWorld::RefData> *ref =
            ptr.get<ESM::Book>();


        const std::string &model = ref->base->model;
        assert (ref->base != NULL);
        if(!model.empty()){
            physics.insertObjectPhysics(ptr, "meshes\\" + model);
        }

    }

    std::string Book::getName (const MWWorld::Ptr& ptr) const
    {
        ESMS::LiveCellRef<ESM::Book, MWWorld::RefData> *ref =
            ptr.get<ESM::Book>();

        return ref->base->name;
    }

    boost::shared_ptr<MWWorld::Action> Book::activate (const MWWorld::Ptr& ptr,
        const MWWorld::Ptr& actor) const
    {
        // TODO implement reading

        MWBase::Environment::get().getSoundManager()->playSound3D (ptr, getUpSoundId(ptr), 1.0, 1.0, MWSound::Play_NoTrack);

        return boost::shared_ptr<MWWorld::Action> (
            new MWWorld::ActionTake (ptr));
    }

    std::string Book::getScript (const MWWorld::Ptr& ptr) const
    {
        ESMS::LiveCellRef<ESM::Book, MWWorld::RefData> *ref =
            ptr.get<ESM::Book>();

        return ref->base->script;
    }

    int Book::getValue (const MWWorld::Ptr& ptr) const
    {
        ESMS::LiveCellRef<ESM::Book, MWWorld::RefData> *ref =
            ptr.get<ESM::Book>();

        return ref->base->data.value;
    }

    void Book::registerSelf()
    {
        boost::shared_ptr<Class> instance (new Book);

        registerClass (typeid (ESM::Book).name(), instance);
    }

    std::string Book::getUpSoundId (const MWWorld::Ptr& ptr) const
    {
        return std::string("Item Book Up");
    }

    std::string Book::getDownSoundId (const MWWorld::Ptr& ptr) const
    {
        return std::string("Item Book Down");
    }
<<<<<<< HEAD
    std::string Book::getInventoryIcon (const MWWorld::Ptr& ptr) const
    {
          ESMS::LiveCellRef<ESM::Book, MWWorld::RefData> *ref =
            ptr.get<ESM::Book>();

        return ref->base->icon;
    }

=======

    bool Book::hasToolTip (const MWWorld::Ptr& ptr) const
    {
        ESMS::LiveCellRef<ESM::Book, MWWorld::RefData> *ref =
            ptr.get<ESM::Book>();

        return (ref->base->name != "");
    }

    MWGui::ToolTipInfo Book::getToolTipInfo (const MWWorld::Ptr& ptr) const
    {
        ESMS::LiveCellRef<ESM::Book, MWWorld::RefData> *ref =
            ptr.get<ESM::Book>();

        MWGui::ToolTipInfo info;
        info.caption = ref->base->name;
        info.icon = ref->base->icon;

        const ESMS::ESMStore& store = MWBase::Environment::get().getWorld()->getStore();

        std::string text;

        text += "\n" + store.gameSettings.search("sWeight")->str + ": " + MWGui::ToolTips::toString(ref->base->data.weight);
        text += MWGui::ToolTips::getValueString(ref->base->data.value, store.gameSettings.search("sValue")->str);

        if (MWBase::Environment::get().getWindowManager()->getFullHelp()) {
            text += MWGui::ToolTips::getMiscString(ref->ref.owner, "Owner");
            text += MWGui::ToolTips::getMiscString(ref->base->script, "Script");
        }

        info.enchant = ref->base->enchant;

        info.text = text;

        return info;
    }
>>>>>>> 2b584300
}<|MERGE_RESOLUTION|>--- conflicted
+++ resolved
@@ -100,7 +100,7 @@
     {
         return std::string("Item Book Down");
     }
-<<<<<<< HEAD
+
     std::string Book::getInventoryIcon (const MWWorld::Ptr& ptr) const
     {
           ESMS::LiveCellRef<ESM::Book, MWWorld::RefData> *ref =
@@ -108,8 +108,6 @@
 
         return ref->base->icon;
     }
-
-=======
 
     bool Book::hasToolTip (const MWWorld::Ptr& ptr) const
     {
@@ -146,5 +144,4 @@
 
         return info;
     }
->>>>>>> 2b584300
 }