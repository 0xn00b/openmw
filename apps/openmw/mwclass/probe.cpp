--- conflicted
+++ resolved
@@ -109,14 +109,14 @@
         return std::string("Item Probe Down");
     }
 
-<<<<<<< HEAD
     std::string Probe::getInventoryIcon (const MWWorld::Ptr& ptr) const
     {
           ESMS::LiveCellRef<ESM::Probe, MWWorld::RefData> *ref =
             ptr.get<ESM::Probe>();
 
         return ref->base->icon;
-=======
+    }
+
     bool Probe::hasToolTip (const MWWorld::Ptr& ptr) const
     {
         ESMS::LiveCellRef<ESM::Probe, MWWorld::RefData> *ref =
@@ -153,6 +153,5 @@
         info.text = text;
 
         return info;
->>>>>>> 2b584300
     }
 }