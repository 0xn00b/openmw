--- conflicted
+++ resolved
@@ -124,10 +124,6 @@
     typedef std::deque<std::pair<std::string,size_t> > AnimationQueue;
     AnimationQueue mAnimQueue;
 
-<<<<<<< HEAD
-    CharacterState mCharState;
-    UpperBodyCharacterState mUpperBodyState;
-=======
     CharacterState mIdleState;
     std::string mCurrentIdle;
 
@@ -138,7 +134,8 @@
     CharacterState mDeathState;
     std::string mCurrentDeath;
 
->>>>>>> 47f7bbd4
+    UpperBodyCharacterState mUpperBodyState;
+
     WeaponType mWeaponType;
     bool mSkipAnim;
 
