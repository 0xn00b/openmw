--- conflicted
+++ resolved
@@ -168,15 +168,6 @@
 
     void refreshCurrentAnims(CharacterState idle, CharacterState movement, bool force=false);
 
-<<<<<<< HEAD
-    static void getWeaponGroup(WeaponType weaptype, std::string &group);
-
-    static MWWorld::ContainerStoreIterator getActiveWeapon(CreatureStats &stats,
-                                                           MWWorld::InventoryStore &inv,
-                                                           WeaponType *weaptype);
-
-=======
->>>>>>> 969340d6
     void clearAnimQueue();
 
     bool updateWeaponState(bool inwater, bool isrunning);
@@ -210,7 +201,7 @@
 };
 
     void getWeaponGroup(WeaponType weaptype, std::string &group);
-    MWWorld::ContainerStoreIterator getActiveWeapon(NpcStats &stats,
+    MWWorld::ContainerStoreIterator getActiveWeapon(CreatureStats &stats,
                                                            MWWorld::InventoryStore &inv,
                                                            WeaponType *weaptype);
 }
