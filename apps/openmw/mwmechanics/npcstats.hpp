#ifndef GAME_MWMECHANICS_NPCSTATS_H
#define GAME_MWMECHANICS_NPCSTATS_H

#include <map>
#include <set>
#include <string>
#include <vector>

#include "stat.hpp"
#include "drawstate.hpp"

namespace ESM
{
    struct Class;
}

namespace MWMechanics
{
    /// \brief Additional stats for NPCs
    ///
    /// For non-NPC-specific stats, see the CreatureStats struct.
    ///
    /// \note For technical reasons the spell list and the currently selected spell is also handled by
    /// CreatureStats, even though they are actually NPC stats.

    class NpcStats
    {
        public:

            enum Flag
            {
                Flag_ForceRun = 1,
                Flag_ForceSneak = 2,
                Flag_Run = 4,
                Flag_Sneak = 8
            };

        private:

            /// NPCs other than the player can only have one faction. But for the sake of consistency
            /// we use the same data structure for the PC and the NPCs.
            /// \note the faction key must be in lowercase
            std::map<std::string, int> mFactionRank;

            DrawState_ mDrawState;
            int mDisposition;
            unsigned int mMovementFlags;
            Stat<float> mSkill[27];
            int mBounty;
<<<<<<< HEAD
            std::set<std::string> mExpelled;
            std::map<std::string, int> mFactionReputation;
            bool mVampire;
=======
            int mReputation;
>>>>>>> dc8f7413

            int mLevelProgress; // 0-10

            std::vector<int> mSkillIncreases; // number of skill increases for each attribute

            std::set<std::string> mUsedIds;

        public:

            NpcStats();

            DrawState_ getDrawState() const;

            void setDrawState (DrawState_ state);

            int getBaseDisposition() const;

            void setBaseDisposition(int disposition);

            int getReputation() const;

            void setReputation(int reputation);

            bool getMovementFlag (Flag flag) const;

            void setMovementFlag (Flag flag, bool state);

            const Stat<float>& getSkill (int index) const;

            Stat<float>& getSkill (int index);

            std::map<std::string, int>& getFactionRanks();
            
            std::set<std::string>& getExpelled();

            bool isSameFaction (const NpcStats& npcStats) const;
            ///< Do *this and \a npcStats share a faction?

            const std::map<std::string, int>& getFactionRanks() const;

            float getSkillGain (int skillIndex, const ESM::Class& class_, int usageType = -1,
                int level = -1) const;
            ///< \param usageType: Usage specific factor, specified in the respective skill record;
            /// -1: use a factor of 1.0 instead.
            /// \param level Level to base calculation on; -1: use current level.

            void useSkill (int skillIndex, const ESM::Class& class_, int usageType = -1);
            ///< Increase skill by usage.

            void increaseSkill (int skillIndex, const ESM::Class& class_, bool preserveProgress);

            int getLevelProgress() const;

            int getLevelupAttributeMultiplier(int attribute) const;

            void levelUp();
            
            void flagAsUsed (const std::string& id);
            
            bool hasBeenUsed (const std::string& id) const;
            
            int getBounty() const;
            
            void setBounty (int bounty);
            
            int getFactionReputation (const std::string& faction) const;
            
            void setFactionReputation (const std::string& faction, int value);
            
            bool isVampire() const;
            
            void setVampire (bool set);
    };
}

#endif<|MERGE_RESOLUTION|>--- conflicted
+++ resolved
@@ -47,13 +47,10 @@
             unsigned int mMovementFlags;
             Stat<float> mSkill[27];
             int mBounty;
-<<<<<<< HEAD
             std::set<std::string> mExpelled;
             std::map<std::string, int> mFactionReputation;
             bool mVampire;
-=======
             int mReputation;
->>>>>>> dc8f7413
 
             int mLevelProgress; // 0-10
 
