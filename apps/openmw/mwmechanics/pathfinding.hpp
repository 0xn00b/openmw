--- conflicted
+++ resolved
@@ -62,7 +62,6 @@
                 return mPath;
             }
 
-<<<<<<< HEAD
             /** Synchronize new path with old one to avoid visiting 1 waypoint 2 times
             @note
                 If the first point is chosen as the nearest one
@@ -72,13 +71,6 @@
             @return true if such point was found and deleted
              */
             bool syncStart(const std::list<ESM::Pathgrid::Point> &path);
-=======
-            // When first point of newly created path is the nearest to actor point,
-            // then a situation can occure when this point is undesirable
-            // (if the 2nd point of new path == the 1st point of old path)
-            // This functions deletes that point.
-            void syncStart(const std::list<ESM::Pathgrid::Point> &path);
->>>>>>> 5e7cd806
 
             void addPointToPath(ESM::Pathgrid::Point &point)
             {
