--- conflicted
+++ resolved
@@ -47,17 +47,15 @@
                 return mPath;
             }
 
-<<<<<<< HEAD
             //When first point of newly created path is the nearest to actor point, then
             //the cituation can occure when this point is undesirable (if the 2nd point of new path == the 1st point of old path)
             //This functions deletes that point.
             void syncStart(const std::list<ESM::Pathgrid::Point> &path);
-=======
+
             void addPointToPath(ESM::Pathgrid::Point &point)
             {
                 mPath.push_back(point);
             }
->>>>>>> 1d34f5e0
 
         private:
 
