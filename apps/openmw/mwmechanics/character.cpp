/*
 * OpenMW - The completely unofficial reimplementation of Morrowind
 *
 * This file (character.cpp) is part of the OpenMW package.
 *
 * OpenMW is distributed as free software: you can redistribute it
 * and/or modify it under the terms of the GNU General Public License
 * version 3, as published by the Free Software Foundation.
 *
 * This program is distributed in the hope that it will be useful, but
 * WITHOUT ANY WARRANTY; without even the implied warranty of
 * MERCHANTABILITY or FITNESS FOR A PARTICULAR PURPOSE.  See the GNU
 * General Public License for more details.
 *
 * You should have received a copy of the GNU General Public License
 * version 3 along with this program. If not, see
 * http://www.gnu.org/licenses/ .
 */

#include "character.hpp"

#include <OgreStringConverter.h>

#include "movement.hpp"
#include "npcstats.hpp"
#include "creaturestats.hpp"
#include "security.hpp"

#include "../mwrender/animation.hpp"

#include "../mwbase/environment.hpp"
#include "../mwbase/world.hpp"
#include "../mwbase/soundmanager.hpp"
#include "../mwbase/windowmanager.hpp"
#include "../mwbase/statemanager.hpp"

#include "../mwworld/class.hpp"
#include "../mwworld/inventorystore.hpp"

namespace
{

std::string getBestAttack (const ESM::Weapon* weapon)
{
    int slash = (weapon->mData.mSlash[0] + weapon->mData.mSlash[1])/2;
    int chop = (weapon->mData.mChop[0] + weapon->mData.mChop[1])/2;
    int thrust = (weapon->mData.mThrust[0] + weapon->mData.mThrust[1])/2;
    if (slash >= chop && slash >= thrust)
        return "slash";
    else if (chop >= slash && chop >= thrust)
        return "chop";
    else
        return "thrust";
}

}

namespace MWMechanics
{

struct StateInfo {
    CharacterState state;
    const char groupname[32];
};

static const StateInfo sMovementList[] = {
    { CharState_WalkForward, "walkforward" },
    { CharState_WalkBack, "walkback" },
    { CharState_WalkLeft, "walkleft" },
    { CharState_WalkRight, "walkright" },

    { CharState_SwimWalkForward, "swimwalkforward" },
    { CharState_SwimWalkBack, "swimwalkback" },
    { CharState_SwimWalkLeft, "swimwalkleft" },
    { CharState_SwimWalkRight, "swimwalkright" },

    { CharState_RunForward, "runforward" },
    { CharState_RunBack, "runback" },
    { CharState_RunLeft, "runleft" },
    { CharState_RunRight, "runright" },

    { CharState_SwimRunForward, "swimrunforward" },
    { CharState_SwimRunBack, "swimrunback" },
    { CharState_SwimRunLeft, "swimrunleft" },
    { CharState_SwimRunRight, "swimrunright" },

    { CharState_SneakForward, "sneakforward" },
    { CharState_SneakBack, "sneakback" },
    { CharState_SneakLeft, "sneakleft" },
    { CharState_SneakRight, "sneakright" },

    { CharState_Jump, "jump" },

    { CharState_TurnLeft, "turnleft" },
    { CharState_TurnRight, "turnright" },
};
static const StateInfo *sMovementListEnd = &sMovementList[sizeof(sMovementList)/sizeof(sMovementList[0])];


class FindCharState {
    CharacterState state;

public:
    FindCharState(CharacterState _state) : state(_state) { }

    bool operator()(const StateInfo &info) const
    { return info.state == state; }
};


static const struct WeaponInfo {
    WeaponType type;
    const char shortgroup[16];
    const char longgroup[16];
} sWeaponTypeList[] = {
    { WeapType_HandToHand, "hh", "handtohand" },
    { WeapType_OneHand, "1h", "weapononehand" },
    { WeapType_TwoHand, "2c", "weapontwohand" },
    { WeapType_TwoWide, "2w", "weapontwowide" },
    { WeapType_BowAndArrow, "1h", "bowandarrow" },
    { WeapType_Crossbow, "crossbow", "crossbow" },
    { WeapType_Thrown, "1h", "throwweapon" },
    { WeapType_PickProbe, "1h", "pickprobe" },
    { WeapType_Spell, "spell", "spellcast" },
};
static const WeaponInfo *sWeaponTypeListEnd = &sWeaponTypeList[sizeof(sWeaponTypeList)/sizeof(sWeaponTypeList[0])];

class FindWeaponType {
    WeaponType type;

public:
    FindWeaponType(WeaponType _type) : type(_type) { }

    bool operator()(const WeaponInfo &weap) const
    { return weap.type == type; }
};

std::string CharacterController::chooseRandomGroup (const std::string& prefix, int* num)
{
    int numAnims=0;
    while (mAnimation->hasAnimation(prefix + Ogre::StringConverter::toString(numAnims+1)))
        ++numAnims;

    int roll = std::rand()/ (static_cast<double> (RAND_MAX) + 1) * numAnims + 1; // [1, numAnims]
    if (num)
        *num = roll;
    return prefix + Ogre::StringConverter::toString(roll);
}

void CharacterController::refreshCurrentAnims(CharacterState idle, CharacterState movement, bool force)
{
    // hit recoils/knockdown animations handling
    if(mPtr.getClass().isActor())
    {
        bool recovery = mPtr.getClass().getCreatureStats(mPtr).getHitRecovery();
        bool knockdown = mPtr.getClass().getCreatureStats(mPtr).getKnockedDown();
        bool block = mPtr.getClass().getCreatureStats(mPtr).getBlock();
        if(mHitState == CharState_None)
        {
            if (mPtr.getClass().getCreatureStats(mPtr).getFatigue().getCurrent() < 0)
            {
                mHitState = CharState_KnockOut;
                mCurrentHit = "knockout";
                mAnimation->play(mCurrentHit, Priority_Knockdown, MWRender::Animation::Group_All, false, 1, "start", "stop", 0.0f, ~0ul);
                mPtr.getClass().getCreatureStats(mPtr).setKnockedDown(true);
            }
            else if(knockdown)
            {
                mHitState = CharState_KnockDown;
                mCurrentHit = "knockdown";
                mAnimation->play(mCurrentHit, Priority_Knockdown, MWRender::Animation::Group_All, true, 1, "start", "stop", 0.0f, 0);
            }
            else if (recovery)
            {
                mHitState = CharState_Hit;
                mCurrentHit = chooseRandomGroup("hit");
                mAnimation->play(mCurrentHit, Priority_Hit, MWRender::Animation::Group_All, true, 1, "start", "stop", 0.0f, 0);
            }
            else if (block)
            {
                mHitState = CharState_Block;
                mCurrentHit = "shield";
                mAnimation->play(mCurrentHit, Priority_Hit, MWRender::Animation::Group_All, true, 1, "block start", "block stop", 0.0f, 0);
            }
        }
        else if(!mAnimation->isPlaying(mCurrentHit))
        {
            mCurrentHit.erase();
            if (knockdown)
                mPtr.getClass().getCreatureStats(mPtr).setKnockedDown(false);
            if (recovery)
                mPtr.getClass().getCreatureStats(mPtr).setHitRecovery(false);
            if (block)
                mPtr.getClass().getCreatureStats(mPtr).setBlock(false);
            mHitState = CharState_None;
        }
        else if (mHitState == CharState_KnockOut && mPtr.getClass().getCreatureStats(mPtr).getFatigue().getCurrent() > 0)
        {
            mHitState = CharState_KnockDown;
            mAnimation->disable(mCurrentHit);
            mAnimation->play(mCurrentHit, Priority_Knockdown, MWRender::Animation::Group_All, true, 1, "loop stop", "stop", 0.0f, 0);
        }
    }

    const WeaponInfo *weap = std::find_if(sWeaponTypeList, sWeaponTypeListEnd, FindWeaponType(mWeaponType));

    if(force || idle != mIdleState)
    {
        mIdleState = idle;

        std::string idle;
        // Only play "idleswim" or "idlesneak" if they exist. Otherwise, fallback to
        // "idle"+weapon or "idle".
        if(mIdleState == CharState_IdleSwim && mAnimation->hasAnimation("idleswim"))
            idle = "idleswim";
        else if(mIdleState == CharState_IdleSneak && mAnimation->hasAnimation("idlesneak"))
            idle = "idlesneak";
        else if(mIdleState != CharState_None)
        {
            idle = "idle";
            if(weap != sWeaponTypeListEnd)
            {
                idle += weap->shortgroup;
                if(!mAnimation->hasAnimation(idle))
                    idle = "idle";
            }
        }

        mAnimation->disable(mCurrentIdle);
        mCurrentIdle = idle;
        if(!mCurrentIdle.empty())
            mAnimation->play(mCurrentIdle, Priority_Default, MWRender::Animation::Group_All, false,
                             1.0f, "start", "stop", 0.0f, ~0ul);
    }

    if(force && mJumpState != JumpState_None)
    {
        std::string jump;
        MWRender::Animation::Group jumpgroup = MWRender::Animation::Group_All;
        if(mJumpState != JumpState_None)
        {
            jump = "jump";
            if(weap != sWeaponTypeListEnd)
            {
                jump += weap->shortgroup;
                if(!mAnimation->hasAnimation(jump))
                {
                    jumpgroup = MWRender::Animation::Group_LowerBody;
                    jump = "jump";
                }
            }
        }

        if(mJumpState == JumpState_Falling)
        {
            int mode = ((jump == mCurrentJump) ? 2 : 1);

            mAnimation->disable(mCurrentJump);
            mCurrentJump = jump;
            if (mAnimation->hasAnimation("jump"))
                mAnimation->play(mCurrentJump, Priority_Jump, jumpgroup, false,
                             1.0f, ((mode!=2)?"start":"loop start"), "stop", 0.0f, ~0ul);
        }
        else
        {
            mAnimation->disable(mCurrentJump);
            mCurrentJump.clear();
            if (mAnimation->hasAnimation("jump"))
                mAnimation->play(jump, Priority_Jump, jumpgroup, true,
                             1.0f, "loop stop", "stop", 0.0f, 0);
        }
    }

    if(force || movement != mMovementState)
    {
        mMovementState = movement;

        std::string movement;
        MWRender::Animation::Group movegroup = MWRender::Animation::Group_All;
        const StateInfo *movestate = std::find_if(sMovementList, sMovementListEnd, FindCharState(mMovementState));
        if(movestate != sMovementListEnd)
        {
            movement = movestate->groupname;
            if(weap != sWeaponTypeListEnd && movement.find("swim") == std::string::npos)
            {
                movement += weap->shortgroup;
                if(!mAnimation->hasAnimation(movement))
                {
                    movegroup = MWRender::Animation::Group_LowerBody;
                    movement = movestate->groupname;
                }
            }

            if(!mAnimation->hasAnimation(movement))
            {
                std::string::size_type swimpos = movement.find("swim");
                if(swimpos == std::string::npos)
                    movement.clear();
                else
                {
                    movegroup = MWRender::Animation::Group_LowerBody;
                    movement.erase(swimpos, 4);
                    if(!mAnimation->hasAnimation(movement))
                        movement.clear();
                }
            }
        }

        /* If we're playing the same animation, restart from the loop start instead of the
         * beginning. */
        int mode = ((movement == mCurrentMovement) ? 2 : 1);

        mAnimation->disable(mCurrentMovement);
        mCurrentMovement = movement;
        if(!mCurrentMovement.empty())
        {
            float vel, speedmult = 1.0f;

            bool isrunning = mPtr.getClass().getCreatureStats(mPtr).getStance(MWMechanics::CreatureStats::Stance_Run);

            if(mMovementSpeed > 0.0f && (vel=mAnimation->getVelocity(mCurrentMovement)) > 1.0f)
                speedmult = mMovementSpeed / vel;
<<<<<<< HEAD

=======
            else if (mMovementState == CharState_TurnLeft || mMovementState == CharState_TurnRight)
                speedmult = 1.f; // TODO: should get a speed mult depending on the current turning speed
            else if (mMovementSpeed > 0.0f)
                // The first person anims don't have any velocity to calculate a speed multiplier from.
                // We use the third person velocities instead.
                // FIXME: should be pulled from the actual animation, but it is not presently loaded.
                speedmult = mMovementSpeed / (isrunning ? 222.857f : 154.064f);
>>>>>>> 6ce499f0
            mAnimation->play(mCurrentMovement, Priority_Movement, movegroup, false,
                             speedmult, ((mode!=2)?"start":"loop start"), "stop", 0.0f, ~0ul);
        }
    }
}


void getWeaponGroup(WeaponType weaptype, std::string &group)
{
    const WeaponInfo *info = std::find_if(sWeaponTypeList, sWeaponTypeListEnd, FindWeaponType(weaptype));
    if(info != sWeaponTypeListEnd)
        group = info->longgroup;
}


MWWorld::ContainerStoreIterator getActiveWeapon(CreatureStats &stats, MWWorld::InventoryStore &inv, WeaponType *weaptype)
{
    if(stats.getDrawState() == DrawState_Spell)
    {
        *weaptype = WeapType_Spell;
        return inv.end();
    }

    if(stats.getDrawState() == MWMechanics::DrawState_Weapon)
    {
        MWWorld::ContainerStoreIterator weapon = inv.getSlot(MWWorld::InventoryStore::Slot_CarriedRight);
        if(weapon == inv.end())
            *weaptype = WeapType_HandToHand;
        else
        {
            const std::string &type = weapon->getTypeName();
            if(type == typeid(ESM::Lockpick).name() || type == typeid(ESM::Probe).name())
                *weaptype = WeapType_PickProbe;
            else if(type == typeid(ESM::Weapon).name())
            {
                MWWorld::LiveCellRef<ESM::Weapon> *ref = weapon->get<ESM::Weapon>();
                ESM::Weapon::Type type = (ESM::Weapon::Type)ref->mBase->mData.mType;
                switch(type)
                {
                    case ESM::Weapon::ShortBladeOneHand:
                    case ESM::Weapon::LongBladeOneHand:
                    case ESM::Weapon::BluntOneHand:
                    case ESM::Weapon::AxeOneHand:
                    case ESM::Weapon::Arrow:
                    case ESM::Weapon::Bolt:
                        *weaptype = WeapType_OneHand;
                        break;
                    case ESM::Weapon::LongBladeTwoHand:
                    case ESM::Weapon::BluntTwoClose:
                    case ESM::Weapon::AxeTwoHand:
                        *weaptype = WeapType_TwoHand;
                        break;
                    case ESM::Weapon::BluntTwoWide:
                    case ESM::Weapon::SpearTwoWide:
                        *weaptype = WeapType_TwoWide;
                        break;
                    case ESM::Weapon::MarksmanBow:
                        *weaptype = WeapType_BowAndArrow;
                        break;
                    case ESM::Weapon::MarksmanCrossbow:
                        *weaptype = WeapType_Crossbow;
                        break;
                    case ESM::Weapon::MarksmanThrown:
                        *weaptype = WeapType_Thrown;
                        break;
                }
            }
        }

        return weapon;
    }

    return inv.getSlot(MWWorld::InventoryStore::Slot_CarriedRight);
}

void CharacterController::playRandomDeath(float startpoint)
{
    if(MWBase::Environment::get().getWorld()->isSwimming(mPtr) && mAnimation->hasAnimation("swimdeath"))
    {
        mDeathState = CharState_SwimDeath;
        mCurrentDeath = "swimdeath";
    }
    else
    {
        int selected=0;
        mCurrentDeath = chooseRandomGroup("death", &selected);
        mDeathState = static_cast<CharacterState>(CharState_Death1 + (selected-1));
    }

    mAnimation->play(mCurrentDeath, Priority_Death, MWRender::Animation::Group_All,
                    false, 1.0f, "start", "stop", startpoint, 0);
}

CharacterController::CharacterController(const MWWorld::Ptr &ptr, MWRender::Animation *anim)
    : mPtr(ptr)
    , mAnimation(anim)
    , mIdleState(CharState_None)
    , mMovementState(CharState_None)
    , mMovementSpeed(0.0f)
    , mDeathState(CharState_None)
    , mHitState(CharState_None)
    , mUpperBodyState(UpperCharState_Nothing)
    , mJumpState(JumpState_None)
    , mWeaponType(WeapType_None)
    , mSkipAnim(false)
    , mSecondsOfRunning(0)
    , mSecondsOfSwimming(0)
{
    if(!mAnimation)
        return;

    const MWWorld::Class &cls = MWWorld::Class::get(mPtr);
    if(cls.isActor())
    {
        /* Accumulate along X/Y only for now, until we can figure out how we should
         * handle knockout and death which moves the character down. */
        mAnimation->setAccumulation(Ogre::Vector3(1.0f, 1.0f, 0.0f));

        if (cls.hasInventoryStore(mPtr))
        {
            getActiveWeapon(cls.getCreatureStats(mPtr), cls.getInventoryStore(mPtr), &mWeaponType);
            if(mWeaponType != WeapType_None)
            {
                getWeaponGroup(mWeaponType, mCurrentWeapon);
                mUpperBodyState = UpperCharState_WeapEquiped;
                mAnimation->showWeapons(true);
            }
            mAnimation->showCarriedLeft(mWeaponType != WeapType_Spell && mWeaponType != WeapType_HandToHand);
        }

        if(!cls.getCreatureStats(mPtr).isDead())
            mIdleState = CharState_Idle;
        else
        {
            /* FIXME: Get the actual death state used. */
            mDeathState = CharState_Death1;
        }
    }
    else
    {
        /* Don't accumulate with non-actors. */
        mAnimation->setAccumulation(Ogre::Vector3(0.0f));

        mIdleState = CharState_Idle;
    }

    refreshCurrentAnims(mIdleState, mMovementState, true);

    if(mDeathState != CharState_None)
    {
        playRandomDeath(1.0f);
    }
}

CharacterController::~CharacterController()
{
}


void CharacterController::updatePtr(const MWWorld::Ptr &ptr)
{
    mPtr = ptr;
}

bool CharacterController::updateCreatureState()
{
    const MWWorld::Class &cls = mPtr.getClass();
    CreatureStats &stats = cls.getCreatureStats(mPtr);

    if(stats.getAttackingOrSpell())
    {
        if(mUpperBodyState == UpperCharState_Nothing && mHitState == CharState_None)
        {
            MWBase::Environment::get().getWorld()->breakInvisibility(mPtr);

            // These are unique animations and not linked to movement type. Just pick one randomly.
            int roll = std::rand()/ (static_cast<double> (RAND_MAX) + 1) * 3; // [0, 2]
            if (roll == 0)
                mCurrentWeapon = "attack1";
            else if (roll == 1)
                mCurrentWeapon = "attack2";
            else
                mCurrentWeapon = "attack3";

            mAnimation->play(mCurrentWeapon, Priority_Weapon,
                             MWRender::Animation::Group_All, true,
                             1, "start", "stop",
                             0.0f, 0);
            mUpperBodyState = UpperCharState_StartToMinAttack;
        }
    }

    bool animPlaying = mAnimation->getInfo(mCurrentWeapon);
    if (!animPlaying)
        mUpperBodyState = UpperCharState_Nothing;
    return false;
}

bool CharacterController::updateWeaponState()
{
    const MWWorld::Class &cls = MWWorld::Class::get(mPtr);
    CreatureStats &stats = cls.getCreatureStats(mPtr);
    WeaponType weaptype = WeapType_None;
    MWWorld::InventoryStore &inv = cls.getInventoryStore(mPtr);
    MWWorld::ContainerStoreIterator weapon = getActiveWeapon(stats, inv, &weaptype);
    const bool isWerewolf = cls.isNpc() && cls.getNpcStats(mPtr).isWerewolf();

    bool forcestateupdate = false;
    if(weaptype != mWeaponType && mHitState != CharState_KnockDown)
    {
        forcestateupdate = true;

        // Shields/torches shouldn't be visible during spellcasting or hand-to-hand
        // There seems to be no text keys for this purpose, except maybe for "[un]equip start/stop",
        // but they are also present in weapon drawing animation.
        mAnimation->showCarriedLeft(weaptype != WeapType_Spell && weaptype != WeapType_HandToHand);

        std::string weapgroup;
        if(weaptype == WeapType_None)
        {
            getWeaponGroup(mWeaponType, weapgroup);
            mAnimation->play(weapgroup, Priority_Weapon,
                             MWRender::Animation::Group_UpperBody, true,
                             1.0f, "unequip start", "unequip stop", 0.0f, 0);
            mUpperBodyState = UpperCharState_UnEquipingWeap;
        }
        else
        {
            getWeaponGroup(weaptype, weapgroup);
            mAnimation->showWeapons(false);
            mAnimation->setWeaponGroup(weapgroup);
            
            mAnimation->play(weapgroup, Priority_Weapon,
                             MWRender::Animation::Group_UpperBody, true,
                             1.0f, "equip start", "equip stop", 0.0f, 0);
            mUpperBodyState = UpperCharState_EquipingWeap;

            if(isWerewolf)
            {
                const MWWorld::ESMStore &store = MWBase::Environment::get().getWorld()->getStore();
                const ESM::Sound *sound = store.get<ESM::Sound>().searchRandom("WolfEquip");
                if(sound)
                {
                    MWBase::SoundManager *sndMgr = MWBase::Environment::get().getSoundManager();
                    sndMgr->playSound3D(mPtr, sound->mId, 1.0f, 1.0f);
                }
            }
        }

        if(weapon != inv.end() && !(weaptype == WeapType_None && mWeaponType == WeapType_Spell))
        {
            std::string soundid = (weaptype == WeapType_None) ?
                                   MWWorld::Class::get(*weapon).getDownSoundId(*weapon) :
                                   MWWorld::Class::get(*weapon).getUpSoundId(*weapon);
            if(!soundid.empty())
            {
                MWBase::SoundManager *sndMgr = MWBase::Environment::get().getSoundManager();
                sndMgr->playSound3D(mPtr, soundid, 1.0f, 1.0f);
            }
        }

        mWeaponType = weaptype;
        getWeaponGroup(mWeaponType, mCurrentWeapon);
    }

    if(isWerewolf)
    {
        MWBase::SoundManager *sndMgr = MWBase::Environment::get().getSoundManager();
        if(cls.getCreatureStats(mPtr).getStance(MWMechanics::CreatureStats::Stance_Run)
            && !MWBase::Environment::get().getWorld()->isSwimming(mPtr)
            && mWeaponType == WeapType_None)
        {
            if(!sndMgr->getSoundPlaying(mPtr, "WolfRun"))
                sndMgr->playSound3D(mPtr, "WolfRun", 1.0f, 1.0f, MWBase::SoundManager::Play_TypeSfx,
                                    MWBase::SoundManager::Play_Loop);
        }
        else
            sndMgr->stopSound3D(mPtr, "WolfRun");
    }

    bool isWeapon = (weapon != inv.end() && weapon->getTypeName() == typeid(ESM::Weapon).name());
    float weapSpeed = 1.0f;
    if(isWeapon)
        weapSpeed = weapon->get<ESM::Weapon>()->mBase->mData.mSpeed;

    // Cancel attack if we no longer have ammunition
    bool ammunition = true;
    MWWorld::ContainerStoreIterator ammo = inv.getSlot(MWWorld::InventoryStore::Slot_Ammunition);
    if (mWeaponType == WeapType_Crossbow)
        ammunition = (ammo != inv.end() && ammo->get<ESM::Weapon>()->mBase->mData.mType == ESM::Weapon::Bolt);
    else if (mWeaponType == WeapType_BowAndArrow)
        ammunition = (ammo != inv.end() && ammo->get<ESM::Weapon>()->mBase->mData.mType == ESM::Weapon::Arrow);
    if (!ammunition && mUpperBodyState > UpperCharState_WeapEquiped)
    {
        mAnimation->disable(mCurrentWeapon);
        mUpperBodyState = UpperCharState_WeapEquiped;
    }

    float complete;
    bool animPlaying;
    if(stats.getAttackingOrSpell())
    {
        if(mUpperBodyState == UpperCharState_WeapEquiped && mHitState == CharState_None)
        {
            MWBase::Environment::get().getWorld()->breakInvisibility(mPtr);
            mAttackType.clear();
            if(mWeaponType == WeapType_Spell)
            {
                // Unset casting flag, otherwise pressing the mouse button down would
                // continue casting every frame if there is no animation
                stats.setAttackingOrSpell(false);

                const MWWorld::ESMStore &store = MWBase::Environment::get().getWorld()->getStore();

                // For the player, set the spell we want to cast
                // This has to be done at the start of the casting animation,
                // *not* when selecting a spell in the GUI (otherwise you could change the spell mid-animation)
                if (mPtr.getRefData().getHandle() == "player")
                {
                    std::string selectedSpell = MWBase::Environment::get().getWindowManager()->getSelectedSpell();
                    stats.getSpells().setSelectedSpell(selectedSpell);
                }
                std::string spellid = stats.getSpells().getSelectedSpell();

                if(!spellid.empty() && MWBase::Environment::get().getWorld()->startSpellCast(mPtr))
                {
                    static const std::string schools[] = {
                        "alteration", "conjuration", "destruction", "illusion", "mysticism", "restoration"
                    };

                    const ESM::Spell *spell = store.get<ESM::Spell>().find(spellid);
                    const ESM::ENAMstruct &effectentry = spell->mEffects.mList.at(0);

                    const ESM::MagicEffect *effect;
                    effect = store.get<ESM::MagicEffect>().find(effectentry.mEffectID);

                    const ESM::Static* castStatic;
                    if (!effect->mCasting.empty())
                        castStatic = store.get<ESM::Static>().find (effect->mCasting);
                    else
                        castStatic = store.get<ESM::Static>().find ("VFX_DefaultCast");

                    mAnimation->addEffect("meshes\\" + castStatic->mModel, effect->mIndex);

                    castStatic = MWBase::Environment::get().getWorld()->getStore().get<ESM::Static>().find ("VFX_Hands");
                    //mAnimation->addEffect("meshes\\" + castStatic->mModel, -1, false, "Bip01 L Hand", effect->mParticle);
                    //mAnimation->addEffect("meshes\\" + castStatic->mModel, -1, false, "Bip01 R Hand", effect->mParticle);
                    mAnimation->addEffect("meshes\\" + castStatic->mModel, -1, false, "Left Hand", effect->mParticle);
                    mAnimation->addEffect("meshes\\" + castStatic->mModel, -1, false, "Right Hand", effect->mParticle);

                    switch(effectentry.mRange)
                    {
                        case 0: mAttackType = "self"; break;
                        case 1: mAttackType = "touch"; break;
                        case 2: mAttackType = "target"; break;
                    }

                    mAnimation->play(mCurrentWeapon, Priority_Weapon,
                                     MWRender::Animation::Group_UpperBody, true,
                                     weapSpeed, mAttackType+" start", mAttackType+" stop",
                                     0.0f, 0);
                    mUpperBodyState = UpperCharState_CastingSpell;

                    MWBase::SoundManager *sndMgr = MWBase::Environment::get().getSoundManager();
                    if(!effect->mCastSound.empty())
                        sndMgr->playSound3D(mPtr, effect->mCastSound, 1.0f, 1.0f);
                    else
                        sndMgr->playSound3D(mPtr, schools[effect->mData.mSchool]+" cast", 1.0f, 1.0f);
                }
                if (inv.getSelectedEnchantItem() != inv.end())
                {
                    // Enchanted items cast immediately (no animation)
                    MWBase::Environment::get().getWorld()->castSpell(mPtr);
                }
            }
            else if(mWeaponType == WeapType_PickProbe)
            {
                MWWorld::Ptr item = *weapon;
                MWWorld::Ptr target = MWBase::Environment::get().getWorld()->getFacedObject();
                std::string resultMessage, resultSound;

                if(!target.isEmpty())
                {
                    if(item.getTypeName() == typeid(ESM::Lockpick).name())
                        Security(mPtr).pickLock(target, item, resultMessage, resultSound);
                    else if(item.getTypeName() == typeid(ESM::Probe).name())
                        Security(mPtr).probeTrap(target, item, resultMessage, resultSound);
                }
                mAnimation->play(mCurrentWeapon, Priority_Weapon,
                                 MWRender::Animation::Group_UpperBody, true,
                                 1.0f, "start", "stop", 0.0, 0);
                mUpperBodyState = UpperCharState_FollowStartToFollowStop;

                if(!resultMessage.empty())
                    MWBase::Environment::get().getWindowManager()->messageBox(resultMessage);
                if(!resultSound.empty())
                    MWBase::Environment::get().getSoundManager()->playSound(resultSound, 1.0f, 1.0f);

                // Set again, just to update the charge bar
                if(item.getRefData().getCount())
                    MWBase::Environment::get().getWindowManager()->setSelectedWeapon(item);
            }
            else if (ammunition)
            {
                if(mWeaponType == WeapType_Crossbow || mWeaponType == WeapType_BowAndArrow ||
                   mWeaponType == WeapType_Thrown)
                    mAttackType = "shoot";
                else
                {
                    if(isWeapon && mPtr.getRefData().getHandle() == "player" &&
                            Settings::Manager::getBool("best attack", "Game"))
                        mAttackType = getBestAttack(weapon->get<ESM::Weapon>()->mBase);
                    else
                        determineAttackType();
                }

                mAnimation->play(mCurrentWeapon, Priority_Weapon,
                                 MWRender::Animation::Group_UpperBody, false,
                                 weapSpeed, mAttackType+" start", mAttackType+" min attack",
                                 0.0f, 0);
                mUpperBodyState = UpperCharState_StartToMinAttack;   
            }
        }

        animPlaying = mAnimation->getInfo(mCurrentWeapon, &complete);
    }
    else
    {
        animPlaying = mAnimation->getInfo(mCurrentWeapon, &complete);
        if(mUpperBodyState == UpperCharState_MinAttackToMaxAttack && mHitState != CharState_KnockDown)
        {
            if(mAttackType != "shoot")
            {
                MWBase::SoundManager *sndMgr = MWBase::Environment::get().getSoundManager();

                if(isWerewolf)
                {
                    const MWWorld::ESMStore &store = MWBase::Environment::get().getWorld()->getStore();
                    const ESM::Sound *sound = store.get<ESM::Sound>().searchRandom("WolfSwing");
                    if(sound)
                        sndMgr->playSound3D(mPtr, sound->mId, 1.0f, 1.0f);
                }
                else
                {
                    std::string sound = "SwishM";
                    if(complete < 0.5f)
                        sndMgr->playSound3D(mPtr, sound, 1.0f, 0.8f); //Weak attack
                    else if(complete < 1.0f)
                        sndMgr->playSound3D(mPtr, sound, 1.0f, 1.0f); //Medium attack
                    else
                        sndMgr->playSound3D(mPtr, sound, 1.0f, 1.2f); //Strong attack
                }
            }
            stats.setAttackStrength(complete);

            mAnimation->disable(mCurrentWeapon);
            mAnimation->play(mCurrentWeapon, Priority_Weapon,
                             MWRender::Animation::Group_UpperBody, false,
                             weapSpeed, mAttackType+" max attack", mAttackType+" min hit",
                             1.0f-complete, 0);
            mUpperBodyState = UpperCharState_MaxAttackToMinHit;
        }
        else if (mHitState == CharState_KnockDown)
        {
            mUpperBodyState = UpperCharState_WeapEquiped;
            mAnimation->disable(mCurrentWeapon);
        }
    }

    mAnimation->setPitchFactor(0.f);
    if (mWeaponType == WeapType_BowAndArrow || mWeaponType == WeapType_Thrown)
    {
        switch (mUpperBodyState)
        {
        case UpperCharState_StartToMinAttack:
            mAnimation->setPitchFactor(complete);
            break;
        case UpperCharState_MinAttackToMaxAttack:
        case UpperCharState_MaxAttackToMinHit:
        case UpperCharState_MinHitToHit:
            mAnimation->setPitchFactor(1.f);
            break;
        case UpperCharState_FollowStartToFollowStop:
            if (animPlaying)
                mAnimation->setPitchFactor(1.f-complete);
            break;
        default:
            break;
        }
    }
    else if (mWeaponType == WeapType_Crossbow)
    {
        switch (mUpperBodyState)
        {
        case UpperCharState_EquipingWeap:
            mAnimation->setPitchFactor(complete);
            break;
        case UpperCharState_UnEquipingWeap:
            mAnimation->setPitchFactor(1.f-complete);
            break;
        case UpperCharState_WeapEquiped:
        case UpperCharState_StartToMinAttack:
        case UpperCharState_MinAttackToMaxAttack:
        case UpperCharState_MaxAttackToMinHit:
        case UpperCharState_MinHitToHit:
        case UpperCharState_FollowStartToFollowStop:
            mAnimation->setPitchFactor(1.f);
            break;
        default:
            break;
        }
    }

    if(!animPlaying)
    {
        if(mUpperBodyState == UpperCharState_EquipingWeap ||
           mUpperBodyState == UpperCharState_FollowStartToFollowStop ||
           mUpperBodyState == UpperCharState_CastingSpell)
        {
            if (ammunition && mWeaponType == WeapType_Crossbow)
                mAnimation->attachArrow();

            mUpperBodyState = UpperCharState_WeapEquiped;
            //don't allow to continue playing hit animation on UpperBody after actor had attacked during it
            if(mHitState == CharState_Hit) 
            {
                mAnimation->changeGroups(mCurrentHit, MWRender::Animation::Group_LowerBody);
                //commenting out following 2 lines will give a bit different combat dynamics(slower)
                mHitState = CharState_None;
                mCurrentHit.clear();
                mPtr.getClass().getCreatureStats(mPtr).setHitRecovery(false);
            }
        }
        else if(mUpperBodyState == UpperCharState_UnEquipingWeap)
            mUpperBodyState = UpperCharState_Nothing;
    }
    else if(complete >= 1.0f)
    {
        std::string start, stop;
        switch(mUpperBodyState)
        {
            case UpperCharState_StartToMinAttack:
                start = mAttackType+" min attack";
                stop = mAttackType+" max attack";
                mUpperBodyState = UpperCharState_MinAttackToMaxAttack;
                break;
            case UpperCharState_MinAttackToMaxAttack:
                //hack to avoid body pos desync when jumping/sneaking in 'max attack' state
                if(!mAnimation->isPlaying(mCurrentWeapon))
                    mAnimation->play(mCurrentWeapon, Priority_Weapon,
                        MWRender::Animation::Group_UpperBody, false,
                        0, mAttackType+" min attack", mAttackType+" max attack", 0.999f, 0);
                break;
            case UpperCharState_MaxAttackToMinHit:
                if(mAttackType == "shoot")
                {
                    start = mAttackType+" min hit";
                    stop = mAttackType+" release";
                }
                else
                {
                    start = mAttackType+" min hit";
                    stop = mAttackType+" hit";
                }
                mUpperBodyState = UpperCharState_MinHitToHit;
                break;
            case UpperCharState_MinHitToHit:
                if(mAttackType == "shoot")
                {
                    start = mAttackType+" follow start";
                    stop = mAttackType+" follow stop";
                }
                else
                {
                    float str = stats.getAttackStrength();
                    start = mAttackType+((str < 0.5f) ? " small follow start"
                                                                  : (str < 1.0f) ? " medium follow start"
                                                                                 : " large follow start");
                    stop = mAttackType+((str < 0.5f) ? " small follow stop"
                                                                 : (str < 1.0f) ? " medium follow stop"
                                                                                : " large follow stop");
                }
                mUpperBodyState = UpperCharState_FollowStartToFollowStop;
                break;
            default:
                break;
        }

        if(!start.empty())
        {
            mAnimation->disable(mCurrentWeapon);
            if (mUpperBodyState == UpperCharState_FollowStartToFollowStop)
                mAnimation->play(mCurrentWeapon, Priority_Weapon,
                                 MWRender::Animation::Group_UpperBody, true,
                                 weapSpeed, start, stop, 0.0f, 0);
            else
                mAnimation->play(mCurrentWeapon, Priority_Weapon,
                                 MWRender::Animation::Group_UpperBody, false,
                                 weapSpeed, start, stop, 0.0f, 0);
        }
    }
    
     //if playing combat animation and lowerbody is not busy switch to whole body animation
    if((weaptype != WeapType_None || UpperCharState_UnEquipingWeap) && animPlaying)
    {
        if( mMovementState != CharState_None ||
             mJumpState != JumpState_None ||
             mHitState != CharState_None ||
             MWBase::Environment::get().getWorld()->isSwimming(mPtr) ||
             cls.getCreatureStats(mPtr).getMovementFlag(CreatureStats::Flag_Sneak))
        {
            mAnimation->changeGroups(mCurrentWeapon, MWRender::Animation::Group_UpperBody);
        }
        else
        {
            mAnimation->changeGroups(mCurrentWeapon, MWRender::Animation::Group_All);
        }
    }

    MWWorld::ContainerStoreIterator torch = inv.getSlot(MWWorld::InventoryStore::Slot_CarriedLeft);
    if(torch != inv.end() && torch->getTypeName() == typeid(ESM::Light).name()
            && mWeaponType != WeapType_Spell && mWeaponType != WeapType_HandToHand)

    {
        mAnimation->play("torch", Priority_Torch, MWRender::Animation::Group_LeftArm,
            false, 1.0f, "start", "stop", 0.0f, (~(size_t)0));
    }
    else if (mAnimation->isPlaying("torch"))
    {
        mAnimation->disable("torch");
    }

    return forcestateupdate;
}

void CharacterController::update(float duration)
{
    MWBase::World *world = MWBase::Environment::get().getWorld();
    const MWWorld::Class &cls = MWWorld::Class::get(mPtr);
    Ogre::Vector3 movement(0.0f);

    updateVisibility();

    if(!cls.isActor())
    {
        if(mAnimQueue.size() > 1)
        {
            if(mAnimation->isPlaying(mAnimQueue.front().first) == false)
            {
                mAnimation->disable(mAnimQueue.front().first);
                mAnimQueue.pop_front();

                mAnimation->play(mAnimQueue.front().first, Priority_Default,
                                 MWRender::Animation::Group_All, false,
                                 1.0f, "start", "stop", 0.0f, mAnimQueue.front().second);
            }
        }
    }
    else if(!cls.getCreatureStats(mPtr).isDead())
    {
        bool onground = world->isOnGround(mPtr);
        bool inwater = world->isSwimming(mPtr);
        bool isrunning = cls.getCreatureStats(mPtr).getStance(MWMechanics::CreatureStats::Stance_Run);
        bool sneak = cls.getCreatureStats(mPtr).getStance(MWMechanics::CreatureStats::Stance_Sneak);
        bool flying = world->isFlying(mPtr);
        //Ogre::Vector3 vec = cls.getMovementVector(mPtr);
        Ogre::Vector3 vec(cls.getMovementSettings(mPtr).mPosition);
        vec.normalise();
        if(mHitState != CharState_None && mJumpState == JumpState_None)
            vec = Ogre::Vector3(0.0f);
        Ogre::Vector3 rot = cls.getRotationVector(mPtr);
        mMovementSpeed = cls.getSpeed(mPtr);

        vec.x *= mMovementSpeed;
        vec.y *= mMovementSpeed;

        CharacterState movestate = CharState_None;
        CharacterState idlestate = CharState_SpecialIdle;
        bool forcestateupdate = false;

        isrunning = isrunning && std::abs(vec[0])+std::abs(vec[1]) > 0.0f;


        // advance athletics
        if(std::abs(vec[0])+std::abs(vec[1]) > 0.0f && mPtr.getRefData().getHandle() == "player")
        {
            if(inwater)
            {
                mSecondsOfSwimming += duration;
                while(mSecondsOfSwimming > 1)
                {
                    cls.skillUsageSucceeded(mPtr, ESM::Skill::Athletics, 1);
                    mSecondsOfSwimming -= 1;
                }
            }
            else if(isrunning)
            {
                mSecondsOfRunning += duration;
                while(mSecondsOfRunning > 1)
                {
                    cls.skillUsageSucceeded(mPtr, ESM::Skill::Athletics, 0);
                    mSecondsOfRunning -= 1;
                }
            }
        }

        // reduce fatigue
        const MWWorld::Store<ESM::GameSetting> &gmst = world->getStore().get<ESM::GameSetting>();
        float fatigueLoss = 0;
        static const float fFatigueRunBase = gmst.find("fFatigueRunBase")->getFloat();
        static const float fFatigueRunMult = gmst.find("fFatigueRunMult")->getFloat();
        static const float fFatigueSwimWalkBase = gmst.find("fFatigueSwimWalkBase")->getFloat();
        static const float fFatigueSwimRunBase = gmst.find("fFatigueSwimRunBase")->getFloat();
        static const float fFatigueSwimWalkMult = gmst.find("fFatigueSwimWalkMult")->getFloat();
        static const float fFatigueSwimRunMult = gmst.find("fFatigueSwimRunMult")->getFloat();
        static const float fFatigueSneakBase = gmst.find("fFatigueSneakBase")->getFloat();
        static const float fFatigueSneakMult = gmst.find("fFatigueSneakMult")->getFloat();

        const float encumbrance = cls.getEncumbrance(mPtr) / cls.getCapacity(mPtr);
        if (encumbrance < 1)
        {
            if (sneak)
                fatigueLoss = fFatigueSneakBase + encumbrance * fFatigueSneakMult;
            else
            {
                if (inwater)
                {
                    if (!isrunning)
                        fatigueLoss = fFatigueSwimWalkBase + encumbrance * fFatigueSwimWalkMult;
                    else
                        fatigueLoss = fFatigueSwimRunBase + encumbrance * fFatigueSwimRunMult;
                }
                if (isrunning)
                    fatigueLoss = fFatigueRunBase + encumbrance * fFatigueRunMult;
            }
        }
        fatigueLoss *= duration;
        DynamicStat<float> fatigue = cls.getCreatureStats(mPtr).getFatigue();
        fatigue.setCurrent(fatigue.getCurrent() - fatigueLoss, fatigue.getCurrent() < 0);
        cls.getCreatureStats(mPtr).setFatigue(fatigue);

        if(sneak || inwater || flying)
            vec.z = 0.0f;

        if (inwater || flying)
            cls.getCreatureStats(mPtr).land();

        if(!onground && !flying && !inwater)
        {
            // In the air (either getting up —ascending part of jump— or falling).

            if (world->isSlowFalling(mPtr))
            {
                // SlowFalling spell effect is active, do not keep previous fall height
                cls.getCreatureStats(mPtr).land();
            }

            forcestateupdate = (mJumpState != JumpState_Falling);
            mJumpState = JumpState_Falling;

            // This is a guess. All that seems to be known is that "While the player is in the
            // air, fJumpMoveBase and fJumpMoveMult governs air control." Assuming Acrobatics
            // plays a role, this makes the most sense.
            float mult = 0.0f;
            if(cls.isNpc())
            {
                const NpcStats &stats = cls.getNpcStats(mPtr);
                mult = gmst.find("fJumpMoveBase")->getFloat() +
                       (stats.getSkill(ESM::Skill::Acrobatics).getModified()/100.0f *
                        gmst.find("fJumpMoveMult")->getFloat());
            }

            vec.x *= mult;
            vec.y *= mult;
            vec.z  = 0.0f;
        }
        else if(vec.z > 0.0f && mJumpState == JumpState_None)
        {
            // Started a jump.
            float z = cls.getJump(mPtr);
            if(vec.x == 0 && vec.y == 0)
                vec = Ogre::Vector3(0.0f, 0.0f, z);
            else
            {
                Ogre::Vector3 lat = Ogre::Vector3(vec.x, vec.y, 0.0f).normalisedCopy();
                vec = Ogre::Vector3(lat.x, lat.y, 1.0f) * z * 0.707f;
            }

            // advance acrobatics
            if (mPtr.getRefData().getHandle() == "player")
                cls.skillUsageSucceeded(mPtr, ESM::Skill::Acrobatics, 0);

            // decrease fatigue
            const MWWorld::Store<ESM::GameSetting> &gmst = world->getStore().get<ESM::GameSetting>();
            const float fatigueJumpBase = gmst.find("fFatigueJumpBase")->getFloat();
            const float fatigueJumpMult = gmst.find("fFatigueJumpMult")->getFloat();
            const float normalizedEncumbrance = cls.getEncumbrance(mPtr) / cls.getCapacity(mPtr);
            const int fatigueDecrease = fatigueJumpBase + (1 - normalizedEncumbrance) * fatigueJumpMult;
            DynamicStat<float> fatigue = cls.getCreatureStats(mPtr).getFatigue();
            fatigue.setCurrent(fatigue.getCurrent() - fatigueDecrease);
            cls.getCreatureStats(mPtr).setFatigue(fatigue);
        }
        else if(mJumpState == JumpState_Falling)
        {
            forcestateupdate = true;
            mJumpState = JumpState_Landing;
            vec.z = 0.0f;

            float height = cls.getCreatureStats(mPtr).land();
            float healthLost = cls.getFallDamage(mPtr, height);
            if (healthLost > 0.0f)
            {
                const float fatigueTerm = cls.getCreatureStats(mPtr).getFatigueTerm();

                // inflict fall damages
                DynamicStat<float> health = cls.getCreatureStats(mPtr).getHealth();
                int realHealthLost = healthLost * (1.0f - 0.25 * fatigueTerm);
                health.setCurrent(health.getCurrent() - realHealthLost);
                cls.getCreatureStats(mPtr).setHealth(health);
                cls.onHit(mPtr, realHealthLost, true, MWWorld::Ptr(), MWWorld::Ptr(), true);

                const float acrobaticsSkill = cls.getSkill(mPtr, ESM::Skill::Acrobatics);
                if (healthLost > (acrobaticsSkill * fatigueTerm))
                {
                    cls.getCreatureStats(mPtr).setKnockedDown(true);
                }
                else
                {
                    // report acrobatics progression
                    if (mPtr.getRefData().getHandle() == "player")
                        cls.skillUsageSucceeded(mPtr, ESM::Skill::Acrobatics, 1);
                }
            }
        }
        else
        {
           if(!(vec.z > 0.0f))
                mJumpState = JumpState_None;
            vec.z = 0.0f;

            if(std::abs(vec.x/2.0f) > std::abs(vec.y))
            {
                if(vec.x > 0.0f)
                    movestate = (inwater ? (isrunning ? CharState_SwimRunRight : CharState_SwimWalkRight)
                                         : (sneak ? CharState_SneakRight
                                                  : (isrunning ? CharState_RunRight : CharState_WalkRight)));
                else if(vec.x < 0.0f)
                    movestate = (inwater ? (isrunning ? CharState_SwimRunLeft : CharState_SwimWalkLeft)
                                         : (sneak ? CharState_SneakLeft
                                                  : (isrunning ? CharState_RunLeft : CharState_WalkLeft)));
            }
            else if(vec.y != 0.0f)
            {
                if(vec.y > 0.0f)
                    movestate = (inwater ? (isrunning ? CharState_SwimRunForward : CharState_SwimWalkForward)
                                         : (sneak ? CharState_SneakForward
                                                  : (isrunning ? CharState_RunForward : CharState_WalkForward)));
                else if(vec.y < 0.0f)
                    movestate = (inwater ? (isrunning ? CharState_SwimRunBack : CharState_SwimWalkBack)
                                         : (sneak ? CharState_SneakBack
                                                  : (isrunning ? CharState_RunBack : CharState_WalkBack)));
            }
            else if(rot.z != 0.0f && !inwater && !sneak)
            {
                if(rot.z > 0.0f)
                    movestate = CharState_TurnRight;
                else if(rot.z < 0.0f)
                    movestate = CharState_TurnLeft;
            }
        }

        if (onground)
            cls.getCreatureStats(mPtr).land();

        if(movestate != CharState_None)
            clearAnimQueue();

        if(mAnimQueue.empty())
            idlestate = (inwater ? CharState_IdleSwim : (sneak ? CharState_IdleSneak : CharState_Idle));
        else if(mAnimQueue.size() > 1)
        {
            if(mAnimation->isPlaying(mAnimQueue.front().first) == false)
            {
                mAnimation->disable(mAnimQueue.front().first);
                mAnimQueue.pop_front();

                mAnimation->play(mAnimQueue.front().first, Priority_Default,
                                 MWRender::Animation::Group_All, false,
                                 1.0f, "start", "stop", 0.0f, mAnimQueue.front().second);
            }
        }

        if(cls.hasInventoryStore(mPtr))
            forcestateupdate = updateWeaponState() || forcestateupdate;
        else
            forcestateupdate = updateCreatureState() || forcestateupdate;

        refreshCurrentAnims(idlestate, movestate, forcestateupdate);

        if (!mSkipAnim)
        {
            rot *= Ogre::Math::RadiansToDegrees(1.0f);
            if(mHitState != CharState_KnockDown && mHitState != CharState_KnockOut)
            {
                world->rotateObject(mPtr, rot.x, rot.y, rot.z, true);
            }
            else //avoid z-rotating for knockdown
                world->rotateObject(mPtr, rot.x, rot.y, 0.0f, true);

            // all actual movement in 3rd person controlled by animations, except for jump
            // !mAnimation->hasAnimation("death1") identifies 1st person mode
            if(mJumpState != JumpState_None || vec.z > 0 
                || (mPtr.getRefData().getHandle() == "player" && !mAnimation->hasAnimation("death1")))
            {
                world->queueMovement(mPtr, vec);
            }
        }

        movement = vec;
        cls.getMovementSettings(mPtr).mPosition[0] = cls.getMovementSettings(mPtr).mPosition[1] = cls.getMovementSettings(mPtr).mPosition[2] = 0;
    }
    else if(cls.getCreatureStats(mPtr).isDead())
    {
        world->queueMovement(mPtr, Ogre::Vector3(0.0f));
    }

    if(mAnimation && !mSkipAnim)
    {
        Ogre::Vector3 moved = mAnimation->runAnimation(duration);
        if(duration > 0.0f)
            moved /= duration;
        else
            moved = Ogre::Vector3(0.0f);

        // Ensure we're moving in generally the right direction...
        if(mMovementSpeed > 0.f)
        {
            float l = moved.length();

            if((movement.x < 0.0f && movement.x < moved.x*2.0f) ||
               (movement.x > 0.0f && movement.x > moved.x*2.0f))
                moved.x = movement.x;
            if((movement.y < 0.0f && movement.y < moved.y*2.0f) ||
               (movement.y > 0.0f && movement.y > moved.y*2.0f))
                moved.y = movement.y;
            if((movement.z < 0.0f && movement.z < moved.z*2.0f) ||
               (movement.z > 0.0f && movement.z > moved.z*2.0f))
                moved.z = movement.z;
            // but keep the original speed
            float newLength = moved.length();
            if (newLength > 0)
                moved *= (l / newLength);
        }

        // Update movement
        if(moved.squaredLength() > 1.0f)
            world->queueMovement(mPtr, moved);
    }
    mSkipAnim = false;
}


void CharacterController::playGroup(const std::string &groupname, int mode, int count)
{
    if(!mAnimation || !mAnimation->hasAnimation(groupname))
        std::cerr<< "Animation "<<groupname<<" not found" <<std::endl;
    else
    {
        count = std::max(count, 1);
        if(mode != 0 || mAnimQueue.empty() || !isAnimPlaying(mAnimQueue.front().first))
        {
            clearAnimQueue();
            mAnimQueue.push_back(std::make_pair(groupname, count-1));

            mAnimation->disable(mCurrentIdle);
            mCurrentIdle.clear();

            mIdleState = CharState_SpecialIdle;
            mAnimation->play(groupname, Priority_Default,
                             MWRender::Animation::Group_All, false, 1.0f,
                             ((mode==2) ? "loop start" : "start"), "stop", 0.0f, count-1);
        }
        else if(mode == 0)
        {
            mAnimQueue.resize(1);
            mAnimQueue.push_back(std::make_pair(groupname, count-1));
        }
    }
}

void CharacterController::skipAnim()
{
    mSkipAnim = true;
}

bool CharacterController::isAnimPlaying(const std::string &groupName)
{
    if(mAnimation == NULL)
        return false;
    return mAnimation->isPlaying(groupName);
}


void CharacterController::clearAnimQueue()
{
    if(!mAnimQueue.empty())
        mAnimation->disable(mAnimQueue.front().first);
    mAnimQueue.clear();
}


void CharacterController::forceStateUpdate()
{
    if(!mAnimation)
        return;
    clearAnimQueue();

    refreshCurrentAnims(mIdleState, mMovementState, true);
    if(mDeathState != CharState_None)
    {
        playRandomDeath();
    }
}

bool CharacterController::kill()
{
    if( isDead() )
    {
        //player's death animation is over
        if( mPtr.getRefData().getHandle()=="player" && !isAnimPlaying(mCurrentDeath) )
        {
            MWBase::Environment::get().getStateManager()->askLoadRecent();
        }
        return false;
    }

    playRandomDeath();

    if(mAnimation)
    {
        mAnimation->disable(mCurrentIdle);
    }

    mIdleState = CharState_None;
    mCurrentIdle.clear();

    return true;
}

void CharacterController::resurrect()
{
    if(mDeathState == CharState_None)
        return;

    if(mAnimation)
        mAnimation->disable(mCurrentDeath);
    mCurrentDeath.clear();
    mDeathState = CharState_None;
}

void CharacterController::updateContinuousVfx()
{
    // Keeping track of when to stop a continuous VFX seems to be very difficult to do inside the spells code,
    // as it's extremely spread out (ActiveSpells, Spells, InventoryStore effects, etc...) so we do it here.

    // Stop any effects that are no longer active
    std::vector<int> effects;
    mAnimation->getLoopingEffects(effects);

    for (std::vector<int>::iterator it = effects.begin(); it != effects.end(); ++it)
    {
        if (mPtr.getClass().getCreatureStats(mPtr).isDead()
            || mPtr.getClass().getCreatureStats(mPtr).getMagicEffects().get(MWMechanics::EffectKey(*it)).mMagnitude <= 0)
            mAnimation->removeEffect(*it);
    }
}

void CharacterController::updateVisibility()
{
    if (!mPtr.getClass().isActor())
        return;
    float alpha = 1.f;
    if (mPtr.getClass().getCreatureStats(mPtr).getMagicEffects().get(ESM::MagicEffect::Invisibility).mMagnitude)
    {
        if (mPtr.getRefData().getHandle() == "player")
            alpha = 0.4f;
        else
            alpha = 0.f;
    }
    float chameleon = mPtr.getClass().getCreatureStats(mPtr).getMagicEffects().get(ESM::MagicEffect::Chameleon).mMagnitude;
    if (chameleon)
    {
        alpha *= std::max(0.2f, (100.f - chameleon)/100.f);
    }

    mAnimation->setAlpha(alpha);
}

void CharacterController::determineAttackType()
{
    float * move = mPtr.getClass().getMovementSettings(mPtr).mPosition;
    
    if(mPtr.getClass().hasInventoryStore(mPtr))
    {
        if (move[0] && !move[1]) //sideway
            mAttackType = "slash";
        else if (move[1]) //forward
            mAttackType = "thrust";
        else
            mAttackType = "chop";
    }
}

}<|MERGE_RESOLUTION|>--- conflicted
+++ resolved
@@ -320,9 +320,6 @@
 
             if(mMovementSpeed > 0.0f && (vel=mAnimation->getVelocity(mCurrentMovement)) > 1.0f)
                 speedmult = mMovementSpeed / vel;
-<<<<<<< HEAD
-
-=======
             else if (mMovementState == CharState_TurnLeft || mMovementState == CharState_TurnRight)
                 speedmult = 1.f; // TODO: should get a speed mult depending on the current turning speed
             else if (mMovementSpeed > 0.0f)
@@ -330,10 +327,12 @@
                 // We use the third person velocities instead.
                 // FIXME: should be pulled from the actual animation, but it is not presently loaded.
                 speedmult = mMovementSpeed / (isrunning ? 222.857f : 154.064f);
->>>>>>> 6ce499f0
             mAnimation->play(mCurrentMovement, Priority_Movement, movegroup, false,
                              speedmult, ((mode!=2)?"start":"loop start"), "stop", 0.0f, ~0ul);
-        }
+
+            mMovementAnimVelocity = vel;
+        }
+        else mMovementAnimVelocity = 0.0f;
     }
 }
 
@@ -430,6 +429,7 @@
     , mIdleState(CharState_None)
     , mMovementState(CharState_None)
     , mMovementSpeed(0.0f)
+    , mMovementAnimVelocity(0.0f)
     , mDeathState(CharState_None)
     , mHitState(CharState_None)
     , mUpperBodyState(UpperCharState_Nothing)
@@ -1240,10 +1240,9 @@
             else //avoid z-rotating for knockdown
                 world->rotateObject(mPtr, rot.x, rot.y, 0.0f, true);
 
-            // all actual movement in 3rd person controlled by animations, except for jump
-            // !mAnimation->hasAnimation("death1") identifies 1st person mode
-            if(mJumpState != JumpState_None || vec.z > 0 
-                || (mPtr.getRefData().getHandle() == "player" && !mAnimation->hasAnimation("death1")))
+            // always control actual movement by animation unless this:
+            // FIXME: actor falling/landing should be controlled by physics engine
+            if(mMovementAnimVelocity == 0.0f && (vec.length() > 0.0f || mJumpState != JumpState_None))
             {
                 world->queueMovement(mPtr, vec);
             }
