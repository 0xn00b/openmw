#include "steering.hpp"

#include "../mwworld/class.hpp"
#include "../mwworld/ptr.hpp"

#include "../mwbase/environment.hpp"

#include "movement.hpp"

namespace MWMechanics
{

<<<<<<< HEAD
bool smoothTurn(const MWWorld::Ptr& actor, Ogre::Radian targetAngle, int axis)
=======
bool zTurn(const MWWorld::Ptr& actor, Ogre::Radian targetAngle, Ogre::Degree epsilon)
>>>>>>> 5e7cd806
{
    Ogre::Radian currentAngle (actor.getRefData().getPosition().rot[axis]);
    Ogre::Radian diff (targetAngle - currentAngle);
    if (diff >= Ogre::Degree(180))
    {
        // Turning the other way would be a better idea
        diff = diff-Ogre::Degree(360);
    }
    else if (diff <= Ogre::Degree(-180))
    {
        diff = Ogre::Degree(360)-diff;
    }
    Ogre::Radian absDiff = Ogre::Math::Abs(diff);

    // The turning animation actually moves you slightly, so the angle will be wrong again.
    // Use epsilon to prevent jerkiness.
    if (absDiff < epsilon)
        return true;

    Ogre::Radian limit = MAX_VEL_ANGULAR * MWBase::Environment::get().getFrameDuration();
    if (absDiff > limit)
        diff = Ogre::Math::Sign(diff) * limit;

    actor.getClass().getMovementSettings(actor).mRotation[axis] = diff.valueRadians();
    return false;
}

bool zTurn(const MWWorld::Ptr& actor, Ogre::Radian targetAngle)
{
    return smoothTurn(actor, targetAngle, 2);
}

}<|MERGE_RESOLUTION|>--- conflicted
+++ resolved
@@ -10,11 +10,7 @@
 namespace MWMechanics
 {
 
-<<<<<<< HEAD
-bool smoothTurn(const MWWorld::Ptr& actor, Ogre::Radian targetAngle, int axis)
-=======
-bool zTurn(const MWWorld::Ptr& actor, Ogre::Radian targetAngle, Ogre::Degree epsilon)
->>>>>>> 5e7cd806
+bool smoothTurn(const MWWorld::Ptr& actor, Ogre::Radian targetAngle, int axis, Ogre::Degree epsilon)
 {
     Ogre::Radian currentAngle (actor.getRefData().getPosition().rot[axis]);
     Ogre::Radian diff (targetAngle - currentAngle);
@@ -42,9 +38,9 @@
     return false;
 }
 
-bool zTurn(const MWWorld::Ptr& actor, Ogre::Radian targetAngle)
+bool zTurn(const MWWorld::Ptr& actor, Ogre::Radian targetAngle, Ogre::Degree epsilon)
 {
-    return smoothTurn(actor, targetAngle, 2);
+    return smoothTurn(actor, targetAngle, 2, epsilon);
 }
 
 }