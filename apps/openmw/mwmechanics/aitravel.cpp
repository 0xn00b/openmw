#include "aitravel.hpp"

#include "../mwbase/world.hpp"
#include "../mwbase/environment.hpp"
#include "../mwworld/class.hpp"

#include "steering.hpp"
#include "movement.hpp"

namespace
{
    float sgn(float a)
    {
        if(a > 0)
            return 1.0;
        return -1.0;
    }
}

namespace MWMechanics
{
    AiTravel::AiTravel(float x, float y, float z)
    : mX(x),mY(y),mZ(z),mPathFinder()
    , mCellX(std::numeric_limits<int>::max())
    , mCellY(std::numeric_limits<int>::max())
    {
    }

    AiTravel *MWMechanics::AiTravel::clone() const
    {
        return new AiTravel(*this);
    }

    bool AiTravel::execute (const MWWorld::Ptr& actor,float duration)
    {
        MWBase::World *world = MWBase::Environment::get().getWorld();
        ESM::Position pos = actor.getRefData().getPosition();
        Movement &movement = actor.getClass().getMovementSettings(actor);
        const ESM::Cell *cell = actor.getCell()->mCell;

        MWWorld::Ptr player = world->getPlayerPtr();
        if(cell->mData.mX != player.getCell()->mCell->mData.mX)
        {
            int sideX = sgn(cell->mData.mX - player.getCell()->mCell->mData.mX);
            //check if actor is near the border of an inactive cell. If so, stop walking.
            if(sideX * (pos.pos[0] - cell->mData.mX*ESM::Land::REAL_SIZE) >
               sideX * (ESM::Land::REAL_SIZE/2.0f - 200.0f))
            {
                movement.mPosition[1] = 0;
                return false;
            }
        }
        if(cell->mData.mY != player.getCell()->mCell->mData.mY)
        {
            int sideY = sgn(cell->mData.mY - player.getCell()->mCell->mData.mY);
            //check if actor is near the border of an inactive cell. If so, stop walking.
            if(sideY * (pos.pos[1] - cell->mData.mY*ESM::Land::REAL_SIZE) >
               sideY * (ESM::Land::REAL_SIZE/2.0f - 200.0f))
            {
                movement.mPosition[1] = 0;
                return false;
            }
        }

        bool cellChange = cell->mData.mX != mCellX || cell->mData.mY != mCellY;
        if(!mPathFinder.isPathConstructed() || cellChange)
        {
<<<<<<< HEAD
            mCellX = cell->mData.mX;
            mCellY = cell->mData.mY;
            float xCell = 0;
            float yCell = 0;

            if(cell->isExterior())
            {
                xCell = cell->mData.mX * ESM::Land::REAL_SIZE;
                yCell = cell->mData.mY * ESM::Land::REAL_SIZE;
            }
=======
            cellX = cell->mData.mX;
            cellY = cell->mData.mY;
>>>>>>> 9c528207

            ESM::Pathgrid::Point dest;
            dest.mX = mX;
            dest.mY = mY;
            dest.mZ = mZ;

            ESM::Pathgrid::Point start;
            start.mX = pos.pos[0];
            start.mY = pos.pos[1];
            start.mZ = pos.pos[2];

            mPathFinder.buildPath(start, dest, actor.getCell(), true);
        }

        if(mPathFinder.checkPathCompleted(pos.pos[0], pos.pos[1], pos.pos[2]))
        {
            movement.mPosition[1] = 0;
            return true;
        }

        zTurn(actor, Ogre::Degree(mPathFinder.getZAngleToNext(pos.pos[0], pos.pos[1])));
        movement.mPosition[1] = 1;

        return false;
    }

    int AiTravel::getTypeId() const
    {
        return TypeIdTravel;
    }
}
<|MERGE_RESOLUTION|>--- conflicted
+++ resolved
@@ -65,21 +65,8 @@
         bool cellChange = cell->mData.mX != mCellX || cell->mData.mY != mCellY;
         if(!mPathFinder.isPathConstructed() || cellChange)
         {
-<<<<<<< HEAD
             mCellX = cell->mData.mX;
             mCellY = cell->mData.mY;
-            float xCell = 0;
-            float yCell = 0;
-
-            if(cell->isExterior())
-            {
-                xCell = cell->mData.mX * ESM::Land::REAL_SIZE;
-                yCell = cell->mData.mY * ESM::Land::REAL_SIZE;
-            }
-=======
-            cellX = cell->mData.mX;
-            cellY = cell->mData.mY;
->>>>>>> 9c528207
 
             ESM::Pathgrid::Point dest;
             dest.mX = mX;
