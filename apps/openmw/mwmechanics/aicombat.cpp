--- conflicted
+++ resolved
@@ -13,7 +13,6 @@
 #include "../mwworld/inventorystore.hpp"
 
 #include "creaturestats.hpp"
-#include "npcstats.hpp"
 
 #include <OgreMath.h>
 #include <OgreVector3.h>
@@ -59,23 +58,6 @@
         if(mReadyToAttack)
             determineAttackType(actor, mMovement);
 
-<<<<<<< HEAD
-        if(MWWorld::Class::get(actor).getCreatureStats(actor).getHealth().getCurrent() <= 0) return true;
-
-        actor.getClass().getCreatureStats(actor).setMovementFlag(CreatureStats::Flag_Run, true);
-
-        if (actor.getClass().hasInventoryStore(actor))
-        {
-            MWMechanics::DrawState_ state = actor.getClass().getCreatureStats(actor).getDrawState();
-            if (state == MWMechanics::DrawState_Spell || state == MWMechanics::DrawState_Nothing)
-                actor.getClass().getCreatureStats(actor).setDrawState(MWMechanics::DrawState_Weapon);
-            //MWWorld::Class::get(actor).getCreatureStats(actor).setAttackingOrSpell(true);
-        }
-
-        ESM::Position pos = actor.getRefData().getPosition();
-        const ESM::Pathgrid *pathgrid =
-            MWBase::Environment::get().getWorld()->getStore().get<ESM::Pathgrid>().search(*actor.getCell()->mCell);
-=======
         if(mCombatMove)
         {
             mTimerCombatMove -= duration;
@@ -88,8 +70,6 @@
         }
         actor.getClass().getMovementSettings(actor) = mMovement;
         
->>>>>>> 969340d6
-
         //actor.getClass().getCreatureStats(actor).setAttackingOrSpell(mReadyToAttack);
         mTimerAttack -= duration;
         actor.getClass().getCreatureStats(actor).setAttackingOrSpell(mStrike);
@@ -146,15 +126,15 @@
 
         actor.getClass().getCreatureStats(actor).setMovementFlag(CreatureStats::Flag_Run, true);
 
-        if(actor.getTypeName() == typeid(ESM::NPC).name())
-        {
-            MWMechanics::DrawState_ state = actor.getClass().getNpcStats(actor).getDrawState();
+        if(actor.getClass().hasInventoryStore(actor))
+        {
+            MWMechanics::DrawState_ state = actor.getClass().getCreatureStats(actor).getDrawState();
             if (state == MWMechanics::DrawState_Spell || state == MWMechanics::DrawState_Nothing)
-                actor.getClass().getNpcStats(actor).setDrawState(MWMechanics::DrawState_Weapon);    
+                actor.getClass().getCreatureStats(actor).setDrawState(MWMechanics::DrawState_Weapon);
 
             //Get weapon speed and range
             MWWorld::ContainerStoreIterator weaponSlot = 
-                MWMechanics::getActiveWeapon(cls.getNpcStats(actor), cls.getInventoryStore(actor), &weaptype);
+                MWMechanics::getActiveWeapon(cls.getCreatureStats(actor), cls.getInventoryStore(actor), &weaptype);
             if (weaptype == WeapType_HandToHand)
             {
                 const MWWorld::Store<ESM::GameSetting> &gmst = 
