--- conflicted
+++ resolved
@@ -1,18 +1,23 @@
 #include "aicombat.hpp"
+#include "aifollow.hpp"
 
 #include "movement.hpp"
 
 #include "../mwworld/class.hpp"
 #include "../mwworld/timestamp.hpp"
-#include "../mwbase/world.hpp"
+
 #include "../mwbase/environment.hpp"
 #include "../mwbase/mechanicsmanager.hpp"
 #include "../mwbase/dialoguemanager.hpp"
 
+#include "character.hpp"
+#include "../mwworld/inventorystore.hpp"
+
 #include "creaturestats.hpp"
 #include "npcstats.hpp"
 
 #include <OgreMath.h>
+#include <OgreVector3.h>
 
 namespace
 {
@@ -22,29 +27,34 @@
             return 1.0;
         return -1.0;
     }
-<<<<<<< HEAD
 
     //chooses an attack depending on probability to avoid uniformity
     void chooseBestAttack(const ESM::Weapon* weapon, MWMechanics::Movement &movement);
-=======
->>>>>>> eba6c9a8
 }
 
 namespace MWMechanics
 {
-
-    AiCombat::AiCombat(const std::string &targetId)
-        :mTargetId(targetId),mTimer(0),mTimer2(0)
+    AiCombat::AiCombat(const MWWorld::Ptr& actor) :
+        mTarget(actor), 
+        mTimerAttack(0), 
+        mTimerReact(0), 
+        mTimerCombatMove(0),
+        mFollowTarget(false),
+        mReadyToAttack(false),
+        mStrike(false),
+        mCombatMove(false),
+        mMovement()
     {
     }
 
     bool AiCombat::execute (const MWWorld::Ptr& actor,float duration)
     {
-<<<<<<< HEAD
         //General description
-        if(!actor.getClass().getCreatureStats(actor).isHostile())
+        if(!actor.getClass().getCreatureStats(actor).isHostile()
+                || actor.getClass().getCreatureStats(actor).getHealth().getCurrent() <= 0)
             return true;
-        if(actor.getClass().getCreatureStats(actor).getHealth().getCurrent() <= 0)
+
+        if(mTarget.getClass().getCreatureStats(mTarget).isDead())
             return true;
 
         //Update every frame
@@ -71,144 +81,25 @@
             mTimerReact += duration;
             return false;
         }
-=======
-        if(!MWWorld::Class::get(actor).getCreatureStats(actor).isHostile()) return true;
->>>>>>> eba6c9a8
-
-        const MWWorld::Ptr target = MWBase::Environment::get().getWorld()->getPtr(mTargetId, false);
-
-        if (target.getClass().getCreatureStats(target).isDead())
-            return true;
-
-        if(MWWorld::Class::get(actor).getCreatureStats(actor).getHealth().getCurrent() <= 0) return true;
-
-        actor.getClass().getCreatureStats(actor).setMovementFlag(CreatureStats::Flag_Run, true);
-
-        if (actor.getClass().hasInventoryStore(actor))
-        {
-            MWMechanics::DrawState_ state = actor.getClass().getCreatureStats(actor).getDrawState();
-            if (state == MWMechanics::DrawState_Spell || state == MWMechanics::DrawState_Nothing)
-<<<<<<< HEAD
-                actor.getClass().getNpcStats(actor).setDrawState(MWMechanics::DrawState_Weapon);    
-
-            //Get weapon speed and range
-            MWWorld::ContainerStoreIterator weaponSlot = 
-                MWMechanics::getActiveWeapon(cls.getNpcStats(actor), cls.getInventoryStore(actor), &weaptype);
-            if (weaptype == WeapType_HandToHand)
-            {
-                const MWWorld::Store<ESM::GameSetting> &gmst = 
-                    MWBase::Environment::get().getWorld()->getStore().get<ESM::GameSetting>();
-                weapRange = gmst.find("fHandToHandReach")->getFloat();
-            }
-            else
-            {
-                weapon = weaponSlot->get<ESM::Weapon>()->mBase;
-                weapRange = weapon->mData.mReach;
-                weapSpeed = weapon->mData.mSpeed;
-            }
-            weapRange *= 100.0f;
-        }
-        else //is creature
-        {
-            weaptype = WeapType_HandToHand; //doesn't matter, should only reflect if it is melee or distant weapon
-            weapRange = 150; //TODO: use true attack range (the same problem in Creature::hit)
-=======
-                actor.getClass().getCreatureStats(actor).setDrawState(MWMechanics::DrawState_Weapon);
-            //MWWorld::Class::get(actor).getCreatureStats(actor).setAttackingOrSpell(true);
->>>>>>> eba6c9a8
-        }
-
-        ESM::Position pos = actor.getRefData().getPosition();
-        const ESM::Pathgrid *pathgrid =
-            MWBase::Environment::get().getWorld()->getStore().get<ESM::Pathgrid>().search(*actor.getCell()->mCell);
-
-<<<<<<< HEAD
-        float rangeMelee;
-        float rangeCloseUp;
-        bool distantCombat = false;
-        if (weaptype==WeapType_BowAndArrow || weaptype==WeapType_Crossbow || weaptype==WeapType_ThowWeapon)
-        {
-            rangeMelee = 1000; // TODO: should depend on archer skill
-            rangeCloseUp = 0; //doesn't needed when attacking from distance
-            distantCombat = true;
-        }
-        else
-=======
-        float xCell = 0;
-        float yCell = 0;
-
-        if (actor.getCell()->mCell->isExterior())
->>>>>>> eba6c9a8
-        {
-            xCell = actor.getCell()->mCell->mData.mX * ESM::Land::REAL_SIZE;
-            yCell = actor.getCell()->mCell->mData.mY * ESM::Land::REAL_SIZE;
-        }
-
-        ESM::Pathgrid::Point dest;
-        dest.mX = target.getRefData().getPosition().pos[0];
-        dest.mY = target.getRefData().getPosition().pos[1];
-        dest.mZ = target.getRefData().getPosition().pos[2];
-
-        ESM::Pathgrid::Point start;
-        start.mX = pos.pos[0];
-        start.mY = pos.pos[1];
-        start.mZ = pos.pos[2];
-
-        mTimer2 = mTimer2 + duration;
-
-        if(!mPathFinder.isPathConstructed())
-            mPathFinder.buildPath(start, dest, pathgrid, xCell, yCell, true);
-        else
-        {
-            mPathFinder2.buildPath(start, dest, pathgrid, xCell, yCell, true);
-            ESM::Pathgrid::Point lastPt = mPathFinder.getPath().back();
-            if((mTimer2 > 0.25)&&(mPathFinder2.getPathSize() < mPathFinder.getPathSize() ||
-                (dest.mX - lastPt.mX)*(dest.mX - lastPt.mX)+(dest.mY - lastPt.mY)*(dest.mY - lastPt.mY)+(dest.mZ - lastPt.mZ)*(dest.mZ - lastPt.mZ) > 200*200))
-            {
-                mTimer2 = 0;
-                mPathFinder = mPathFinder2;
-            }
-        }
-
-        mPathFinder.checkPathCompleted(pos.pos[0],pos.pos[1],pos.pos[2]);
-
-        float zAngle = mPathFinder.getZAngleToNext(pos.pos[0], pos.pos[1]);
-
-        // TODO: use movement settings instead of rotating directly
-        MWBase::Environment::get().getWorld()->rotateObject(actor, 0, 0, zAngle, false);
-        MWWorld::Class::get(actor).getMovementSettings(actor).mPosition[1] = 1;
-
-
-<<<<<<< HEAD
-            //try shortcut
-            if(vDir.length() < mPathFinder.getDistToNext(pos.pos[0],pos.pos[1],pos.pos[2]) && MWBase::Environment::get().getWorld()->getLOS(actor, mTarget)) 
-                zAngle = Ogre::Radian( Ogre::Math::ACos(vDir.y / vDir.length()) * sgn(Ogre::Math::ASin(vDir.x / vDir.length())) ).valueDegrees();
-            else
-                zAngle = mPathFinder.getZAngleToNext(pos.pos[0], pos.pos[1]);
-=======
-        float range = 100;
-        MWWorld::Class::get(actor).getCreatureStats(actor).setAttackingOrSpell(false);
-        if((dest.mX - start.mX)*(dest.mX - start.mX)+(dest.mY - start.mY)*(dest.mY - start.mY)+(dest.mZ - start.mZ)*(dest.mZ - start.mZ)
-            < range*range)
-        {
-            float directionX = dest.mX - start.mX;
-            float directionY = dest.mY - start.mY;
-            float directionResult = sqrt(directionX * directionX + directionY * directionY);
->>>>>>> eba6c9a8
-
-            zAngle = Ogre::Radian( Ogre::Math::ACos(directionY / directionResult) * sgn(Ogre::Math::ASin(directionX / directionResult)) ).valueDegrees();
-            // TODO: use movement settings instead of rotating directly
-            MWBase::Environment::get().getWorld()->rotateObject(actor, 0, 0, zAngle, false);
-
-            mPathFinder.clearPath();
-
-            if(mTimer == 0)
-            {
-                MWWorld::Class::get(actor).getCreatureStats(actor).setAttackingOrSpell(false);
-                //mTimer = mTimer + duration;
-            }
-            if( mTimer > 1)
-            {
+
+        //Update with period = tReaction
+
+        mTimerReact = 0;
+
+        //actual attacking logic
+        //TODO: Some skills affect period of strikes.For berserk-like style period ~ 0.25f
+        float attackPeriod = 1.0f;
+        if(mReadyToAttack)
+        {
+            if(mTimerAttack <= -attackPeriod)
+            {
+                //TODO: should depend on time between 'start' to 'min attack'
+                //for better controlling of NPCs' attack strength.
+                //Also it seems that this time is different for slash/thrust/chop
+                mTimerAttack = 0.35f * static_cast<float>(rand())/RAND_MAX;
+                mStrike = true;
+                
+                //say a provoking combat phrase
                 if (actor.getClass().isNpc())
                 {
                     const MWWorld::ESMStore &store = MWBase::Environment::get().getWorld()->getStore();
@@ -219,21 +110,251 @@
                         MWBase::Environment::get().getDialogueManager()->say(actor, "attack");
                     }
                 }
-
-                MWWorld::Class::get(actor).getCreatureStats(actor).setAttackingOrSpell(true);
-                mTimer = 0;
+            }
+            else if (mTimerAttack <= 0)
+                mStrike = false;
+        }
+        else
+        {
+            mTimerAttack = -attackPeriod;
+            mStrike = false;
+        }
+        
+        const MWWorld::Class &cls = actor.getClass();
+        const ESM::Weapon *weapon = NULL;
+        MWMechanics::WeaponType weaptype;
+        float weapRange, weapSpeed = 1.0f;
+
+        actor.getClass().getCreatureStats(actor).setMovementFlag(CreatureStats::Flag_Run, true);
+
+        if (actor.getClass().hasInventoryStore(actor))
+        {
+            MWMechanics::DrawState_ state = actor.getClass().getCreatureStats(actor).getDrawState();
+            if (state == MWMechanics::DrawState_Spell || state == MWMechanics::DrawState_Nothing)
+                actor.getClass().getNpcStats(actor).setDrawState(MWMechanics::DrawState_Weapon);    
+
+            //Get weapon speed and range
+            MWWorld::ContainerStoreIterator weaponSlot = 
+                MWMechanics::getActiveWeapon(cls.getNpcStats(actor), cls.getInventoryStore(actor), &weaptype);
+            if (weaptype == WeapType_HandToHand)
+            {
+                const MWWorld::Store<ESM::GameSetting> &gmst = 
+                    MWBase::Environment::get().getWorld()->getStore().get<ESM::GameSetting>();
+                weapRange = gmst.find("fHandToHandReach")->getFloat();
             }
             else
             {
-                mTimer = mTimer + duration;
-            }
-
-            MWWorld::Class::get(actor).getMovementSettings(actor).mPosition[1] = 0;
-            //MWWorld::Class::get(actor).getCreatureStats(actor).setAttackingOrSpell(!MWWorld::Class::get(actor).getCreatureStats(actor).getAttackingOrSpell());
-        }
+                weapon = weaponSlot->get<ESM::Weapon>()->mBase;
+                weapRange = weapon->mData.mReach;
+                weapSpeed = weapon->mData.mSpeed;
+            }
+            weapRange *= 100.0f;
+        }
+        else //is creature
+        {
+            weaptype = WeapType_HandToHand; //doesn't matter, should only reflect if it is melee or distant weapon
+            weapRange = 150; //TODO: use true attack range (the same problem in Creature::hit)
+        }
+
+        //MWWorld::Class::get(actor).getCreatureStats(actor).setAttackingOrSpell(false);
+
+        ESM::Position pos = actor.getRefData().getPosition();
+        
+        float zAngle;
+
+
+        float rangeMelee;
+        float rangeCloseUp;
+        bool distantCombat = false;
+        if (weaptype==WeapType_BowAndArrow || weaptype==WeapType_Crossbow || weaptype==WeapType_ThowWeapon)
+        {
+            rangeMelee = 1000; // TODO: should depend on archer skill
+            rangeCloseUp = 0; //doesn't needed when attacking from distance
+            distantCombat = true;
+        }
+        else
+        {
+            rangeMelee = weapRange;
+            rangeCloseUp = 300;
+        }
+
+        Ogre::Vector3 vStart(pos.pos[0], pos.pos[1], pos.pos[2]);
+        ESM::Position targetPos = mTarget.getRefData().getPosition();
+        Ogre::Vector3 vDest(targetPos.pos[0], targetPos.pos[1], targetPos.pos[2]);
+        Ogre::Vector3 vDir = vDest - vStart;
+        float distBetween = vDir.length();
+
+        if(distBetween < rangeMelee || (distBetween <= rangeCloseUp && mFollowTarget) )
+        {
+            //Melee and Close-up combat
+            vDir.z = 0;
+            float dirLen = vDir.length();
+            zAngle = Ogre::Radian( Ogre::Math::ACos(vDir.y / dirLen) * sgn(Ogre::Math::ASin(vDir.x / dirLen)) ).valueDegrees();
+
+            // TODO: use movement settings instead of rotating directly
+            MWBase::Environment::get().getWorld()->rotateObject(actor, 0, 0, zAngle, false);
+
+            //MWWorld::Class::get(actor).getMovementSettings(actor).mPosition[1] = 0;
+
+            //bool LOS = MWBase::Environment::get().getWorld()->getLOS(actor, mTarget);
+            if (mFollowTarget && distBetween > rangeMelee)
+            {
+                //Close-up combat: just run up on target
+                mMovement.mPosition[1] = 1;
+            }
+            else
+            {
+                //Melee: stop running and attack
+                mMovement.mPosition[1] = 0;
+                chooseBestAttack(weapon, mMovement);
+
+                if(mMovement.mPosition[0] != 0 || mMovement.mPosition[1])
+                {
+                    mTimerCombatMove = 0.1f + 0.1f * static_cast<float>(rand())/RAND_MAX;
+                    mCombatMove = true;
+                }
+                else if(actor.getClass().isNpc() && (!distantCombat || (distantCombat && rangeMelee/5)))
+                {
+                    //apply sideway movement (kind of dodging) with some probability
+                    if(static_cast<float>(rand())/RAND_MAX < 0.25)
+                    {
+                        mMovement.mPosition[0] = static_cast<float>(rand())/RAND_MAX < 0.5? 1: -1;
+                        mTimerCombatMove = 0.05f + 0.15f * static_cast<float>(rand())/RAND_MAX;
+                        mCombatMove = true;
+                    }
+                }
+
+                if(distantCombat && distBetween < rangeMelee/4)
+                {
+                    mMovement.mPosition[1] = -1;
+                }
+
+                mReadyToAttack = true;
+                //only once got in melee combat, actor is allowed to use close-up shortcutting
+                mFollowTarget = true;
+            }
+        }
+        else
+        {
+            //target is at far distance: build path to target OR follow target (if previously actor had reached it once)
+
+            /*
+            //apply when AIFOLLOW package implementation will be existent
+            if(mFollowTarget)
+                actor.getClass().getCreatureStats(actor).getAiSequence().stack(AiFollow(mTarget));*/
+
+            mFollowTarget = false;
+
+            buildNewPath(actor);
+
+            //delete visited path node
+            mPathFinder.checkPathCompleted(pos.pos[0],pos.pos[1],pos.pos[2]);
+
+            //try shortcut
+            if(vDir.length() < mPathFinder.getDistToNext(pos.pos[0],pos.pos[1],pos.pos[2]) && MWBase::Environment::get().getWorld()->getLOS(actor, mTarget)) 
+                zAngle = Ogre::Radian( Ogre::Math::ACos(vDir.y / vDir.length()) * sgn(Ogre::Math::ASin(vDir.x / vDir.length())) ).valueDegrees();
+            else
+                zAngle = mPathFinder.getZAngleToNext(pos.pos[0], pos.pos[1]);
+
+            // TODO: use movement settings instead of rotating directly
+            MWBase::Environment::get().getWorld()->rotateObject(actor, 0, 0, zAngle, false);
+            //MWWorld::Class::get(actor).getMovementSettings(actor).mPosition[1] = 1;
+            mMovement.mPosition[1] = 1;
+            mReadyToAttack = false;
+        }
+
+        if(distBetween > rangeMelee)
+        {
+            //special run attack; it shouldn't affect melee combat tactics
+            if(actor.getClass().getMovementSettings(actor).mPosition[1] == 1)
+            {
+                //check if actor can overcome the distance = distToTarget - attackerWeapRange
+                //less than in time of playing weapon anim from 'start' to 'hit' tags (t_swing)
+                //then start attacking
+                float speed1 = cls.getSpeed(actor);
+                float speed2 = mTarget.getClass().getSpeed(mTarget);
+                if(mTarget.getClass().getMovementSettings(mTarget).mPosition[0] == 0
+                        && mTarget.getClass().getMovementSettings(mTarget).mPosition[1] == 0)
+                    speed2 = 0;
+
+                float s1 = distBetween - weapRange;
+                float t = s1/speed1;
+                float s2 = speed2 * t;
+                float t_swing = 0.17f/weapSpeed;//0.17 should be the time of playing weapon anim from 'start' to 'hit' tags
+                if (t + s2/speed1 <= t_swing)
+                {
+                    mReadyToAttack = true;
+                    if(mTimerAttack <= -attackPeriod)
+                    {
+                        mTimerAttack = 0.3f*static_cast<float>(rand())/RAND_MAX;
+                        mStrike = true;
+                    }
+                }
+            }
+        }
+
         return false;
     }
 
+    void AiCombat::buildNewPath(const MWWorld::Ptr& actor)
+    {
+        //Construct path to target
+        ESM::Pathgrid::Point dest;
+        dest.mX = mTarget.getRefData().getPosition().pos[0];
+        dest.mY = mTarget.getRefData().getPosition().pos[1];
+        dest.mZ = mTarget.getRefData().getPosition().pos[2];
+        Ogre::Vector3 newPathTarget = Ogre::Vector3(dest.mX, dest.mY, dest.mZ);
+
+        ESM::Pathgrid::Point lastPt = mPathFinder.getPath().back();
+        Ogre::Vector3 currPathTarget(lastPt.mX, lastPt.mY, lastPt.mZ);
+        float dist = Ogre::Math::Abs((newPathTarget - currPathTarget).length());
+
+        float targetPosThreshold;
+        bool isOutside = actor.getCell()->mCell->isExterior();
+        if (isOutside)
+            targetPosThreshold = 300;
+        else
+            targetPosThreshold = 100;
+
+        if(dist > targetPosThreshold)   
+        {
+            //construct new path only if target has moved away more than on <targetPosThreshold>
+            ESM::Position pos = actor.getRefData().getPosition();
+
+            ESM::Pathgrid::Point start;
+            start.mX = pos.pos[0];
+            start.mY = pos.pos[1];
+            start.mZ = pos.pos[2];
+
+            const ESM::Pathgrid *pathgrid =
+                MWBase::Environment::get().getWorld()->getStore().get<ESM::Pathgrid>().search(*actor.getCell()->mCell);
+                
+            float xCell = 0;
+            float yCell = 0;
+
+            if (actor.getCell()->mCell->isExterior())
+            {
+                xCell = actor.getCell()->mCell->mData.mX * ESM::Land::REAL_SIZE;
+                yCell = actor.getCell()->mCell->mData.mY * ESM::Land::REAL_SIZE;
+            }
+
+            if(!mPathFinder.isPathConstructed())
+                mPathFinder.buildPath(start, dest, pathgrid, xCell, yCell, isOutside);
+            else
+            {
+                PathFinder newPathFinder;
+                newPathFinder.buildPath(start, dest, pathgrid, xCell, yCell, isOutside);
+
+                //TO EXPLORE: 
+                //maybe here is a mistake (?): PathFinder::getPathSize() returns number of grid points in the path,
+                //not the actual path length. Here we should know if the new path is actually more effective.
+                //if(pathFinder2.getPathSize() < mPathFinder.getPathSize())
+                newPathFinder.syncStart(mPathFinder.getPath());
+                mPathFinder = newPathFinder;
+            }
+        }
+    }
+
     int AiCombat::getTypeId() const
     {
         return TypeIdCombat;
@@ -246,7 +367,7 @@
 
     const std::string &AiCombat::getTargetId() const
     {
-        return mTargetId;
+        return mTarget.getRefData().getHandle();
     }
 
 
@@ -255,7 +376,7 @@
         return new AiCombat(*this);
     }
 }
-<<<<<<< HEAD
+
 
 namespace
 {
@@ -300,6 +421,4 @@
         movement.mPosition[1] = movement.mPosition[0] = 0;
 }
 
-}
-=======
->>>>>>> eba6c9a8
+}