--- conflicted
+++ resolved
@@ -20,12 +20,12 @@
 
 MWMechanics::AiPackage::~AiPackage() {}
 
-<<<<<<< HEAD
 MWMechanics::AiPackage::AiPackage() : 
-    mTimer(0.26f), mStuckTimer(0), //mTimer starts at .26 to force initial pathbuild
+    mTimer(AI_REACTION_TIME + 1.0f), // to force initial pathbuild
     mShortcutProhibited(false), mShortcutFailPos()
 {
-=======
+}
+
 MWWorld::Ptr MWMechanics::AiPackage::getTarget()
 {
     return MWWorld::Ptr();
@@ -39,11 +39,6 @@
 bool MWMechanics::AiPackage::followTargetThroughDoors() const
 {
     return false;
-}
-
-MWMechanics::AiPackage::AiPackage() : mTimer(0.26f) { //mTimer starts at .26 to force initial pathbuild
-
->>>>>>> 63b9b075
 }
 
 
@@ -69,17 +64,21 @@
     /// Rebuilds path every [AI_REACTION_TIME] seconds, in case the target has moved
     //***********************
 
-    bool isStuck = distance(start, mStuckPos.pos[0], mStuckPos.pos[1], mStuckPos.pos[2]) < actor.getClass().getSpeed(actor)*0.05 
-        && distance(dest, start) > 20;
+    ESM::Pathgrid::Point start = pos.pos;
 
     float distToNextWaypoint = distance(start, dest);
-
     bool isDestReached = (distToNextWaypoint <= destTolerance);
 
     if (!isDestReached && mTimer > AI_REACTION_TIME)
     {
-<<<<<<< HEAD
-        bool needPathRecalc = doesPathNeedRecalc(dest, cell);
+        osg::Vec3f& lastActorPos = mLastActorPos;
+        bool isStuck = distance(start, lastActorPos.x(), lastActorPos.y(), lastActorPos.z()) < actor.getClass().getSpeed(actor)*mTimer
+            && distance(dest, start) > 20;
+
+        lastActorPos = pos.asVec3();
+
+        const ESM::Cell *cell = actor.getCell()->getCell();
+        bool needPathRecalc = doesPathNeedRecalc(dest, cell); //Only rebuild path if dest point has changed
 
         bool isWayClear = true;
 
@@ -112,12 +111,6 @@
                     }
                 }
             }
-=======
-        const ESM::Cell *cell = actor.getCell()->getCell();
-        if (doesPathNeedRecalc(dest, cell)) { //Only rebuild path if it's moved
-            mPathFinder.buildSyncedPath(pos.pos, dest, actor.getCell(), true); //Rebuild path, in case the target has moved
-            mPrevDest = dest;
->>>>>>> 63b9b075
         }
 
         if(!mPathFinder.getPath().empty()) //Path has points in it
@@ -141,35 +134,19 @@
         actor.getClass().getMovementSettings(actor).mPosition[2] = 0;
 
         // turn to destination point
-        zTurn(actor, Ogre::Degree(getZAngleToPoint(start, dest)));
-        smoothTurn(actor, Ogre::Degree(getXAngleToPoint(start, dest)), 0);
+        zTurn(actor, getZAngleToPoint(start, dest));
+        smoothTurn(actor, getXAngleToPoint(start, dest), 0);
         return true;
-<<<<<<< HEAD
-    }
-    else if(mStuckTimer>0.5) //Every half second see if we need to take action to avoid something
-    {
-/// TODO (tluppi#1#): Use ObstacleCheck here. Not working for some reason
-        //if(mObstacleCheck.check(actor, duration)) {
-        if (isStuck) { //Actually stuck, and far enough away from destination to care
-            // first check if we're walking into a door
-            MWWorld::Ptr door = getNearbyDoor(actor);
-            if(door != MWWorld::Ptr()) // NOTE: checks interior cells only
-            {
-                if(!door.getCellRef().getTeleport() && door.getCellRef().getTrap().empty() && door.getClass().getDoorState(door) == 0) { //Open the door if untrapped
-                    MWBase::Environment::get().getWorld()->activateDoor(door, 1);
-                }
-            }
-            else // probably walking into another NPC
-            {
-                actor.getClass().getMovementSettings(actor).mPosition[0] = 1;
-                actor.getClass().getMovementSettings(actor).mPosition[1] = 1;
-                // change the angle a bit, too
-                zTurn(actor, Ogre::Degree(mPathFinder.getZAngleToNext(pos.pos[0] + 1, pos.pos[1])));
-=======
+    }
     else
     {
         evadeObstacles(actor, duration, pos);
     }
+
+    // turn to next path point by X,Z axes
+    zTurn(actor, mPathFinder.getZAngleToNext(pos.pos[0], pos.pos[1]));
+    smoothTurn(actor, mPathFinder.getXAngleToNext(pos.pos[0], pos.pos[1], pos.pos[2]), 0);
+
     return false;
 }
 
@@ -187,7 +164,6 @@
             if (!door.getCellRef().getTeleport() && door.getCellRef().getTrap().empty()
                     && door.getCellRef().getLockLevel() <= 0 && door.getClass().getDoorState(door) == 0) {
                 MWBase::Environment::get().getWorld()->activateDoor(door, 1);
->>>>>>> 63b9b075
             }
         }
         else // probably walking into another NPC
@@ -198,15 +174,6 @@
     else { //Not stuck, so reset things
         movement.mPosition[1] = 1; //Just run forward
     }
-<<<<<<< HEAD
-
-    // turn to next path point by X,Z axes
-    zTurn(actor, Ogre::Degree(mPathFinder.getZAngleToNext(pos.pos[0], pos.pos[1])));
-    smoothTurn(actor, Ogre::Degree(mPathFinder.getXAngleToNext(pos.pos[0], pos.pos[1], pos.pos[2])), 0);
-
-    return false;
-=======
->>>>>>> 63b9b075
 }
 
 bool MWMechanics::AiPackage::shortcutPath(const ESM::Pathgrid::Point& startPoint, const ESM::Pathgrid::Point& endPoint, const MWWorld::Ptr& actor, bool *destInLOS)
@@ -222,7 +189,7 @@
     bool isPathClear = actorCanMoveByZ;
 
     if (!isPathClear
-        && (!mShortcutProhibited || (PathFinder::MakeOgreVector3(mShortcutFailPos) - PathFinder::MakeOgreVector3(startPoint)).length() >= PATHFIND_SHORTCUT_RETRY_DIST))
+        && (!mShortcutProhibited || (PathFinder::MakeOsgVec3(mShortcutFailPos) - PathFinder::MakeOsgVec3(startPoint)).length() >= PATHFIND_SHORTCUT_RETRY_DIST))
     {
         // take the direct path only if there aren't any obstacles
         isPathClear = !MWBase::Environment::get().getWorld()->castRay(
@@ -257,12 +224,12 @@
         return true;
 
     float actorSpeed = actor.getClass().getSpeed(actor);
-    float maxAvoidDist = AI_REACTION_TIME * actorSpeed + actorSpeed / MAX_VEL_ANGULAR.valueRadians() * 2; // *2 - for reliability
-    Ogre::Real distToTarget = Ogre::Vector3(static_cast<float>(endPoint.mX), static_cast<float>(endPoint.mY), 0).length();
+    float maxAvoidDist = AI_REACTION_TIME * actorSpeed + actorSpeed / MAX_VEL_ANGULAR_RADIANS * 2; // *2 - for reliability
+    osg::Vec3f::value_type distToTarget = osg::Vec3f(static_cast<float>(endPoint.mX), static_cast<float>(endPoint.mY), 0).length();
 
     float offsetXY = distToTarget > maxAvoidDist*1.5? maxAvoidDist : maxAvoidDist/2;
 
-    bool isClear = checkWayIsClear(PathFinder::MakeOgreVector3(startPoint), PathFinder::MakeOgreVector3(endPoint), offsetXY);
+    bool isClear = checkWayIsClear(PathFinder::MakeOsgVec3(startPoint), PathFinder::MakeOsgVec3(endPoint), offsetXY);
 
     // update shortcut prohibit state
     if (isClear)
@@ -287,14 +254,11 @@
 
 bool MWMechanics::AiPackage::doesPathNeedRecalc(ESM::Pathgrid::Point dest, const ESM::Cell *cell)
 {
-<<<<<<< HEAD
     bool needRecalc = distance(mPrevDest, dest) > 10;
     if (needRecalc) 
         mPrevDest = dest;
 
     return needRecalc;
-=======
-    return distance(mPrevDest, dest) > 10;
 }
 
 bool MWMechanics::AiPackage::isTargetMagicallyHidden(const MWWorld::Ptr& target)
@@ -326,5 +290,4 @@
     {
         return false;
     }
->>>>>>> 63b9b075
 }