--- conflicted
+++ resolved
@@ -23,7 +23,6 @@
 
 MWMechanics::AiPackage::AiPackage() : 
     mTimer(AI_REACTION_TIME + 1.0f), // to force initial pathbuild
-    mStarted(false),
     mIsShortcutting(false),
     mShortcutProhibited(false), mShortcutFailPos()
 {
@@ -59,16 +58,7 @@
     return false;
 }
 
-<<<<<<< HEAD
 bool MWMechanics::AiPackage::pathTo(const MWWorld::Ptr& actor, const ESM::Pathgrid::Point& dest, float duration, float destTolerance)
-=======
-MWMechanics::AiPackage::AiPackage() : mTimer(0.26f) { //mTimer starts at .26 to force initial pathbuild
-
-}
-
-
-bool MWMechanics::AiPackage::pathTo(const MWWorld::Ptr& actor, ESM::Pathgrid::Point dest, float duration)
->>>>>>> cff37cdd
 {
     mTimer += duration; //Update timer
 
@@ -92,23 +82,14 @@
 
     if (!isDestReached && mTimer > AI_REACTION_TIME)
     {
-<<<<<<< HEAD
         bool wasShortcutting = mIsShortcutting;
         bool destInLOS = false;
         if (getTypeId() != TypeIdWander) // prohibit shortcuts for AiWander
             mIsShortcutting = shortcutPath(start, dest, actor, &destInLOS); // try to shortcut first
-=======
-        const ESM::Cell *cell = actor.getCell()->getCell();       
-        if (doesPathNeedRecalc(dest, cell)) { //Only rebuild path if it's moved
-            mPathFinder.buildSyncedPath(pos.pos, dest, actor.getCell(), true); //Rebuild path, in case the target has moved
-            mPrevDest = dest;
-        }
->>>>>>> cff37cdd
 
         if (!mIsShortcutting)
         {
-            if (!mStarted // If repeating an AI package (mStarted = false), build a new path so package doesn't immediately end
-                || wasShortcutting || doesPathNeedRecalc(dest)) // if need to rebuild path
+            if (wasShortcutting || doesPathNeedRecalc(dest)) // if need to rebuild path
             {
                 mPathFinder.buildSyncedPath(start, dest, actor.getCell());
 
@@ -139,7 +120,6 @@
         }
 
         mTimer = 0;
-        mStarted = true;
     }
 
     if (isDestReached || mPathFinder.checkPathCompleted(pos.pos[0], pos.pos[1])) // if path is finished
@@ -267,13 +247,7 @@
 
 bool MWMechanics::AiPackage::doesPathNeedRecalc(const ESM::Pathgrid::Point& newDest)
 {
-<<<<<<< HEAD
-    if (mPathFinder.getPath().empty()) return true;
-
-    return (distance(mPathFinder.getPath().back(), newDest) > 10);
-=======
-    return mPathFinder.getPath().empty() || (distance(mPrevDest, dest) > 10);
->>>>>>> cff37cdd
+    return mPathFinder.getPath().empty() || (distance(mPathFinder.getPath().back(), newDest) > 10);
 }
 
 bool MWMechanics::AiPackage::isTargetMagicallyHidden(const MWWorld::Ptr& target)
