--- conflicted
+++ resolved
@@ -125,9 +125,6 @@
     return (mFactionRank.find(Misc::StringUtils::lowerCase(faction)) != mFactionRank.end());
 }
 
-<<<<<<< HEAD
-float MWMechanics::NpcStats::getSkillProgressRequirement (int skillIndex, const ESM::Class& class_) const
-=======
 int MWMechanics::NpcStats::getFactionReputation (const std::string& faction) const
 {
     std::map<std::string, int>::const_iterator iter = mFactionReputation.find (Misc::StringUtils::lowerCase(faction));
@@ -143,9 +140,7 @@
     mFactionReputation[Misc::StringUtils::lowerCase(faction)] = value;
 }
 
-float MWMechanics::NpcStats::getSkillGain (int skillIndex, const ESM::Class& class_, int usageType,
-    int level, float extraFactor) const
->>>>>>> 9dbd9af3
+float MWMechanics::NpcStats::getSkillProgressRequirement (int skillIndex, const ESM::Class& class_) const
 {
     float progressRequirement = 1 + getSkill (skillIndex).getBase();
 
