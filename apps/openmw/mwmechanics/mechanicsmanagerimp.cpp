
#include "mechanicsmanagerimp.hpp"

#include "../mwworld/esmstore.hpp"
#include "../mwworld/inventorystore.hpp"

#include "../mwbase/environment.hpp"
#include "../mwbase/world.hpp"
#include "../mwbase/windowmanager.hpp"
#include "../mwbase/dialoguemanager.hpp"

#include "../mwworld/class.hpp"
#include "../mwworld/player.hpp"

#include <OgreSceneNode.h>

#include "spellcasting.hpp"

namespace
{
    /// @return is \a ptr allowed to take/use \a item or is it a crime?
    bool isAllowedToUse (const MWWorld::Ptr& ptr, const MWWorld::Ptr& item, MWWorld::Ptr& victim)
    {
        const std::string& owner = item.getCellRef().mOwner;
        bool isOwned = !owner.empty();

        const std::string& faction = item.getCellRef().mFaction;
        bool isFactionOwned = false;
        if (!faction.empty())
        {
            const std::map<std::string, int>& factions = ptr.getClass().getNpcStats(ptr).getFactionRanks();
            if (factions.find(Misc::StringUtils::lowerCase(faction)) == factions.end())
                isFactionOwned = true;
        }

        if (!item.getCellRef().mOwner.empty())
            victim = MWBase::Environment::get().getWorld()->searchPtr(item.getCellRef().mOwner, true);

        return (!isOwned && !isFactionOwned);
    }
}

namespace MWMechanics
{
    void MechanicsManager::buildPlayer()
    {
        MWWorld::Ptr ptr = MWBase::Environment::get().getWorld()->getPlayerPtr();

        MWMechanics::CreatureStats& creatureStats = MWWorld::Class::get (ptr).getCreatureStats (ptr);
        MWMechanics::NpcStats& npcStats = MWWorld::Class::get (ptr).getNpcStats (ptr);

        const ESM::NPC *player = ptr.get<ESM::NPC>()->mBase;

        // reset
        creatureStats.setLevel(player->mNpdt52.mLevel);
        creatureStats.getSpells().clear();
        creatureStats.setMagicEffects(MagicEffects());

        for (int i=0; i<27; ++i)
            npcStats.getSkill (i).setBase (player->mNpdt52.mSkills[i]);

        creatureStats.setAttribute(ESM::Attribute::Strength, player->mNpdt52.mStrength);
        creatureStats.setAttribute(ESM::Attribute::Intelligence, player->mNpdt52.mIntelligence);
        creatureStats.setAttribute(ESM::Attribute::Willpower, player->mNpdt52.mWillpower);
        creatureStats.setAttribute(ESM::Attribute::Agility, player->mNpdt52.mAgility);
        creatureStats.setAttribute(ESM::Attribute::Speed, player->mNpdt52.mSpeed);
        creatureStats.setAttribute(ESM::Attribute::Endurance, player->mNpdt52.mEndurance);
        creatureStats.setAttribute(ESM::Attribute::Personality, player->mNpdt52.mPersonality);
        creatureStats.setAttribute(ESM::Attribute::Luck, player->mNpdt52.mLuck);
        const MWWorld::ESMStore &esmStore =
            MWBase::Environment::get().getWorld()->getStore();

        // race
        if (mRaceSelected)
        {
            const ESM::Race *race =
                esmStore.get<ESM::Race>().find(player->mRace);

            bool male = (player->mFlags & ESM::NPC::Female) == 0;

            for (int i=0; i<8; ++i)
            {
                const ESM::Race::MaleFemale& attribute = race->mData.mAttributeValues[i];

                creatureStats.setAttribute(i, male ? attribute.mMale : attribute.mFemale);
            }

            for (int i=0; i<27; ++i)
            {
                int bonus = 0;

                for (int i2=0; i2<7; ++i2)
                    if (race->mData.mBonus[i2].mSkill==i)
                    {
                        bonus = race->mData.mBonus[i2].mBonus;
                        break;
                    }

                npcStats.getSkill (i).setBase (5 + bonus);
            }

            for (std::vector<std::string>::const_iterator iter (race->mPowers.mList.begin());
                iter!=race->mPowers.mList.end(); ++iter)
            {
                creatureStats.getSpells().add (*iter);
            }
        }

        // birthsign
        const std::string &signId =
            MWBase::Environment::get().getWorld()->getPlayer().getBirthSign();

        if (!signId.empty())
        {
            const ESM::BirthSign *sign =
                esmStore.get<ESM::BirthSign>().find(signId);

            for (std::vector<std::string>::const_iterator iter (sign->mPowers.mList.begin());
                iter!=sign->mPowers.mList.end(); ++iter)
            {
                creatureStats.getSpells().add (*iter);
            }
        }

        // class
        if (mClassSelected)
        {
            const ESM::Class *class_ =
                esmStore.get<ESM::Class>().find(player->mClass);

            for (int i=0; i<2; ++i)
            {
                int attribute = class_->mData.mAttribute[i];
                if (attribute>=0 && attribute<8)
                {
                    creatureStats.setAttribute(attribute,
                        creatureStats.getAttribute(attribute).getBase() + 10);
                }
            }

            for (int i=0; i<2; ++i)
            {
                int bonus = i==0 ? 10 : 25;

                for (int i2=0; i2<5; ++i2)
                {
                    int index = class_->mData.mSkills[i2][i];

                    if (index>=0 && index<27)
                    {
                        npcStats.getSkill (index).setBase (
                            npcStats.getSkill (index).getBase() + bonus);
                    }

                    if (i==1)
                    {
                        // Major skill - add starting spells for this skill if existing
                        const MWWorld::ESMStore& store = MWBase::Environment::get().getWorld()->getStore();
                        MWWorld::Store<ESM::Spell>::iterator it = store.get<ESM::Spell>().begin();
                        for (; it != store.get<ESM::Spell>().end(); ++it)
                        {
                            if (it->mData.mFlags & ESM::Spell::F_PCStart
                                    && spellSchoolToSkill(getSpellSchool(&*it, ptr)) == index)
                                creatureStats.getSpells().add(it->mId);
                        }
                    }
                }
            }

            const MWWorld::Store<ESM::Skill> &skills =
                esmStore.get<ESM::Skill>();

            MWWorld::Store<ESM::Skill>::iterator iter = skills.begin();
            for (; iter != skills.end(); ++iter)
            {
                if (iter->mData.mSpecialization==class_->mData.mSpecialization)
                {
                    int index = iter->mIndex;

                    if (index>=0 && index<27)
                    {
                        npcStats.getSkill (index).setBase (
                            npcStats.getSkill (index).getBase() + 5);
                    }
                }
            }
        }

        // forced update and current value adjustments
        mActors.updateActor (ptr, 0);

        for (int i=0; i<3; ++i)
        {
            DynamicStat<float> stat = creatureStats.getDynamic (i);
            stat.setCurrent (stat.getModified());
            creatureStats.setDynamic (i, stat);
        }

        // auto-equip again. we need this for when the race is changed to a beast race and shoes are no longer equippable
        MWWorld::InventoryStore& invStore = ptr.getClass().getInventoryStore(ptr);
        for (int i=0; i<MWWorld::InventoryStore::Slots; ++i)
            invStore.unequipAll(ptr);
        invStore.autoEquip(ptr);
    }

    MechanicsManager::MechanicsManager()
    : mUpdatePlayer (true), mClassSelected (false),
      mRaceSelected (false), mAI(true)
    {
        //buildPlayer no longer here, needs to be done explicitely after all subsystems are up and running
    }

    void MechanicsManager::add(const MWWorld::Ptr& ptr)
    {
        if(MWWorld::Class::get(ptr).isActor())
            mActors.addActor(ptr);
        else
            mObjects.addObject(ptr);
    }

    void MechanicsManager::remove(const MWWorld::Ptr& ptr)
    {
        if(ptr == mWatched)
            mWatched = MWWorld::Ptr();
        mActors.removeActor(ptr);
        mObjects.removeObject(ptr);
    }

    void MechanicsManager::updateCell(const MWWorld::Ptr &old, const MWWorld::Ptr &ptr)
    {
        if(old == mWatched)
            mWatched = ptr;

        if(MWWorld::Class::get(ptr).isActor())
            mActors.updateActor(old, ptr);
        else
            mObjects.updateObject(old, ptr);
    }


    void MechanicsManager::drop(const MWWorld::CellStore *cellStore)
    {
        mActors.dropActors(cellStore, mWatched);
        mObjects.dropObjects(cellStore);
    }


    void MechanicsManager::watchActor(const MWWorld::Ptr& ptr)
    {
        mWatched = ptr;
    }

    void MechanicsManager::advanceTime (float duration)
    {
        // Uses ingame time, but scaled to real time
        duration /= MWBase::Environment::get().getWorld()->getTimeScaleFactor();
        MWWorld::Ptr player = MWBase::Environment::get().getWorld()->getPlayerPtr();
        player.getClass().getInventoryStore(player).rechargeItems(duration);
    }

    void MechanicsManager::update(float duration, bool paused)
    {
        if(!mWatched.isEmpty())
        {
            MWBase::WindowManager *winMgr = MWBase::Environment::get().getWindowManager();
            const MWMechanics::NpcStats &stats = mWatched.getClass().getNpcStats(mWatched);
            for(int i = 0;i < ESM::Attribute::Length;++i)
            {
                if(stats.getAttribute(i) != mWatchedStats.getAttribute(i))
                {
                    std::stringstream attrname;
                    attrname << "AttribVal"<<(i+1);

                    mWatchedStats.setAttribute(i, stats.getAttribute(i));
                    winMgr->setValue(attrname.str(), stats.getAttribute(i));
                }
            }

            if(stats.getHealth() != mWatchedStats.getHealth())
            {
                static const std::string hbar("HBar");
                mWatchedStats.setHealth(stats.getHealth());
                winMgr->setValue(hbar, stats.getHealth());
            }
            if(stats.getMagicka() != mWatchedStats.getMagicka())
            {
                static const std::string mbar("MBar");
                mWatchedStats.setMagicka(stats.getMagicka());
                winMgr->setValue(mbar, stats.getMagicka());
            }
            if(stats.getFatigue() != mWatchedStats.getFatigue())
            {
                static const std::string fbar("FBar");
                mWatchedStats.setFatigue(stats.getFatigue());
                winMgr->setValue(fbar, stats.getFatigue());
            }

            if(stats.getTimeToStartDrowning() != mWatchedStats.getTimeToStartDrowning())
            {
                mWatchedStats.setTimeToStartDrowning(stats.getTimeToStartDrowning());
                if(stats.getTimeToStartDrowning() >= 20.0f)
                    winMgr->setDrowningBarVisibility(false);
                else
                {
                    winMgr->setDrowningBarVisibility(true);
                    winMgr->setDrowningTimeLeft(stats.getTimeToStartDrowning());
                }
            }

            bool update = false;

            //Loop over ESM::Skill::SkillEnum
            for(int i = 0; i < ESM::Skill::Length; ++i)
            {
                if(stats.getSkill(i) != mWatchedStats.getSkill(i))
                {
                    update = true;
                    mWatchedStats.getSkill(i) = stats.getSkill(i);
                    winMgr->setValue((ESM::Skill::SkillEnum)i, stats.getSkill(i));
                }
            }

            if(update)
                winMgr->updateSkillArea();

            winMgr->setValue("level", stats.getLevel());
        }

        if (mUpdatePlayer)
        {
            MWBase::World *world = MWBase::Environment::get().getWorld();

            // basic player profile; should not change anymore after the creation phase is finished.
            MWBase::WindowManager *winMgr =
                MWBase::Environment::get().getWindowManager();

            const ESM::NPC *player =
                world->getPlayerPtr().get<ESM::NPC>()->mBase;

            const ESM::Race *race =
                world->getStore().get<ESM::Race>().find(player->mRace);
            const ESM::Class *cls =
                world->getStore().get<ESM::Class>().find(player->mClass);

            winMgr->setValue ("name", player->mName);
            winMgr->setValue ("race", race->mName);
            winMgr->setValue ("class", cls->mName);

            mUpdatePlayer = false;

            MWBase::WindowManager::SkillList majorSkills (5);
            MWBase::WindowManager::SkillList minorSkills (5);

            for (int i=0; i<5; ++i)
            {
                minorSkills[i] = cls->mData.mSkills[i][0];
                majorSkills[i] = cls->mData.mSkills[i][1];
            }

            winMgr->configureSkills (majorSkills, minorSkills);

            // HACK? The player has been changed, so a new Animation object may
            // have been made for them. Make sure they're properly updated.
            MWWorld::Ptr ptr = MWBase::Environment::get().getWorld()->getPlayerPtr();
            mActors.removeActor(ptr);
            mActors.addActor(ptr);
        }

        mActors.update(duration, paused);
        mObjects.update(duration, paused);
    }

    void MechanicsManager::rest(bool sleep)
    {
        mActors.restoreDynamicStats (sleep);
    }

    int MechanicsManager::getHoursToRest() const
    {
        return mActors.getHoursToRest(mWatched);
    }

    void MechanicsManager::setPlayerName (const std::string& name)
    {
        MWBase::World *world = MWBase::Environment::get().getWorld();

        ESM::NPC player =
            *world->getPlayerPtr().get<ESM::NPC>()->mBase;
        player.mName = name;

        world->createRecord(player);

        mUpdatePlayer = true;
    }

    void MechanicsManager::setPlayerRace (const std::string& race, bool male, const std::string &head, const std::string &hair)
    {
        MWBase::World *world = MWBase::Environment::get().getWorld();

        ESM::NPC player =
            *world->getPlayerPtr().get<ESM::NPC>()->mBase;

        player.mRace = race;
        player.mHead = head;
        player.mHair = hair;
        player.setIsMale(male);

        world->createRecord(player);

        mRaceSelected = true;
        buildPlayer();
        mUpdatePlayer = true;
    }

    void MechanicsManager::setPlayerBirthsign (const std::string& id)
    {
        MWBase::Environment::get().getWorld()->getPlayer().setBirthSign(id);
        buildPlayer();
        mUpdatePlayer = true;
    }

    void MechanicsManager::setPlayerClass (const std::string& id)
    {
        MWBase::World *world = MWBase::Environment::get().getWorld();

        ESM::NPC player =
            *world->getPlayerPtr().get<ESM::NPC>()->mBase;
        player.mClass = id;

        world->createRecord(player);

        mClassSelected = true;
        buildPlayer();
        mUpdatePlayer = true;
    }

    void MechanicsManager::setPlayerClass (const ESM::Class &cls)
    {
        MWBase::World *world = MWBase::Environment::get().getWorld();

        const ESM::Class *ptr = world->createRecord(cls);

        ESM::NPC player =
            *world->getPlayerPtr().get<ESM::NPC>()->mBase;
        player.mClass = ptr->mId;

        world->createRecord(player);

        mClassSelected = true;
        buildPlayer();
        mUpdatePlayer = true;
    }

    int MechanicsManager::getDerivedDisposition(const MWWorld::Ptr& ptr)
    {
        const MWMechanics::NpcStats& npcSkill = MWWorld::Class::get(ptr).getNpcStats(ptr);
        float x = npcSkill.getBaseDisposition();

        MWWorld::LiveCellRef<ESM::NPC>* npc = ptr.get<ESM::NPC>();
        MWWorld::Ptr playerPtr = MWBase::Environment::get().getWorld()->getPlayerPtr();
        MWWorld::LiveCellRef<ESM::NPC>* player = playerPtr.get<ESM::NPC>();
        const MWMechanics::NpcStats &playerStats = MWWorld::Class::get(playerPtr).getNpcStats(playerPtr);

        if (Misc::StringUtils::ciEqual(npc->mBase->mRace, player->mBase->mRace))
            x += MWBase::Environment::get().getWorld()->getStore().get<ESM::GameSetting>().find("fDispRaceMod")->getFloat();

        x += MWBase::Environment::get().getWorld()->getStore().get<ESM::GameSetting>().find("fDispPersonalityMult")->getFloat()
            * (playerStats.getAttribute(ESM::Attribute::Personality).getModified() - MWBase::Environment::get().getWorld()->getStore().get<ESM::GameSetting>().find("fDispPersonalityBase")->getFloat());

        float reaction = 0;
        int rank = 0;
        std::string npcFaction = "";
        if(!npcSkill.getFactionRanks().empty()) npcFaction = npcSkill.getFactionRanks().begin()->first;

        Misc::StringUtils::toLower(npcFaction);

        if (playerStats.getFactionRanks().find(npcFaction) != playerStats.getFactionRanks().end())
        {
            for(std::vector<ESM::Faction::Reaction>::const_iterator it = MWBase::Environment::get().getWorld()->getStore().get<ESM::Faction>().find(npcFaction)->mReactions.begin();
                it != MWBase::Environment::get().getWorld()->getStore().get<ESM::Faction>().find(npcFaction)->mReactions.end(); ++it)
            {
                if(Misc::StringUtils::ciEqual(it->mFaction, npcFaction)
                        && !playerStats.getExpelled(it->mFaction))
                    reaction = it->mReaction;
            }
            rank = playerStats.getFactionRanks().find(npcFaction)->second;
        }
        else if (npcFaction != "")
        {
            for(std::vector<ESM::Faction::Reaction>::const_iterator it = MWBase::Environment::get().getWorld()->getStore().get<ESM::Faction>().find(npcFaction)->mReactions.begin();
                it != MWBase::Environment::get().getWorld()->getStore().get<ESM::Faction>().find(npcFaction)->mReactions.end();++it)
            {
                if(playerStats.getFactionRanks().find(Misc::StringUtils::lowerCase(it->mFaction)) != playerStats.getFactionRanks().end() )
                {
                    if(it->mReaction < reaction)
                        reaction = it->mReaction;
                }
            }
            rank = 0;
        }
        else
        {
            reaction = 0;
            rank = 0;
        }
        x += (MWBase::Environment::get().getWorld()->getStore().get<ESM::GameSetting>().find("fDispFactionRankMult")->getFloat() * rank
            + MWBase::Environment::get().getWorld()->getStore().get<ESM::GameSetting>().find("fDispFactionRankBase")->getFloat())
            * MWBase::Environment::get().getWorld()->getStore().get<ESM::GameSetting>().find("fDispFactionMod")->getFloat() * reaction;

        x -= MWBase::Environment::get().getWorld()->getStore().get<ESM::GameSetting>().find("fDispCrimeMod")->getFloat() * playerStats.getBounty();
        if (playerStats.hasCommonDisease() || playerStats.hasBlightDisease())
            x += MWBase::Environment::get().getWorld()->getStore().get<ESM::GameSetting>().find("fDispDiseaseMod")->getFloat();

        if (playerStats.getDrawState() == MWMechanics::DrawState_Weapon)
            x += MWBase::Environment::get().getWorld()->getStore().get<ESM::GameSetting>().find("fDispWeaponDrawn")->getFloat();

        x += ptr.getClass().getCreatureStats(ptr).getMagicEffects().get(ESM::MagicEffect::Charm).mMagnitude;

        int effective_disposition = std::max(0,std::min(int(x),100));//, normally clamped to [0..100] when used
        return effective_disposition;
    }

    int MechanicsManager::getBarterOffer(const MWWorld::Ptr& ptr,int basePrice, bool buying)
    {
        if (ptr.getTypeName() == typeid(ESM::Creature).name())
            return basePrice;

        const MWMechanics::NpcStats &sellerStats = MWWorld::Class::get(ptr).getNpcStats(ptr);

        MWWorld::Ptr playerPtr = MWBase::Environment::get().getWorld()->getPlayerPtr();
        const MWMechanics::NpcStats &playerStats = MWWorld::Class::get(playerPtr).getNpcStats(playerPtr);

        // I suppose the temporary disposition change _has_ to be considered here,
        // otherwise one would get different prices when exiting and re-entering the dialogue window...
        int clampedDisposition = std::max(0, std::min(getDerivedDisposition(ptr)
            + MWBase::Environment::get().getDialogueManager()->getTemporaryDispositionChange(),100));
        float a = std::min(playerStats.getSkill(ESM::Skill::Mercantile).getModified(), 100);
        float b = std::min(0.1f * playerStats.getAttribute(ESM::Attribute::Luck).getModified(), 10.f);
        float c = std::min(0.2f * playerStats.getAttribute(ESM::Attribute::Personality).getModified(), 10.f);
        float d = std::min(sellerStats.getSkill(ESM::Skill::Mercantile).getModified(), 100);
        float e = std::min(0.1f * sellerStats.getAttribute(ESM::Attribute::Luck).getModified(), 10.f);
        float f = std::min(0.2f * sellerStats.getAttribute(ESM::Attribute::Personality).getModified(), 10.f);

        float pcTerm = (clampedDisposition - 50 + a + b + c) * playerStats.getFatigueTerm();
        float npcTerm = (d + e + f) * sellerStats.getFatigueTerm();
        float buyTerm = 0.01 * (100 - 0.5 * (pcTerm - npcTerm));
        float sellTerm = 0.01 * (50 - 0.5 * (npcTerm - pcTerm));

        float x;
        if(buying) x = buyTerm;
        else x = std::min(buyTerm, sellTerm);
        int offerPrice;
        if (x < 1)
            offerPrice = int(x * basePrice);
        else
            offerPrice = basePrice + int((x - 1) * basePrice);
        offerPrice = std::max(1, offerPrice);
        return offerPrice;
    }

    int MechanicsManager::countDeaths (const std::string& id) const
    {
        return mActors.countDeaths (id);
    }


    void MechanicsManager::getPersuasionDispositionChange (const MWWorld::Ptr& npc, PersuasionType type,
        float currentTemporaryDispositionDelta, bool& success, float& tempChange, float& permChange)
    {
        const MWWorld::Store<ESM::GameSetting> &gmst =
            MWBase::Environment::get().getWorld()->getStore().get<ESM::GameSetting>();

        MWMechanics::NpcStats& npcStats = MWWorld::Class::get(npc).getNpcStats(npc);

        MWWorld::Ptr playerPtr = MWBase::Environment::get().getWorld()->getPlayerPtr();
        const MWMechanics::NpcStats &playerStats = MWWorld::Class::get(playerPtr).getNpcStats(playerPtr);

        float persTerm = playerStats.getAttribute(ESM::Attribute::Personality).getModified()
                            / gmst.find("fPersonalityMod")->getFloat();

        float luckTerm = playerStats.getAttribute(ESM::Attribute::Luck).getModified()
                            / gmst.find("fLuckMod")->getFloat();

        float repTerm = playerStats.getReputation() * gmst.find("fReputationMod")->getFloat();
        float levelTerm = playerStats.getLevel() * gmst.find("fLevelMod")->getFloat();

        float fatigueTerm = playerStats.getFatigueTerm();

        float playerRating1 = (repTerm + luckTerm + persTerm + playerStats.getSkill(ESM::Skill::Speechcraft).getModified()) * fatigueTerm;
        float playerRating2 = playerRating1 + levelTerm;
        float playerRating3 = (playerStats.getSkill(ESM::Skill::Mercantile).getModified() + luckTerm + persTerm) * fatigueTerm;

        float npcRating1 = (repTerm + luckTerm + persTerm + playerStats.getSkill(ESM::Skill::Speechcraft).getModified()) * fatigueTerm;
        float npcRating2 = (levelTerm + repTerm + luckTerm + persTerm + npcStats.getSkill(ESM::Skill::Speechcraft).getModified()) * fatigueTerm;
        float npcRating3 = (playerStats.getSkill(ESM::Skill::Mercantile).getModified() + repTerm + luckTerm + persTerm) * fatigueTerm;

        int currentDisposition = std::min(100, std::max(0, int(getDerivedDisposition(npc) + currentTemporaryDispositionDelta)));

        float d = 1 - 0.02 * abs(currentDisposition - 50);
        float target1 = d * (playerRating1 - npcRating1 + 50);
        float target2 = d * (playerRating2 - npcRating2 + 50);

        float bribeMod;
        if (type == PT_Bribe10) bribeMod = gmst.find("fBribe10Mod")->getFloat();
        else if (type == PT_Bribe100) bribeMod = gmst.find("fBribe100Mod")->getFloat();
        else bribeMod = gmst.find("fBribe1000Mod")->getFloat();

        float target3 = d * (playerRating3 - npcRating3 + 50) + bribeMod;

        float iPerMinChance = gmst.find("iPerMinChance")->getInt();
        float iPerMinChange = gmst.find("iPerMinChange")->getInt();
        float fPerDieRollMult = gmst.find("fPerDieRollMult")->getFloat();
        float fPerTempMult = gmst.find("fPerTempMult")->getFloat();

        float x = 0;
        float y = 0;

        float roll = static_cast<float> (std::rand()) / RAND_MAX * 100;

        if (type == PT_Admire)
        {
            target1 = std::max(iPerMinChance, target1);
            success = (roll <= target1);
            float c = int(fPerDieRollMult * (target1 - roll));
            x = success ? std::max(iPerMinChange, c) : c;
        }
        else if (type == PT_Intimidate)
        {
            target2 = std::max(iPerMinChance, target2);

            success =  (roll <= target2);

            float r;
            if (roll != target2)
                r = int(target2 - roll);
            else
                r = 1;

            if (roll <= target2)
            {
                float s = int(r * fPerDieRollMult * fPerTempMult);

                int flee = npcStats.getAiSetting(MWMechanics::CreatureStats::AI_Flee).getBase();
                int fight = npcStats.getAiSetting(MWMechanics::CreatureStats::AI_Fight).getBase();
                npcStats.setAiSetting (MWMechanics::CreatureStats::AI_Flee,
                                       std::max(0, std::min(100, flee + int(std::max(iPerMinChange, s)))));
                // TODO: initiate combat and quit dialogue if fight rating is too high
                // or should setAiSetting handle this?
                npcStats.setAiSetting (MWMechanics::CreatureStats::AI_Fight,
                                       std::max(0, std::min(100, fight + int(std::min(-iPerMinChange, -s)))));
            }

            float c = -std::abs(int(r * fPerDieRollMult));
            if (success)
            {
                if (std::abs(c) < iPerMinChange)
                {
                    x = 0;
                    y = -iPerMinChange;
                }
                else
                {
                    x = -int(c * fPerTempMult);
                    y = c;
                }
            }
            else
            {
                x = int(c * fPerTempMult);
                y = c;
            }
        }
        else if (type == PT_Taunt)
        {
            target1 = std::max(iPerMinChance, target1);
            success = (roll <= target1);

            float c = std::abs(int(target1 - roll));

            if (success)
            {
                float s = c * fPerDieRollMult * fPerTempMult;
                int flee = npcStats.getAiSetting (CreatureStats::AI_Flee).getBase();
                int fight = npcStats.getAiSetting (CreatureStats::AI_Fight).getBase();
                npcStats.setAiSetting (CreatureStats::AI_Flee,
                                       std::max(0, std::min(100, flee + std::min(-int(iPerMinChange), int(-s)))));
                npcStats.setAiSetting (CreatureStats::AI_Fight,
                                       std::max(0, std::min(100, fight + std::max(int(iPerMinChange), int(s)))));
            }
            x = int(-c * fPerDieRollMult);

            if (success && std::abs(x) < iPerMinChange)
                x = -iPerMinChange;
        }
        else // Bribe
        {
            target3 = std::max(iPerMinChance, target3);
            success = (roll <= target3);
            float c = int((target3 - roll) * fPerDieRollMult);

            x = success ? std::max(iPerMinChange, c) : c;
        }

        tempChange = type == PT_Intimidate ? x : int(x * fPerTempMult);


        float cappedDispositionChange = tempChange;
        if (currentDisposition + tempChange > 100.f)
            cappedDispositionChange = 100 - currentDisposition;
        if (currentDisposition + tempChange < 0.f)
            cappedDispositionChange = -currentDisposition;

        permChange = int(cappedDispositionChange / fPerTempMult);
        if (type == PT_Intimidate)
        {
            permChange = success ? -int(cappedDispositionChange/ fPerTempMult) : y;
        }
    }

    void MechanicsManager::forceStateUpdate(const MWWorld::Ptr &ptr)
    {
        if(MWWorld::Class::get(ptr).isActor())
            mActors.forceStateUpdate(ptr);
    }

    void MechanicsManager::playAnimationGroup(const MWWorld::Ptr& ptr, const std::string& groupName, int mode, int number)
    {
        if(MWWorld::Class::get(ptr).isActor())
            mActors.playAnimationGroup(ptr, groupName, mode, number);
        else
            mObjects.playAnimationGroup(ptr, groupName, mode, number);
    }
    void MechanicsManager::skipAnimation(const MWWorld::Ptr& ptr)
    {
        if(MWWorld::Class::get(ptr).isActor())
            mActors.skipAnimation(ptr);
        else
            mObjects.skipAnimation(ptr);
    }
    bool MechanicsManager::checkAnimationPlaying(const MWWorld::Ptr& ptr, const std::string &groupName)
    {
        if(MWWorld::Class::get(ptr).isActor())
            return mActors.checkAnimationPlaying(ptr, groupName);
        else
            return false;
    }

    void MechanicsManager::updateMagicEffects(const MWWorld::Ptr &ptr)
    {
        mActors.updateMagicEffects(ptr);
    }

    void MechanicsManager::toggleAI()
    {
        mAI = !mAI;
    }

    bool MechanicsManager::isAIActive()
    {
        return mAI;
    }

    bool MechanicsManager::sleepInBed(const MWWorld::Ptr &ptr, const MWWorld::Ptr &bed)
    {
        MWWorld::Ptr victim;
        if (isAllowedToUse(ptr, bed, victim))
            return false;

        if(commitCrime(ptr, victim, OT_SleepingInOwnedBed))
        {
            MWBase::Environment::get().getWindowManager()->messageBox("#{sNotifyMessage64}");
            return true;
        }
        else
            return false;
    }

    void MechanicsManager::objectOpened(const MWWorld::Ptr &ptr, const MWWorld::Ptr &item)
    {
        MWWorld::Ptr victim;
        if (isAllowedToUse(ptr, item, victim))
            return;
        commitCrime(ptr, victim, OT_Trespassing);
    }

    void MechanicsManager::itemTaken(const MWWorld::Ptr &ptr, const MWWorld::Ptr &item, int count)
    {
        MWWorld::Ptr victim;
        if (isAllowedToUse(ptr, item, victim))
            return;
        commitCrime(ptr, victim, OT_Theft, item.getClass().getValue(item) * count);
    }

    bool MechanicsManager::commitCrime(const MWWorld::Ptr &ptr, const MWWorld::Ptr &victim, OffenseType type, int arg)
    {
        if (ptr.getRefData().getHandle() != "player")
            return false;

        bool reported=false;
        for (Actors::PtrControllerMap::const_iterator it = mActors.begin(); it != mActors.end(); ++it)
        {
            if (it->first != ptr &&
                    MWBase::Environment::get().getWorld()->getLOS(ptr, it->first) &&
                    awarenessCheck(ptr, it->first))
            {
                // NPCs will always curse you when they notice you steal their items, even if they don't report the crime
                if (it->first == victim && type == OT_Theft)
                {
                    MWBase::Environment::get().getDialogueManager()->say(victim, "Thief");
                }

                // Actor has witnessed a crime. Will he report it?
                // (not sure, is > 0 correct?)
                if (it->first.getClass().getCreatureStats(it->first).getAiSetting(CreatureStats::AI_Alarm).getModified() > 0)
                {
                    // TODO: stats.setAlarmed(true) on NPCs within earshot
                    // fAlarmRadius ?
                    reported=true;
                    break;
                }
            }
        }

        if (reported)
            reportCrime(ptr, victim, type, arg);
        return reported;
    }

    void MechanicsManager::reportCrime(const MWWorld::Ptr &ptr, const MWWorld::Ptr &victim, OffenseType type, int arg)
    {
        const MWWorld::Store<ESM::GameSetting>& store = MWBase::Environment::get().getWorld()->getStore().get<ESM::GameSetting>();
        // Bounty for each type of crime
        if (type == OT_Trespassing || type == OT_SleepingInOwnedBed)
            arg = store.find("iCrimeTresspass")->getInt();
        else if (type == OT_Pickpocket)
            arg = store.find("iCrimePickPocket")->getInt();
        else if (type == OT_Assault)
            arg = store.find("iCrimeAttack")->getInt();
        else if (type == OT_Murder)
            arg = store.find("iCrimeKilling")->getInt();
        else if (type == OT_Theft)
            arg *= store.find("fCrimeStealing")->getFloat();

        // TODO: In some cases (type == Assault), if no NPCs are within earshot, the report will have no effect.
        // however other crime types seem to be always produce a bounty.

        MWBase::Environment::get().getWindowManager()->messageBox("#{sCrimeMessage}");
        ptr.getClass().getNpcStats(ptr).setBounty(ptr.getClass().getNpcStats(ptr).getBounty()
                                                  + arg);

        if (!victim.isEmpty())
        {
            int fight = 0;
            // Increase in fight rating for each type of crime
            if (type == OT_Trespassing || type == OT_SleepingInOwnedBed)
                fight = store.find("iFightTrespass")->getFloat();
            else if (type == OT_Pickpocket)
                fight = store.find("iFightPickpocket")->getInt();
            else if (type == OT_Assault)
                fight = store.find("iFightAttack")->getInt();
            else if (type == OT_Murder)
                fight = store.find("iFightKilling")->getInt();
            else if (type == OT_Theft)
                fight = store.find("fFightStealing")->getFloat();
            // Not sure if this should be permanent?
            fight = victim.getClass().getCreatureStats(victim).getAiSetting(CreatureStats::AI_Fight).getBase() + fight;
            victim.getClass().getCreatureStats(victim).setAiSetting(CreatureStats::AI_Fight, fight);
        }

        // If committing a crime against a faction member, expell from the faction
        if (!victim.isEmpty() && victim.getClass().isNpc())
        {
            std::string factionID;
            if(!victim.getClass().getNpcStats(victim).getFactionRanks().empty())
                factionID = victim.getClass().getNpcStats(victim).getFactionRanks().begin()->first;
            if (ptr.getClass().getNpcStats(ptr).isSameFaction(victim.getClass().getNpcStats(victim)))
            {
                ptr.getClass().getNpcStats(ptr).expell(factionID);
            }
        }

        // TODO: make any guards in the area try to arrest the player
    }

    bool MechanicsManager::awarenessCheck(const MWWorld::Ptr &ptr, const MWWorld::Ptr &observer)
    {
        if (observer.getClass().getCreatureStats(observer).isDead())
            return false;

        const MWWorld::Store<ESM::GameSetting>& store = MWBase::Environment::get().getWorld()->getStore().get<ESM::GameSetting>();

        CreatureStats& stats = ptr.getClass().getCreatureStats(ptr);

        float invisibility = stats.getMagicEffects().get(ESM::MagicEffect::Invisibility).mMagnitude;
        if (invisibility > 0)
            return false;

        float sneakTerm = 0;
        if (ptr.getClass().getCreatureStats(ptr).getStance(CreatureStats::Stance_Sneak)
                && !MWBase::Environment::get().getWorld()->isSwimming(ptr)
                && MWBase::Environment::get().getWorld()->isOnGround(ptr))
        {
            static float fSneakSkillMult = store.find("fSneakSkillMult")->getFloat();
            static float fSneakBootMult = store.find("fSneakBootMult")->getFloat();
            float sneak = ptr.getClass().getSkill(ptr, ESM::Skill::Sneak);
            int agility = stats.getAttribute(ESM::Attribute::Agility).getModified();
            int luck = stats.getAttribute(ESM::Attribute::Luck).getModified();
            float bootWeight = 0;
            if (ptr.getClass().isNpc())
            {
                MWWorld::InventoryStore& inv = ptr.getClass().getInventoryStore(ptr);
                MWWorld::ContainerStoreIterator it = inv.getSlot(MWWorld::InventoryStore::Slot_Boots);
                if (it != inv.end())
                    bootWeight = it->getClass().getWeight(*it);
            }
            sneakTerm = fSneakSkillMult * sneak + 0.2 * agility + 0.1 * luck + bootWeight * fSneakBootMult;
        }

        static float fSneakDistBase = store.find("fSneakDistanceBase")->getFloat();
        static float fSneakDistMult = store.find("fSneakDistanceMultiplier")->getFloat();

        Ogre::Vector3 pos1 (ptr.getRefData().getPosition().pos);
        Ogre::Vector3 pos2 (observer.getRefData().getPosition().pos);
        float distTerm = fSneakDistBase + fSneakDistMult * pos1.distance(pos2);

        float chameleon = stats.getMagicEffects().get(ESM::MagicEffect::Chameleon).mMagnitude;
        float x = sneakTerm * distTerm * stats.getFatigueTerm() + chameleon + invisibility;

        CreatureStats& observerStats = observer.getClass().getCreatureStats(observer);
        int obsAgility = observerStats.getAttribute(ESM::Attribute::Agility).getModified();
        int obsLuck = observerStats.getAttribute(ESM::Attribute::Luck).getModified();
        float obsBlind = observerStats.getMagicEffects().get(ESM::MagicEffect::Blind).mMagnitude;
        int obsSneak = observer.getClass().getSkill(observer, ESM::Skill::Sneak);

        float obsTerm = obsSneak + 0.2 * obsAgility + 0.1 * obsLuck - obsBlind;

        // is ptr behind the observer?
        static float fSneakNoViewMult = store.find("fSneakNoViewMult")->getFloat();
        static float fSneakViewMult = store.find("fSneakViewMult")->getFloat();
        float y = 0;
        Ogre::Vector3 vec = pos1 - pos2;
        Ogre::Radian angle = observer.getRefData().getBaseNode()->getOrientation().yAxis().angleBetween(vec);
        if (angle < Ogre::Degree(90))
            y = obsTerm * observerStats.getFatigueTerm() * fSneakNoViewMult;
        else
            y = obsTerm * observerStats.getFatigueTerm() * fSneakViewMult;

        float target = x - y;
        int roll = std::rand()/ (static_cast<double> (RAND_MAX) + 1) * 100; // [0, 99]

        return (roll >= target);
    }

<<<<<<< HEAD
    void MechanicsManager::getObjectsInRange(const Ogre::Vector3 &position, float radius, std::vector<MWWorld::Ptr> &objects)
    {
        mActors.getObjectsInRange(position, radius, objects);
        mObjects.getObjectsInRange(position, radius, objects);
=======
    std::list<MWWorld::Ptr> MechanicsManager::getActorsFollowing(const MWWorld::Ptr& actor)
    {
        return mActors.getActorsFollowing(actor);
>>>>>>> 846276f7
    }
}<|MERGE_RESOLUTION|>--- conflicted
+++ resolved
@@ -951,15 +951,14 @@
         return (roll >= target);
     }
 
-<<<<<<< HEAD
     void MechanicsManager::getObjectsInRange(const Ogre::Vector3 &position, float radius, std::vector<MWWorld::Ptr> &objects)
     {
         mActors.getObjectsInRange(position, radius, objects);
         mObjects.getObjectsInRange(position, radius, objects);
-=======
+    }
+
     std::list<MWWorld::Ptr> MechanicsManager::getActorsFollowing(const MWWorld::Ptr& actor)
     {
         return mActors.getActorsFollowing(actor);
->>>>>>> 846276f7
     }
 }