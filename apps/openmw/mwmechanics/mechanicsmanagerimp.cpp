--- conflicted
+++ resolved
@@ -378,7 +378,6 @@
         mUpdatePlayer = true;
     }
 
-<<<<<<< HEAD
     std::string toLower (const std::string& name)
     {
         std::string lowerCase;
@@ -400,20 +399,20 @@
         MWMechanics::CreatureStats playerStats = MWWorld::Class::get(playerPtr).getCreatureStats(playerPtr);
         MWMechanics::NpcStats playerSkill = MWWorld::Class::get(playerPtr).getNpcStats(playerPtr);
 
-        if (toLower(npc->base->mRace) == toLower(player->base->mRace)) x += MWBase::Environment::get().getWorld()->getStore().gameSettings.find("fDispRaceMod")->getFloat();
-
-        x += MWBase::Environment::get().getWorld()->getStore().gameSettings.find("fDispPersonalityMult")->getFloat()
-            * (playerStats.getAttribute(ESM::Attribute::Personality).getModified() - MWBase::Environment::get().getWorld()->getStore().gameSettings.find("fDispPersonalityBase")->getFloat());
+        if (toLower(npc->mBase->mRace) == toLower(player->mBase->mRace)) x += MWBase::Environment::get().getWorld()->getStore().get<ESM::GameSetting>().find("fDispRaceMod")->getFloat();
+
+        x += MWBase::Environment::get().getWorld()->getStore().get<ESM::GameSetting>().find("fDispPersonalityMult")->getFloat()
+            * (playerStats.getAttribute(ESM::Attribute::Personality).getModified() - MWBase::Environment::get().getWorld()->getStore().get<ESM::GameSetting>().find("fDispPersonalityBase")->getFloat());
 
         float reaction = 0;
         int rank = 0;
         std::string npcFaction = "";
         if(!npcSkill.getFactionRanks().empty()) npcFaction = npcSkill.getFactionRanks().begin()->first;
-        const ESMS::ESMStore &store = MWBase::Environment::get().getWorld()->getStore();
 
         if (playerSkill.getFactionRanks().find(toLower(npcFaction)) != playerSkill.getFactionRanks().end())
         {
-            for(std::vector<ESM::Faction::Reaction>::const_iterator it = store.factions.find(toLower(npcFaction))->mReactions.begin();it != store.factions.find(toLower(npcFaction))->mReactions.end();it++)
+            for(std::vector<ESM::Faction::Reaction>::const_iterator it = MWBase::Environment::get().getWorld()->getStore().get<ESM::Faction>().find(toLower(npcFaction))->mReactions.begin();
+                it != MWBase::Environment::get().getWorld()->getStore().get<ESM::Faction>().find(toLower(npcFaction))->mReactions.end(); it++)
             {
                 if(toLower(it->mFaction) == toLower(npcFaction)) reaction = it->mReaction;
             }
@@ -421,7 +420,8 @@
         }
         else if (npcFaction != "")
         {
-            for(std::vector<ESM::Faction::Reaction>::const_iterator it = store.factions.find(toLower(npcFaction))->mReactions.begin();it != store.factions.find(toLower(npcFaction))->mReactions.end();it++)
+            for(std::vector<ESM::Faction::Reaction>::const_iterator it = MWBase::Environment::get().getWorld()->getStore().get<ESM::Faction>().find(toLower(npcFaction))->mReactions.begin();
+                it != MWBase::Environment::get().getWorld()->getStore().get<ESM::Faction>().find(toLower(npcFaction))->mReactions.end();it++)
             {
                 if(playerSkill.getFactionRanks().find(toLower(it->mFaction)) != playerSkill.getFactionRanks().end() )
                 {
@@ -435,14 +435,14 @@
             reaction = 0;
             rank = 0;
         }
-        x += (MWBase::Environment::get().getWorld()->getStore().gameSettings.find("fDispFactionRankMult")->getFloat() * rank 
-            + MWBase::Environment::get().getWorld()->getStore().gameSettings.find("fDispFactionRankBase")->getFloat()) 
-            * MWBase::Environment::get().getWorld()->getStore().gameSettings.find("fDispFactionMod")->getFloat() * reaction;
+        x += (MWBase::Environment::get().getWorld()->getStore().get<ESM::GameSetting>().find("fDispFactionRankMult")->getFloat() * rank
+            + MWBase::Environment::get().getWorld()->getStore().get<ESM::GameSetting>().find("fDispFactionRankBase")->getFloat())
+            * MWBase::Environment::get().getWorld()->getStore().get<ESM::GameSetting>().find("fDispFactionMod")->getFloat() * reaction;
 
         /// \todo implement bounty and disease
-        //x -= MWBase::Environment::get().getWorld()->getStore().gameSettings.find("fDispCrimeMod") * pcBounty;
-        //if (pc has a disease) x += MWBase::Environment::get().getWorld()->getStore().gameSettings.find("fDispDiseaseMod");
-        if (playerSkill.getDrawState() == MWMechanics::DrawState_::DrawState_Weapon) x += MWBase::Environment::get().getWorld()->getStore().gameSettings.find("fDispWeaponDrawn")->getFloat();
+        //x -= MWBase::Environment::get().getWorld()->getStore().get<ESM::GameSetting>().find("fDispCrimeMod") * pcBounty;
+        //if (pc has a disease) x += MWBase::Environment::get().getWorld()->getStore().get<ESM::GameSetting>().find("fDispDiseaseMod");
+        if (playerSkill.getDrawState() == MWMechanics::DrawState_::DrawState_Weapon) x += MWBase::Environment::get().getWorld()->getStore().get<ESM::GameSetting>().find("fDispWeaponDrawn")->getFloat();
 
         int effective_disposition = std::max(0,std::min(int(x),100));//, normally clamped to [0..100] when used
         return effective_disposition;
@@ -481,10 +481,10 @@
         if (x >= 1) offerPrice = basePrice + int((x - 1) * basePrice);
         offerPrice = std::max(1, offerPrice);
         return offerPrice;
-=======
+    }
+
     int MechanicsManager::countDeaths (const std::string& id) const
     {
         return mActors.countDeaths (id);
->>>>>>> 90e67974
     }
 }