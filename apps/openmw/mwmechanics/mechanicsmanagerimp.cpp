--- conflicted
+++ resolved
@@ -679,11 +679,11 @@
             return false;
     }
 
-<<<<<<< HEAD
     void MechanicsManager::updateMagicEffects(const MWWorld::Ptr &ptr)
     {
         mActors.updateMagicEffects(ptr);
-=======
+    }
+
     void MechanicsManager::toggleAI()
     {
         mAI = !mAI;
@@ -692,7 +692,5 @@
     bool MechanicsManager::isAIActive()
     {
         return mAI;
->>>>>>> dff3cf16
-    }
-
+    }
 }