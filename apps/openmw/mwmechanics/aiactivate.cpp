#include "aiactivate.hpp"

#include <components/esm/aisequence.hpp>

#include "../mwbase/world.hpp"
#include "../mwbase/environment.hpp"

#include "../mwworld/class.hpp"

#include "creaturestats.hpp"
#include "steering.hpp"
#include "movement.hpp"

namespace MWMechanics
{
    AiActivate::AiActivate(const std::string &objectId)
        : mObjectId(objectId)
    {
    }

    AiActivate *MWMechanics::AiActivate::clone() const
    {
        return new AiActivate(*this);
    }

    bool AiActivate::execute(const MWWorld::Ptr& actor, CharacterController& characterController, AiState& state, float duration)
    {
        const MWWorld::Ptr target = MWBase::Environment::get().getWorld()->searchPtr(mObjectId, false); //The target to follow

        actor.getClass().getCreatureStats(actor).setDrawState(DrawState_Nothing);

        if (target == MWWorld::Ptr() ||
            !target.getRefData().getCount() || !target.getRefData().isEnabled()  // Really we should check whether the target is currently registered
                                                                                // with the MechanicsManager
            )
        return true;   //Target doesn't exist

        //Set the target destination for the actor
        ESM::Pathgrid::Point dest = target.getRefData().getPosition().pos;

<<<<<<< HEAD
        if (pathTo(actor, dest, duration, 200)) //Go to the destination
        {
            // activate when reached
=======
        if(distance(dest, pos.pos[0], pos.pos[1], pos.pos[2]) < MWBase::Environment::get().getWorld()->getMaxActivationDistance()) { //Stop when you get in activation range
            actor.getClass().getMovementSettings(actor).mPosition[1] = 0;
>>>>>>> 251ba041
            MWWorld::Ptr target = MWBase::Environment::get().getWorld()->getPtr(mObjectId,false);
            MWBase::Environment::get().getWorld()->activate(target, actor);

            return true;
        }

        return false;
    }

    int AiActivate::getTypeId() const
    {
        return TypeIdActivate;
    }

    void AiActivate::writeState(ESM::AiSequence::AiSequence &sequence) const
    {
        std::auto_ptr<ESM::AiSequence::AiActivate> activate(new ESM::AiSequence::AiActivate());
        activate->mTargetId = mObjectId;

        ESM::AiSequence::AiPackageContainer package;
        package.mType = ESM::AiSequence::Ai_Activate;
        package.mPackage = activate.release();
        sequence.mPackages.push_back(package);
    }

    AiActivate::AiActivate(const ESM::AiSequence::AiActivate *activate)
        : mObjectId(activate->mTargetId)
    {
    }
}
<|MERGE_RESOLUTION|>--- conflicted
+++ resolved
@@ -1,78 +1,73 @@
-#include "aiactivate.hpp"
-
-#include <components/esm/aisequence.hpp>
-
-#include "../mwbase/world.hpp"
-#include "../mwbase/environment.hpp"
-
-#include "../mwworld/class.hpp"
-
-#include "creaturestats.hpp"
-#include "steering.hpp"
-#include "movement.hpp"
-
-namespace MWMechanics
-{
-    AiActivate::AiActivate(const std::string &objectId)
-        : mObjectId(objectId)
-    {
-    }
-
-    AiActivate *MWMechanics::AiActivate::clone() const
-    {
-        return new AiActivate(*this);
-    }
-
-    bool AiActivate::execute(const MWWorld::Ptr& actor, CharacterController& characterController, AiState& state, float duration)
-    {
-        const MWWorld::Ptr target = MWBase::Environment::get().getWorld()->searchPtr(mObjectId, false); //The target to follow
-
-        actor.getClass().getCreatureStats(actor).setDrawState(DrawState_Nothing);
-
-        if (target == MWWorld::Ptr() ||
-            !target.getRefData().getCount() || !target.getRefData().isEnabled()  // Really we should check whether the target is currently registered
-                                                                                // with the MechanicsManager
-            )
-        return true;   //Target doesn't exist
-
-        //Set the target destination for the actor
-        ESM::Pathgrid::Point dest = target.getRefData().getPosition().pos;
-
-<<<<<<< HEAD
-        if (pathTo(actor, dest, duration, 200)) //Go to the destination
-        {
-            // activate when reached
-=======
-        if(distance(dest, pos.pos[0], pos.pos[1], pos.pos[2]) < MWBase::Environment::get().getWorld()->getMaxActivationDistance()) { //Stop when you get in activation range
-            actor.getClass().getMovementSettings(actor).mPosition[1] = 0;
->>>>>>> 251ba041
-            MWWorld::Ptr target = MWBase::Environment::get().getWorld()->getPtr(mObjectId,false);
-            MWBase::Environment::get().getWorld()->activate(target, actor);
-
-            return true;
-        }
-
-        return false;
-    }
-
-    int AiActivate::getTypeId() const
-    {
-        return TypeIdActivate;
-    }
-
-    void AiActivate::writeState(ESM::AiSequence::AiSequence &sequence) const
-    {
-        std::auto_ptr<ESM::AiSequence::AiActivate> activate(new ESM::AiSequence::AiActivate());
-        activate->mTargetId = mObjectId;
-
-        ESM::AiSequence::AiPackageContainer package;
-        package.mType = ESM::AiSequence::Ai_Activate;
-        package.mPackage = activate.release();
-        sequence.mPackages.push_back(package);
-    }
-
-    AiActivate::AiActivate(const ESM::AiSequence::AiActivate *activate)
-        : mObjectId(activate->mTargetId)
-    {
-    }
-}
+#include "aiactivate.hpp"
+
+#include <components/esm/aisequence.hpp>
+
+#include "../mwbase/world.hpp"
+#include "../mwbase/environment.hpp"
+
+#include "../mwworld/class.hpp"
+
+#include "creaturestats.hpp"
+#include "steering.hpp"
+#include "movement.hpp"
+
+namespace MWMechanics
+{
+    AiActivate::AiActivate(const std::string &objectId)
+        : mObjectId(objectId)
+    {
+    }
+
+    AiActivate *MWMechanics::AiActivate::clone() const
+    {
+        return new AiActivate(*this);
+    }
+
+    bool AiActivate::execute(const MWWorld::Ptr& actor, CharacterController& characterController, AiState& state, float duration)
+    {
+        const MWWorld::Ptr target = MWBase::Environment::get().getWorld()->searchPtr(mObjectId, false); //The target to follow
+
+        actor.getClass().getCreatureStats(actor).setDrawState(DrawState_Nothing);
+
+        if (target == MWWorld::Ptr() ||
+            !target.getRefData().getCount() || !target.getRefData().isEnabled()  // Really we should check whether the target is currently registered
+                                                                                // with the MechanicsManager
+            )
+        return true;   //Target doesn't exist
+
+        //Set the target destination for the actor
+        ESM::Pathgrid::Point dest = target.getRefData().getPosition().pos;
+
+        if (pathTo(actor, dest, duration, MWBase::Environment::get().getWorld()->getMaxActivationDistance())) //Stop when you get in activation range
+        {
+            // activate when reached
+            MWWorld::Ptr target = MWBase::Environment::get().getWorld()->getPtr(mObjectId,false);
+            MWBase::Environment::get().getWorld()->activate(target, actor);
+
+            return true;
+        }
+
+        return false;
+    }
+
+    int AiActivate::getTypeId() const
+    {
+        return TypeIdActivate;
+    }
+
+    void AiActivate::writeState(ESM::AiSequence::AiSequence &sequence) const
+    {
+        std::auto_ptr<ESM::AiSequence::AiActivate> activate(new ESM::AiSequence::AiActivate());
+        activate->mTargetId = mObjectId;
+
+        ESM::AiSequence::AiPackageContainer package;
+        package.mType = ESM::AiSequence::Ai_Activate;
+        package.mPackage = activate.release();
+        sequence.mPackages.push_back(package);
+    }
+
+    AiActivate::AiActivate(const ESM::AiSequence::AiActivate *activate)
+        : mObjectId(activate->mTargetId)
+    {
+    }
+}