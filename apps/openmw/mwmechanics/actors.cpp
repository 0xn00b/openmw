
#include "actors.hpp"

#include <typeinfo>

#include <OgreVector3.h>

#include <components/esm/loadnpc.hpp>

#include "../mwworld/esmstore.hpp"

#include "../mwworld/class.hpp"
#include "../mwworld/inventorystore.hpp"
#include "../mwworld/player.hpp"
#include "../mwworld/manualref.hpp"
#include "../mwworld/actionequip.hpp"

#include "../mwbase/world.hpp"
#include "../mwbase/environment.hpp"
#include "../mwbase/windowmanager.hpp"
#include "../mwbase/soundmanager.hpp"
 #include "../mwbase/statemanager.hpp"

#include "npcstats.hpp"
#include "creaturestats.hpp"
#include "movement.hpp"

#include "../mwbase/environment.hpp"
#include "../mwbase/mechanicsmanager.hpp"

#include "aicombat.hpp"

namespace
{

void adjustBoundItem (const std::string& item, bool bound, const MWWorld::Ptr& actor)
{
    if (bound)
    {
        MWWorld::Ptr newPtr = *actor.getClass().getContainerStore(actor).add(item, 1, actor);
        MWWorld::ActionEquip action(newPtr);
        action.execute(actor);
    }
    else
    {
        actor.getClass().getContainerStore(actor).remove(item, 1, actor);
    }
}

}

namespace MWMechanics
{
    void Actors::updateActor (const MWWorld::Ptr& ptr, float duration)
    {
        // magic effects
        adjustMagicEffects (ptr);
        calculateDynamicStats (ptr);
        calculateCreatureStatModifiers (ptr, duration);

        if(!MWBase::Environment::get().getWindowManager()->isGuiMode())
        {
            // AI
            if(MWBase::Environment::get().getMechanicsManager()->isAIActive())
            {
                CreatureStats& creatureStats =  MWWorld::Class::get (ptr).getCreatureStats (ptr);
                //engage combat or not?
                if(ptr != MWBase::Environment::get().getWorld()->getPlayer().getPlayer() && !creatureStats.isHostile())
                {
                    ESM::Position playerpos = MWBase::Environment::get().getWorld()->getPlayer().getPlayer().getRefData().getPosition();
                    ESM::Position actorpos = ptr.getRefData().getPosition();
                    float d = sqrt((actorpos.pos[0] - playerpos.pos[0])*(actorpos.pos[0] - playerpos.pos[0])
                        +(actorpos.pos[1] - playerpos.pos[1])*(actorpos.pos[1] - playerpos.pos[1])
                        +(actorpos.pos[2] - playerpos.pos[2])*(actorpos.pos[2] - playerpos.pos[2]));
                    float fight = ptr.getClass().getCreatureStats(ptr).getAiSetting(1);
                    float disp = 100; //creatures don't have disposition, so set it to 100 by default
                    if(ptr.getTypeName() == typeid(ESM::NPC).name())
                    {
                        disp = MWBase::Environment::get().getMechanicsManager()->getDerivedDisposition(ptr);
                    }
                    bool LOS = MWBase::Environment::get().getWorld()->getLOS(ptr,MWBase::Environment::get().getWorld()->getPlayer().getPlayer());
                    if(  ( (fight == 100 )
                        || (fight >= 95 && d <= 3000)
                        || (fight >= 90 && d <= 2000)
                        || (fight >= 80 && d <= 1000)
                        || (fight >= 80 && disp <= 40)
                        || (fight >= 70 && disp <= 35 && d <= 1000)
                        || (fight >= 60 && disp <= 30 && d <= 1000)
                        || (fight >= 50 && disp == 0)
                        || (fight >= 40 && disp <= 10 && d <= 500) )
                        && LOS
                        )
                    {
                        creatureStats.getAiSequence().stack(AiCombat("player"));
                        creatureStats.setHostile(true);
                    }
                }

                creatureStats.getAiSequence().execute (ptr,duration);
            }

            // fatigue restoration
            calculateRestoration(ptr, duration);
        }
    }

    void Actors::updateNpc (const MWWorld::Ptr& ptr, float duration, bool paused)
    {
        if(!paused)
        {
            updateDrowning(ptr, duration);
            calculateNpcStatModifiers(ptr);
            updateEquippedLight(ptr, duration);
        }
    }

    void Actors::adjustMagicEffects (const MWWorld::Ptr& creature)
    {
        CreatureStats& creatureStats =  MWWorld::Class::get (creature).getCreatureStats (creature);

        MagicEffects now = creatureStats.getSpells().getMagicEffects();

        if (creature.getTypeName()==typeid (ESM::NPC).name())
        {
            MWWorld::InventoryStore& store = MWWorld::Class::get (creature).getInventoryStore (creature);
            now += store.getMagicEffects();
        }

        now += creatureStats.getActiveSpells().getMagicEffects();

        MagicEffects diff = MagicEffects::diff (creatureStats.getMagicEffects(), now);

        creatureStats.setMagicEffects(now);

        // TODO apply diff to other stats
    }

    void Actors::calculateDynamicStats (const MWWorld::Ptr& ptr)
    {
        CreatureStats& creatureStats = MWWorld::Class::get (ptr).getCreatureStats (ptr);

        int strength     = creatureStats.getAttribute(ESM::Attribute::Strength).getBase();
        int intelligence = creatureStats.getAttribute(ESM::Attribute::Intelligence).getBase();
        int willpower    = creatureStats.getAttribute(ESM::Attribute::Willpower).getBase();
        int agility      = creatureStats.getAttribute(ESM::Attribute::Agility).getBase();
        int endurance    = creatureStats.getAttribute(ESM::Attribute::Endurance).getBase();

        double magickaFactor =
            creatureStats.getMagicEffects().get (EffectKey (ESM::MagicEffect::FortifyMaximumMagicka)).mMagnitude * 0.1 + 0.5;

        DynamicStat<float> magicka = creatureStats.getMagicka();
        float diff = (static_cast<int>(intelligence + magickaFactor*intelligence)) - magicka.getBase();
        magicka.modify(diff);
        creatureStats.setMagicka(magicka);

        DynamicStat<float> fatigue = creatureStats.getFatigue();
        diff = (strength+willpower+agility+endurance) - fatigue.getBase();
        fatigue.modify(diff);
        creatureStats.setFatigue(fatigue);
    }

    void Actors::calculateRestoration (const MWWorld::Ptr& ptr, float duration)
    {
        if (ptr.getClass().getCreatureStats(ptr).isDead())
            return;
        CreatureStats& stats = MWWorld::Class::get (ptr).getCreatureStats (ptr);
        const MWWorld::Store<ESM::GameSetting>& settings = MWBase::Environment::get().getWorld()->getStore().get<ESM::GameSetting>();

        int endurance = stats.getAttribute (ESM::Attribute::Endurance).getModified ();

        float capacity = MWWorld::Class::get(ptr).getCapacity(ptr);
        float encumbrance = MWWorld::Class::get(ptr).getEncumbrance(ptr);
        float normalizedEncumbrance = (capacity == 0 ? 1 : encumbrance/capacity);
        if (normalizedEncumbrance > 1)
            normalizedEncumbrance = 1;

        if (duration == 3600)
        {
            // the actor is sleeping, restore health and magicka

            bool stunted = stats.getMagicEffects ().get(MWMechanics::EffectKey(ESM::MagicEffect::StuntedMagicka)).mMagnitude > 0;

            DynamicStat<float> health = stats.getHealth();
            health.setCurrent (health.getCurrent() + 0.1 * endurance);
            stats.setHealth (health);

            if (!stunted)
            {
                float fRestMagicMult = settings.find("fRestMagicMult")->getFloat ();

                DynamicStat<float> magicka = stats.getMagicka();
                magicka.setCurrent (magicka.getCurrent()
                    + fRestMagicMult * stats.getAttribute(ESM::Attribute::Intelligence).getModified());
                stats.setMagicka (magicka);
            }
        }

        // restore fatigue

        float fFatigueReturnBase = settings.find("fFatigueReturnBase")->getFloat ();
        float fFatigueReturnMult = settings.find("fFatigueReturnMult")->getFloat ();
        float fEndFatigueMult = settings.find("fEndFatigueMult")->getFloat ();

        float x = fFatigueReturnBase + fFatigueReturnMult * (1 - normalizedEncumbrance);
        x *= fEndFatigueMult * endurance;

        DynamicStat<float> fatigue = stats.getFatigue();
        fatigue.setCurrent (fatigue.getCurrent() + duration * x);
        stats.setFatigue (fatigue);
    }

    void Actors::calculateCreatureStatModifiers (const MWWorld::Ptr& ptr, float duration)
    {
        CreatureStats &creatureStats = MWWorld::Class::get(ptr).getCreatureStats(ptr);
        const MagicEffects &effects = creatureStats.getMagicEffects();

        // attributes
        for(int i = 0;i < ESM::Attribute::Length;++i)
        {
            Stat<int> stat = creatureStats.getAttribute(i);
            stat.setModifier(effects.get(EffectKey(ESM::MagicEffect::FortifyAttribute, i)).mMagnitude -
                             effects.get(EffectKey(ESM::MagicEffect::DrainAttribute, i)).mMagnitude -
                             effects.get(EffectKey(ESM::MagicEffect::AbsorbAttribute, i)).mMagnitude);

            creatureStats.setAttribute(i, stat);
        }

        // dynamic stats
        for(int i = 0;i < 3;++i)
        {
            DynamicStat<float> stat = creatureStats.getDynamic(i);
            stat.setModifier(effects.get(EffectKey(ESM::MagicEffect::FortifyHealth+i)).mMagnitude -
                             effects.get(EffectKey(ESM::MagicEffect::DrainHealth+i)).mMagnitude);


            float currentDiff = creatureStats.getMagicEffects().get(EffectKey(ESM::MagicEffect::RestoreHealth+i)).mMagnitude
                    - creatureStats.getMagicEffects().get(EffectKey(ESM::MagicEffect::DamageHealth+i)).mMagnitude
                    - creatureStats.getMagicEffects().get(EffectKey(ESM::MagicEffect::AbsorbHealth+i)).mMagnitude;
            stat.setCurrent(stat.getCurrent() + currentDiff * duration);

            creatureStats.setDynamic(i, stat);
        }

        // Apply damage ticks
        int damageEffects[] = {
            ESM::MagicEffect::FireDamage, ESM::MagicEffect::ShockDamage, ESM::MagicEffect::FrostDamage, ESM::MagicEffect::Poison,
            ESM::MagicEffect::SunDamage
        };

        DynamicStat<float> health = creatureStats.getHealth();
        for (unsigned int i=0; i<sizeof(damageEffects)/sizeof(int); ++i)
        {
            float magnitude = creatureStats.getMagicEffects().get(EffectKey(damageEffects[i])).mMagnitude;

            if (damageEffects[i] == ESM::MagicEffect::SunDamage)
            {
                // isInCell shouldn't be needed, but updateActor called during game start
                if (!ptr.isInCell() || !ptr.getCell()->isExterior())
                    continue;
                float time = MWBase::Environment::get().getWorld()->getTimeStamp().getHour();
                float timeDiff = std::min(7.f, std::max(0.f, std::abs(time - 13)));
                float damageScale = 1.f - timeDiff / 7.f;
                // When cloudy, the sun damage effect is halved
                static float fMagicSunBlockedMult = MWBase::Environment::get().getWorld()->getStore().get<ESM::GameSetting>().find(
                            "fMagicSunBlockedMult")->getFloat();

                int weather = MWBase::Environment::get().getWorld()->getCurrentWeather();
                if (weather > 1)
                    damageScale *= fMagicSunBlockedMult;
                health.setCurrent(health.getCurrent() - magnitude * duration * damageScale);
            }
            else
                health.setCurrent(health.getCurrent() - magnitude * duration);

        }
        creatureStats.setHealth(health);

        // TODO: dirty flag for magic effects to avoid some unnecessary work below?

        // Update bound effects
        static std::map<int, std::string> boundItemsMap;
        if (boundItemsMap.empty())
        {
            boundItemsMap[ESM::MagicEffect::BoundBattleAxe] = "battle_axe";
            boundItemsMap[ESM::MagicEffect::BoundBoots] = "boots";
            boundItemsMap[ESM::MagicEffect::BoundCuirass] = "cuirass";
            boundItemsMap[ESM::MagicEffect::BoundDagger] = "dagger";
            boundItemsMap[ESM::MagicEffect::BoundGloves] = "gauntlet"; // Note: needs both _left and _right variants, see below
            boundItemsMap[ESM::MagicEffect::BoundHelm] = "helm";
            boundItemsMap[ESM::MagicEffect::BoundLongbow] = "longbow";
            boundItemsMap[ESM::MagicEffect::BoundLongsword] = "longsword";
            boundItemsMap[ESM::MagicEffect::BoundMace] = "mace";
            boundItemsMap[ESM::MagicEffect::BoundShield] = "shield";
            boundItemsMap[ESM::MagicEffect::BoundSpear] = "spear";
        }

        for (std::map<int, std::string>::iterator it = boundItemsMap.begin(); it != boundItemsMap.end(); ++it)
        {
            bool found = creatureStats.mBoundItems.find(it->first) != creatureStats.mBoundItems.end();
            int magnitude = creatureStats.getMagicEffects().get(EffectKey(it->first)).mMagnitude;
            if (found != (magnitude > 0))
            {
                std::string item = "bound_" + it->second;
                if (it->first == ESM::MagicEffect::BoundGloves)
                {
                    adjustBoundItem(item + "_left", magnitude > 0, ptr);
                    adjustBoundItem(item + "_right", magnitude > 0, ptr);
                }
                else
                    adjustBoundItem(item, magnitude > 0, ptr);

                if (magnitude > 0)
                    creatureStats.mBoundItems.insert(it->first);
                else
                    creatureStats.mBoundItems.erase(it->first);
            }
        }

        // Update summon effects
        static std::map<int, std::string> summonMap;
        if (summonMap.empty())
        {
            summonMap[ESM::MagicEffect::SummonAncestralGhost] = "ancestor_ghost_summon";
            summonMap[ESM::MagicEffect::SummonBear] = "BM_bear_black_summon";
            summonMap[ESM::MagicEffect::SummonBonelord] = "bonelord_summon";
            summonMap[ESM::MagicEffect::SummonBonewalker] = "bonewalker_summon";
            summonMap[ESM::MagicEffect::SummonBonewolf] = "BM_wolf_bone_summon";
            summonMap[ESM::MagicEffect::SummonCenturionSphere] = "centurion_sphere_summon";
            summonMap[ESM::MagicEffect::SummonClannfear] = "clannfear_summon";
            summonMap[ESM::MagicEffect::SummonDaedroth] = "daedroth_summon";
            summonMap[ESM::MagicEffect::SummonDremora] = "dremora_summon";
            summonMap[ESM::MagicEffect::SummonFabricant] = "fabricant_summon";
            summonMap[ESM::MagicEffect::SummonFlameAtronach] = "atronach_flame_summon";
            summonMap[ESM::MagicEffect::SummonFrostAtronach] = "atronach_frost_summon";
            summonMap[ESM::MagicEffect::SummonGoldenSaint] = "golden saint_summon";
            summonMap[ESM::MagicEffect::SummonGreaterBonewalker] = "bonewalker_greater_summ";
            summonMap[ESM::MagicEffect::SummonHunger] = "hunger_summon";
            summonMap[ESM::MagicEffect::SummonScamp] = "scamp_summon";
            summonMap[ESM::MagicEffect::SummonSkeletalMinion] = "skeleton_summon";
            summonMap[ESM::MagicEffect::SummonStormAtronach] = "atronach_storm_summon";
            summonMap[ESM::MagicEffect::SummonWingedTwilight] = "winged twilight_summon";
            summonMap[ESM::MagicEffect::SummonWolf] = "BM_wolf_grey_summon";
        }

        for (std::map<int, std::string>::iterator it = summonMap.begin(); it != summonMap.end(); ++it)
        {
            bool found = creatureStats.mSummonedCreatures.find(it->first) != creatureStats.mSummonedCreatures.end();
            int magnitude = creatureStats.getMagicEffects().get(EffectKey(it->first)).mMagnitude;
            if (found != (magnitude > 0))
            {
                if (magnitude > 0)
                {
                    ESM::Position ipos = ptr.getRefData().getPosition();
                    Ogre::Vector3 pos(ipos.pos[0],ipos.pos[1],ipos.pos[2]);
                    Ogre::Quaternion rot(Ogre::Radian(-ipos.rot[2]), Ogre::Vector3::UNIT_Z);
                    const float distance = 50;
                    pos = pos + distance*rot.yAxis();
                    ipos.pos[0] = pos.x;
                    ipos.pos[1] = pos.y;
                    ipos.pos[2] = pos.z;
                    ipos.rot[0] = 0;
                    ipos.rot[1] = 0;
                    ipos.rot[2] = 0;

                    MWWorld::CellStore* store = ptr.getCell();
                    MWWorld::ManualRef ref(MWBase::Environment::get().getWorld()->getStore(), it->second, 1);
                    ref.getPtr().getCellRef().mPos = ipos;

                    // TODO: Add AI to follow player and fight for him

                    creatureStats.mSummonedCreatures.insert(std::make_pair(it->first,
                        MWBase::Environment::get().getWorld()->safePlaceObject(ref.getPtr(),*store,ipos).getRefData().getHandle()));

                }
                else
                {
                    std::string handle = creatureStats.mSummonedCreatures[it->first];
                    // TODO: Show death animation before deleting? We shouldn't allow looting the corpse while the animation
                    // plays though, which is a rather lame exploit in vanilla.
                    MWWorld::Ptr ptr = MWBase::Environment::get().getWorld()->searchPtrViaHandle(handle);
                    if (!ptr.isEmpty())
                    {
                        MWBase::Environment::get().getWorld()->deleteObject(ptr);
                        creatureStats.mSummonedCreatures.erase(it->first);
                    }
                }
            }
        }
    }

    void Actors::calculateNpcStatModifiers (const MWWorld::Ptr& ptr)
    {
        NpcStats &npcStats = MWWorld::Class::get(ptr).getNpcStats(ptr);
        const MagicEffects &effects = npcStats.getMagicEffects();

        // skills
        for(int i = 0;i < ESM::Skill::Length;++i)
        {
            Stat<float>& skill = npcStats.getSkill(i);
            skill.setModifier(effects.get(EffectKey(ESM::MagicEffect::FortifySkill, i)).mMagnitude -
                             effects.get(EffectKey(ESM::MagicEffect::DrainSkill, i)).mMagnitude -
                             effects.get(EffectKey(ESM::MagicEffect::AbsorbSkill, i)).mMagnitude);
        }
    }

    void Actors::updateDrowning(const MWWorld::Ptr& ptr, float duration)
    {
        MWBase::World *world = MWBase::Environment::get().getWorld();
        NpcStats &stats = ptr.getClass().getNpcStats(ptr);
        if(world->isSubmerged(ptr) &&
           stats.getMagicEffects().get(ESM::MagicEffect::WaterBreathing).mMagnitude == 0)
        {
            float timeLeft = 0.0f;
            if(stats.getFatigue().getCurrent() == 0)
                stats.setTimeToStartDrowning(0);
            else
            {
                timeLeft = stats.getTimeToStartDrowning() - duration;
                if(timeLeft < 0.0f)
                    timeLeft = 0.0f;
                stats.setTimeToStartDrowning(timeLeft);
            }
            if(timeLeft == 0.0f)
            {
                // If drowning, apply 3 points of damage per second
                ptr.getClass().setActorHealth(ptr, stats.getHealth().getCurrent() - 3.0f*duration);

                // Play a drowning sound as necessary for the player
                if(ptr == world->getPlayer().getPlayer())
                {
                    MWBase::SoundManager *sndmgr = MWBase::Environment::get().getSoundManager();
                    if(!sndmgr->getSoundPlaying(MWWorld::Ptr(), "drown"))
                        sndmgr->playSound("drown", 1.0f, 1.0f);
                }
            }
        }
        else
            stats.setTimeToStartDrowning(20);
    }

    void Actors::updateEquippedLight (const MWWorld::Ptr& ptr, float duration)
    {
        //If holding a light...
        MWWorld::InventoryStore &inventoryStore = MWWorld::Class::get(ptr).getInventoryStore(ptr);
        MWWorld::ContainerStoreIterator heldIter =
                inventoryStore.getSlot(MWWorld::InventoryStore::Slot_CarriedLeft);

        if(heldIter.getType() == MWWorld::ContainerStore::Type_Light)
        {
            // Use time from the player's light
            bool isPlayer = ptr.getRefData().getHandle()=="player";
            if(isPlayer)
            {
                float timeRemaining = heldIter->getClass().getRemainingUsageTime(*heldIter);

                // -1 is infinite light source. Other negative values are treated as 0.
                if(timeRemaining != -1.0f)
                {
                    timeRemaining -= duration;

                    if(timeRemaining > 0.0f)
                        heldIter->getClass().setRemainingUsageTime(*heldIter, timeRemaining);
                    else
                    {
                        inventoryStore.remove(*heldIter, 1, ptr); // remove it
                        return;
                    }
                }
            }

            // Both NPC and player lights extinguish in water.
            if(MWBase::Environment::get().getWorld()->isSwimming(ptr))
            {
                inventoryStore.remove(*heldIter, 1, ptr); // remove it

                // ...But, only the player makes a sound.
                if(isPlayer)
                    MWBase::Environment::get().getSoundManager()->playSound("torch out",
                            1.0, 1.0, MWBase::SoundManager::Play_TypeSfx, MWBase::SoundManager::Play_NoEnv);
            }
        }
    }

    Actors::Actors() {}

    void Actors::addActor (const MWWorld::Ptr& ptr)
    {
        // erase previous death events since we are currently only tracking them while in an active cell
        MWWorld::Class::get(ptr).getCreatureStats(ptr).clearHasDied();

        removeActor(ptr);

        MWRender::Animation *anim = MWBase::Environment::get().getWorld()->getAnimation(ptr);
        mActors.insert(std::make_pair(ptr, new CharacterController(ptr, anim)));
    }

    void Actors::removeActor (const MWWorld::Ptr& ptr)
    {
        PtrControllerMap::iterator iter = mActors.find(ptr);
        if(iter != mActors.end())
        {
            delete iter->second;
            mActors.erase(iter);
        }
    }

    void Actors::updateActor(const MWWorld::Ptr &old, const MWWorld::Ptr &ptr)
    {
        PtrControllerMap::iterator iter = mActors.find(old);
        if(iter != mActors.end())
        {
            CharacterController *ctrl = iter->second;
            mActors.erase(iter);

            ctrl->updatePtr(ptr);
            mActors.insert(std::make_pair(ptr, ctrl));
        }
    }

<<<<<<< HEAD
    void Actors::dropActors (const MWWorld::CellStore *cellStore)
=======
    void Actors::dropActors (const MWWorld::Ptr::CellStore *cellStore, const MWWorld::Ptr& ignore)
>>>>>>> e01085ca
    {
        PtrControllerMap::iterator iter = mActors.begin();
        while(iter != mActors.end())
        {
            if(iter->first.getCell()==cellStore && iter->first != ignore)
            {
                delete iter->second;
                mActors.erase(iter++);
            }
            else
                ++iter;
        }
    }

    void Actors::update (float duration, bool paused)
    {
        if (!paused)
        {
            for(PtrControllerMap::iterator iter(mActors.begin());iter != mActors.end();iter++)
            {
                const MWWorld::Class &cls = MWWorld::Class::get(iter->first);
                CreatureStats &stats = cls.getCreatureStats(iter->first);

                stats.setLastHitObject(std::string());
                if(!stats.isDead())
                {
                    if(iter->second->isDead())
                        iter->second->resurrect();

                    updateActor(iter->first, duration);
                    if(iter->first.getTypeName() == typeid(ESM::NPC).name())
                        updateNpc(iter->first, duration, paused);

                    if(!stats.isDead())
                        continue;
                }

                if (iter->first.getRefData().getHandle()=="player")
                {
                    // If it's the player and God Mode is turned on, keep it alive
                    if (MWBase::Environment::get().getWorld()->getGodModeState())
                    {
                        MWMechanics::DynamicStat<float> stat (stats.getHealth());

                        if (stat.getModified()<1)
                        {
                            stat.setModified(1, 0);
                            stats.setHealth(stat);
                        }

                        stats.resurrect();
                        continue;
                    }

                    MWBase::Environment::get().getStateManager()->endGame();
                }

                if(iter->second->isDead())
                    continue;

                iter->second->kill();

                ++mDeathCount[cls.getId(iter->first)];

                if(cls.isEssential(iter->first))
                    MWBase::Environment::get().getWindowManager()->messageBox("#{sKilledEssential}");
            }
        }

        if(!paused)
        {
            // Note: we need to do this before any of the animations are updated.
            // Reaching the text keys may trigger Hit / Spellcast (and as such, particles),
            // so updating VFX immediately after that would just remove the particle effects instantly.
            // There needs to be a magic effect update in between.
            for(PtrControllerMap::iterator iter(mActors.begin());iter != mActors.end();++iter)
                iter->second->updateContinuousVfx();

            for(PtrControllerMap::iterator iter(mActors.begin());iter != mActors.end();++iter)
                iter->second->update(duration);
        }
    }
    void Actors::restoreDynamicStats()
    {
        for(PtrControllerMap::iterator iter(mActors.begin());iter != mActors.end();++iter)
            calculateRestoration(iter->first, 3600);
    }

    int Actors::countDeaths (const std::string& id) const
    {
        std::map<std::string, int>::const_iterator iter = mDeathCount.find(id);
        if(iter != mDeathCount.end())
            return iter->second;
        return 0;
    }

    void Actors::forceStateUpdate(const MWWorld::Ptr & ptr)
    {
        PtrControllerMap::iterator iter = mActors.find(ptr);
        if(iter != mActors.end())
            iter->second->forceStateUpdate();
    }

    void Actors::playAnimationGroup(const MWWorld::Ptr& ptr, const std::string& groupName, int mode, int number)
    {
        PtrControllerMap::iterator iter = mActors.find(ptr);
        if(iter != mActors.end())
            iter->second->playGroup(groupName, mode, number);
    }
    void Actors::skipAnimation(const MWWorld::Ptr& ptr)
    {
        PtrControllerMap::iterator iter = mActors.find(ptr);
        if(iter != mActors.end())
            iter->second->skipAnim();
    }

    bool Actors::checkAnimationPlaying(const MWWorld::Ptr& ptr, const std::string& groupName)
    {
        PtrControllerMap::iterator iter = mActors.find(ptr);
        if(iter != mActors.end())
            return iter->second->isAnimPlaying(groupName);
        return false;
    }
}<|MERGE_RESOLUTION|>--- conflicted
+++ resolved
@@ -517,11 +517,7 @@
         }
     }
 
-<<<<<<< HEAD
-    void Actors::dropActors (const MWWorld::CellStore *cellStore)
-=======
-    void Actors::dropActors (const MWWorld::Ptr::CellStore *cellStore, const MWWorld::Ptr& ignore)
->>>>>>> e01085ca
+    void Actors::dropActors (const MWWorld::CellStore *cellStore, const MWWorld::Ptr& ignore)
     {
         PtrControllerMap::iterator iter = mActors.begin();
         while(iter != mActors.end())
