--- conflicted
+++ resolved
@@ -37,17 +37,12 @@
         }
     }
 
-<<<<<<< HEAD
     void Actors::updateNpc (const MWWorld::Ptr& ptr, float duration, bool paused)
     {
-        if (!paused && ptr.getRefData().getHandle()!="player")
-            MWWorld::Class::get (ptr).getInventoryStore (ptr).autoEquip (ptr);
         if(!paused)
-            updateDrowning(ptr,duration);
-    }
-
-=======
->>>>>>> 48d2554a
+            updateDrowning(ptr, duration);
+    }
+
     void Actors::adjustMagicEffects (const MWWorld::Ptr& creature)
     {
         CreatureStats& creatureStats =  MWWorld::Class::get (creature).getCreatureStats (creature);
@@ -268,6 +263,8 @@
                         iter->second->resurrect();
 
                     updateActor(iter->first, totalDuration);
+                    if(iter->first.getTypeName() == typeid(ESM::NPC).name())
+                        updateNpc(iter->first, totalDuration, paused);
 
                     if(!stats.isDead())
                         continue;
