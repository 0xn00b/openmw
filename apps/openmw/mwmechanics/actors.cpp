--- conflicted
+++ resolved
@@ -795,7 +795,7 @@
                 }
 
                 // If it's the player and God Mode is turned on, keep it alive
-                if(iter->first.getRefData().getHandle()=="player" && 
+                if(iter->first.getRefData().getHandle()=="player" &&
                     MWBase::Environment::get().getWorld()->getGodModeState())
                 {
                     MWMechanics::DynamicStat<float> stat(stats.getHealth());
@@ -920,7 +920,6 @@
         return false;
     }
 
-<<<<<<< HEAD
     void Actors::getObjectsInRange(const Ogre::Vector3& position, float radius, std::vector<MWWorld::Ptr>& out)
     {
         for (PtrControllerMap::iterator iter = mActors.begin(); iter != mActors.end(); ++iter)
@@ -928,7 +927,8 @@
             if (Ogre::Vector3(iter->first.getRefData().getPosition().pos).squaredDistance(position) <= radius*radius)
                 out.push_back(iter->first);
         }
-=======
+    }
+
     std::list<MWWorld::Ptr> Actors::getActorsFollowing(const MWWorld::Ptr& actor)
     {
         std::list<MWWorld::Ptr> list;
@@ -945,6 +945,5 @@
             }
         }
         return list;
->>>>>>> 846276f7
     }
 }