--- conflicted
+++ resolved
@@ -8,64 +8,34 @@
 
 #include "../mwmechanics/creaturestats.hpp"
 
-#include "steering.hpp"
 #include "movement.hpp"
 #include "creaturestats.hpp"
 
-<<<<<<< HEAD
-MWMechanics::AiPursue::AiPursue(const MWWorld::Ptr target)
-    : mTarget(target)
-=======
-MWMechanics::AiPursue::AiPursue(const MWWorld::Ptr& actor)
-    : mActorId(actor.getClass().getCreatureStats(actor).getActorId())
->>>>>>> 3b2ba4f6
+namespace MWMechanics
+{
+
+AiPursue::AiPursue(const MWWorld::Ptr& actor)
+    : mTargetActorId(actor.getClass().getCreatureStats(actor).getActorId())
 {
 }
-MWMechanics::AiPursue *MWMechanics::AiPursue::clone() const
+AiPursue *MWMechanics::AiPursue::clone() const
 {
     return new AiPursue(*this);
 }
-bool MWMechanics::AiPursue::execute (const MWWorld::Ptr& actor, float duration)
+bool AiPursue::execute (const MWWorld::Ptr& actor, float duration)
 {
+    ESM::Position pos = actor.getRefData().getPosition(); //position of the actor
+    const MWWorld::Ptr target = MWBase::Environment::get().getWorld()->searchPtrViaActorId(mTargetActorId); //The target to follow
 
-    ESM::Position pos = actor.getRefData().getPosition(); //position of the actor
-    const MWWorld::Ptr target = MWBase::Environment::get().getWorld()->searchPtrViaActorId(mActorId); //The target to follow
-
-<<<<<<< HEAD
-    ESM::Position targetPos = mTarget.getRefData().getPosition();
-=======
     if(target == MWWorld::Ptr())
-        return true;   //Target doesn't exist
->>>>>>> 3b2ba4f6
+        return true; //Target doesn't exist
 
     //Set the target desition from the actor
     ESM::Pathgrid::Point dest = target.getRefData().getPosition().pos;
 
-<<<<<<< HEAD
-        ESM::Pathgrid::Point dest;
-        dest.mX = targetPos.pos[0];
-        dest.mY = targetPos.pos[1];
-        dest.mZ = targetPos.pos[2];
-
-        ESM::Pathgrid::Point start;
-        start.mX = pos.pos[0];
-        start.mY = pos.pos[1];
-        start.mZ = pos.pos[2];
-
-        mPathFinder.buildPath(start, dest, actor.getCell(), true);
-    }
-
-    if((pos.pos[0]-targetPos.pos[0])*(pos.pos[0]-targetPos.pos[0])+
-        (pos.pos[1]-targetPos.pos[1])*(pos.pos[1]-targetPos.pos[1])+
-        (pos.pos[2]-targetPos.pos[2])*(pos.pos[2]-targetPos.pos[2]) < 100*100)
-    {
-        movement.mPosition[1] = 0;
-        MWWorld::Class::get(mTarget).activate(mTarget,actor).get()->execute(actor);
-=======
     if(distance(dest, pos.pos[0], pos.pos[1], pos.pos[2]) < 100) { //Stop when you get close
         actor.getClass().getMovementSettings(actor).mPosition[1] = 0;
         target.getClass().activate(target,actor).get()->execute(actor); //Arrest player
->>>>>>> 3b2ba4f6
         return true;
     }
     else {
@@ -77,12 +47,14 @@
     return false;
 }
 
-int MWMechanics::AiPursue::getTypeId() const
+int AiPursue::getTypeId() const
 {
     return TypeIdPursue;
 }
 
-MWWorld::Ptr MWMechanics::AiPursue::getTarget() const
+MWWorld::Ptr AiPursue::getTarget() const
 {
-    return mTarget;
-}+    return MWBase::Environment::get().getWorld()->searchPtrViaActorId(mTargetActorId);
+}
+
+} // namespace MWMechanics