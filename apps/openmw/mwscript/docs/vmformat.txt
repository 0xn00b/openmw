--- conflicted
+++ resolved
@@ -132,15 +132,11 @@
 op 0x2000144: ToggleWater, twa
 op 0x2000145: ToggleFogOfWar (tfow)
 op 0x2000146: TogglePathgrid
-<<<<<<< HEAD
 op 0x2000147: AddSpell
 op 0x2000148: AddSpell, explicit reference
 op 0x2000149: RemoveSpell
 op 0x200014a: RemoveSpell, explicit reference
 op 0x200014b: GetSpell
 op 0x200014c: GetSpell, explicit reference
-opcodes 0x200014d-0x3ffffff unused
-=======
-op 0x2000147: ModDisposition
-opcodes 0x2000148-0x3ffffff unused
->>>>>>> 7edc5c73
+op 0x200014d: ModDisposition
+opcodes 0x200014e-0x3ffffff unused