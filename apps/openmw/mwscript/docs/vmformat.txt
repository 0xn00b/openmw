OpenMW Extensions:

Segment 0:
(not implemented yet)
opcodes 0x20-0x3f unused

Segment 1:
(not implemented yet)
opcodes 0x20-0x3f unused

Segment 2:
(not implemented yet)
opcodes 0x200-0x3ff unused

Segment 3:
op 0x20000: AiTravel
op 0x20001: AiTravel, explicit reference
op 0x20002: AiEscort
op 0x20003: AiEscort, explicit reference
op 0x20004: Lock
op 0x20005: Lock, explicit reference
op 0x20006: PlayAnim
op 0x20007: PlayAnim, explicit reference
op 0x20008: LoopAnim
op 0x20009: LoopAnim, explicit reference
op 0x2000a: Choice
op 0x2000b: PCRaiseRank
op 0x2000c: PCLowerRank
op 0x2000d: PCJoinFaction
op 0x2000e: PCGetRank implicit
op 0x2000f: PCGetRank explicit
op 0x20010: AiWander
op 0x20011: AiWander, explicit reference
op 0x20012: GetPCFacRep
op 0x20013: GetPCFacRep, explicit reference
op 0x20014: SetPCFacRep
op 0x20015: SetPCFacRep, explicit reference
op 0x20016: ModPCFacRep
op 0x20017: ModPCFacRep, explicit reference
op 0x20018: PcExpelled
op 0x20019: PcExpelled, explicit
op 0x2001a: PcExpell
op 0x2001b: PcExpell, explicit
op 0x2001c: PcClearExpelled
op 0x2001d: PcClearExpelled, explicit
op 0x2001e: AIActivate
op 0x2001f: AIActivate, explicit reference
op 0x20020: AiEscortCell
op 0x20021: AiEscortCell, explicit reference
op 0x20022: AiFollow
op 0x20023: AiFollow, explicit reference
op 0x20024: AiFollowCell
op 0x20025: AiFollowCell, explicit reference
op s 0x20026-0x3ffff unused

Segment 4:
(not implemented yet)
opcodes 0x200-0x3ff unused

Segment 5:
op 0x2000000: CellChanged
op 0x2000001: Say
op 0x2000002: SayDone
op 0x2000003: StreamMusic
op 0x2000004: PlaySound
op 0x2000005: PlaySoundVP
op 0x2000006: PlaySound3D
op 0x2000007: PlaySound3DVP
op 0x2000008: PlayLoopSound3D
op 0x2000009: PlayLoopSound3DVP
op 0x200000a: StopSound
op 0x200000b: GetSoundPlaying
op 0x200000c: XBox (always 0)
op 0x200000d: OnActivate
op 0x200000e: EnableBirthMenu
op 0x200000f: EnableClassMenu
op 0x2000010: EnableNameMenu
op 0x2000011: EnableRaceMenu
op 0x2000012: EnableStatsReviewMenu
op 0x2000013: EnableInventoryMenu
op 0x2000014: EnableMagicMenu
op 0x2000015: EnableMapMenu
op 0x2000016: EnableStatsMenu
op 0x2000017: EnableRest
op 0x2000018: ShowRestMenu
op 0x2000019: Say, explicit reference
op 0x200001a: SayDone, explicit reference
op 0x200001b: PlaySound3D, explicit reference
op 0x200001c: PlaySound3DVP, explicit reference
op 0x200001d: PlayLoopSound3D, explicit reference
op 0x200001e: PlayLoopSound3DVP, explicit reference
op 0x200001f: StopSound, explicit reference
op 0x2000020: GetSoundPlaying, explicit reference
op 0x2000021: ToggleSky
op 0x2000022: TurnMoonWhite
op 0x2000023: TurnMoonRed
op 0x2000024: GetMasserPhase
op 0x2000025: GetSecundaPhase
op 0x2000026: COC
op 0x2000027-0x200002e: GetAttribute
op 0x200002f-0x2000036: GetAttribute, explicit reference
op 0x2000037-0x200003e: SetAttribute
op 0x200003f-0x2000046: SetAttribute, explicit reference
op 0x2000047-0x200004e: ModAttribute
op 0x200004f-0x2000056: ModAttribute, explicit reference
op 0x2000057-0x2000059: GetDynamic (health, magicka, fatigue)
op 0x200005a-0x200005c: GetDynamic (health, magicka, fatigue), explicit reference
op 0x200005d-0x200005f: SetDynamic (health, magicka, fatigue)
op 0x2000060-0x2000062: SetDynamic (health, magicka, fatigue), explicit reference
op 0x2000063-0x2000065: ModDynamic (health, magicka, fatigue)
op 0x2000066-0x2000068: ModDynamic (health, magicka, fatigue), explicit reference
op 0x2000069-0x200006b: ModDynamic (health, magicka, fatigue)
op 0x200006c-0x200006e: ModDynamic (health, magicka, fatigue), explicit reference
op 0x200006f-0x2000071: GetDynamic (health, magicka, fatigue)
op 0x2000072-0x2000074: GetDynamic (health, magicka, fatigue), explicit reference
op 0x2000075: Activate
op 0x2000076: AddItem
op 0x2000077: AddItem, explicit reference
op 0x2000078: GetItemCount
op 0x2000079: GetItemCount, explicit reference
op 0x200007a: RemoveItem
op 0x200007b: RemoveItem, explicit reference
op 0x200007c: GetAiPackageDone
op 0x200007d: GetAiPackageDone, explicit reference
op 0x200007e-0x2000084: Enable Controls
op 0x2000085-0x200008b: Disable Controls
op 0x200008c: Unlock
op 0x200008d: Unlock, explicit reference
op 0x200008e: COE
op 0x200008e-0x20000a8: GetSkill
op 0x20000a9-0x20000c3: GetSkill, explicit reference
op 0x20000c4-0x20000de: SetSkill
op 0x20000df-0x20000f9: SetSkill, explicit reference
op 0x20000fa-0x2000114: ModSkill
op 0x2000115-0x200012f: ModSKill, explicit reference
op 0x2000130: ToggleCollision
op 0x2000131: GetInterior
op 0x2000132: ToggleCollsionDebug
op 0x2000133: Journal
op 0x2000134: SetJournalIndex
op 0x2000135: GetJournalIndex
op 0x2000136: GetPCCell
op 0x2000137: GetButtonPressed
op 0x2000138: SkipAnim
op 0x2000139: SkipAnim, expplicit reference
op 0x200013a: AddTopic
op 0x200013b: twf
op 0x200013c: FadeIn
op 0x200013d: FadeOut
op 0x200013e: FadeTo
op 0x200013f: GetCurrentWeather
op 0x2000140: ChangeWeather
op 0x2000141: GetWaterLevel
op 0x2000142: SetWaterLevel
op 0x2000143: ModWaterLevel
op 0x2000144: ToggleWater, twa
op 0x2000145: ToggleFogOfWar (tfow)
op 0x2000146: TogglePathgrid
op 0x2000147: AddSpell
op 0x2000148: AddSpell, explicit reference
op 0x2000149: RemoveSpell
op 0x200014a: RemoveSpell, explicit reference
op 0x200014b: GetSpell
op 0x200014c: GetSpell, explicit reference
op 0x200014d: ModDisposition
op 0x200014e: ModDisposition, explicit reference
op 0x200014f: ForceGreeting
op 0x2000150: ForceGreeting, explicit reference
op 0x2000151: ToggleFullHelp
op 0x2000152: Goodbye
op 0x2000153: DontSaveObject (left unimplemented)
op 0x2000154: ClearForceRun
op 0x2000155: ClearForceRun, explicit reference
op 0x2000156: ForceRun
op 0x2000157: ForceRun, explicit reference
op 0x2000158: ClearForceSneak
op 0x2000159: ClearForceSneak, explicit reference
op 0x200015a: ForceSneak
op 0x200015b: ForceSneak, explicit reference
op 0x200015c: SetHello
op 0x200015d: SetHello, explicit reference
op 0x200015e: SetFight
op 0x200015f: SetFight, explicit reference
op 0x2000160: SetFlee
op 0x2000161: SetFlee, explicit reference
op 0x2000162: SetAlarm
op 0x2000163: SetAlarm, explicit reference
op 0x2000164: SetScale
op 0x2000165: SetScale, explicit reference
op 0x2000166: SetAngle
op 0x2000167: SetAngle, explicit reference
op 0x2000168: GetScale
op 0x2000169: GetScale, explicit reference
op 0x200016a: GetAngle
op 0x200016b: GetAngle, explicit reference
op 0x200016c: user1 (console only, requires --script-console switch)
op 0x200016d: user2 (console only, requires --script-console switch)
op 0x200016e: user3, explicit reference (console only, requires --script-console switch)
op 0x200016f: user3 (implicit reference, console only, requires --script-console switch)
op 0x2000170: user4, explicit reference (console only, requires --script-console switch)
op 0x2000171: user4 (implicit reference, console only, requires --script-console switch)
op 0x2000172: GetStartingAngle
op 0x2000173: GetStartingAngle, explicit reference
op 0x2000174: ToggleVanityMode
op 0x2000175-0x200018B: Get controls disabled
op 0x200018C: GetLevel
op 0x200018D: GetLevel, explicit reference
op 0x200018E: SetLevel
op 0x200018F: SetLevel, explicit reference
op 0x2000190: GetPos
op 0x2000191: GetPosExplicit
op 0x2000192: SetPos
op 0x2000193: SetPosExplicit
op 0x2000194: GetStartingPos
op 0x2000195: GetStartingPosExplicit
op 0x2000196: Position
op 0x2000197: Position Explicit
op 0x2000198: PositionCell
op 0x2000199: PositionCell Explicit
op 0x200019a: PlaceItemCell
op 0x200019b: PlaceItem
op 0x200019c: PlaceAtPc
op 0x200019d: PlaceAtMe
op 0x200019e: PlaceAtMe Explicit
op 0x200019f: GetPcSleep
op 0x20001a0: ShowMap
op 0x20001a1: FillMap
op 0x20001a2: WakeUpPc
op 0x20001a3: GetDeadCount
op 0x20001a4: SetDisposition
op 0x20001a5: SetDisposition, Explicit
op 0x20001a6: GetDisposition
op 0x20001a7: GetDisposition, Explicit
op 0x20001a8: CommonDisease
op 0x20001a9: CommonDisease, explicit reference
op 0x20001aa: BlightDisease
op 0x20001ab: BlightDisease, explicit reference
op 0x20001ac: ToggleCollisionBoxes
op 0x20001ad: SetReputation
op 0x20001ae: ModReputation
op 0x20001af: SetReputation, explicit
op 0x20001b0: ModReputation, explicit
op 0x20001b1: GetReputation
op 0x20001b2: GetReputation, explicit
op 0x20001b3: Equip
op 0x20001b4: Equip, explicit
op 0x20001b5: SameFaction
op 0x20001b6: SameFaction, explicit
op 0x20001b7: ModHello
op 0x20001b8: ModHello, explicit reference
op 0x20001b9: ModFight
op 0x20001ba: ModFight, explicit reference
op 0x20001bb: ModFlee
op 0x20001bc: ModFlee, explicit reference
op 0x20001bd: ModAlarm
op 0x20001be: ModAlarm, explicit reference
op 0x20001bf: GetHello
op 0x20001c0: GetHello, explicit reference
op 0x20001c1: GetFight
op 0x20001c2: GetFight, explicit reference
op 0x20001c3: GetFlee
op 0x20001c4: GetFlee, explicit reference
op 0x20001c5: GetAlarm
op 0x20001c6: GetAlarm, explicit reference
op 0x20001c7: GetLocked
op 0x20001c8: GetLocked, explicit reference
op 0x20001c9: GetPcRunning
op 0x20001ca: GetPcSneaking
op 0x20001cb: GetForceRun
op 0x20001cc: GetForceSneak
op 0x20001cd: GetForceRun, explicit
op 0x20001ce: GetForceSneak, explicit
op 0x20001cf: GetEffect
op 0x20001d0: GetEffect, explicit
op 0x20001d1: GetArmorType
op 0x20001d2: GetArmorType, explicit
op 0x20001d3: GetAttacked
op 0x20001d4: GetAttacked, explicit
op 0x20001d5: HasItemEquipped
op 0x20001d6: HasItemEquipped, explicit
op 0x20001d7: GetWeaponDrawn
op 0x20001d8: GetWeaponDrawn, explicit
op 0x20001d9: GetRace
op 0x20001da: GetRace, explicit
op 0x20001db: GetSpellEffects
op 0x20001dc: GetSpellEffects, explicit
op 0x20001dd: GetCurrentTime
op 0x20001de: HasSoulGem
op 0x20001df: HasSoulGem, explicit
op 0x20001e0: GetWeaponType
op 0x20001e1: GetWeaponType, explicit
op 0x20001e2: GetWerewolfKills
op 0x20001e3: ModScale
op 0x20001e4: ModScale, explicit
op 0x20001e5: SetDelete
op 0x20001e6: SetDelete, explicit
op 0x20001e7: GetSquareRoot
op 0x20001e8: RaiseRank
op 0x20001e9: RaiseRank, explicit
op 0x20001ea: LowerRank
op 0x20001eb: LowerRank, explicit
<<<<<<< HEAD
op 0x20001ec: PlayBink

opcodes 0x20001ed-0x3ffffff unused


=======
op 0x20001ec: GetPCCrimeLevel
op 0x20001ed: SetPCCrimeLevel
op 0x20001ee: SetPCCrimeLevel
op 0x20001ef: GetCurrentAIPackage
op 0x20001f0: GetCurrentAIPackage, explicit reference
op 0x20001f1: GetDetected
op 0x20001f2: GetDetected, explicit reference

opcodes 0x20001f3-0x3ffffff unused
>>>>>>> e31cd1c8
<|MERGE_RESOLUTION|>--- conflicted
+++ resolved
@@ -299,13 +299,6 @@
 op 0x20001e9: RaiseRank, explicit
 op 0x20001ea: LowerRank
 op 0x20001eb: LowerRank, explicit
-<<<<<<< HEAD
-op 0x20001ec: PlayBink
-
-opcodes 0x20001ed-0x3ffffff unused
-
-
-=======
 op 0x20001ec: GetPCCrimeLevel
 op 0x20001ed: SetPCCrimeLevel
 op 0x20001ee: SetPCCrimeLevel
@@ -313,6 +306,6 @@
 op 0x20001f0: GetCurrentAIPackage, explicit reference
 op 0x20001f1: GetDetected
 op 0x20001f2: GetDetected, explicit reference
-
-opcodes 0x20001f3-0x3ffffff unused
->>>>>>> e31cd1c8
+op 0x20001f3: PlayBink
+
+opcodes 0x20001f4-0x3ffffff unused