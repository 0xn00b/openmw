--- conflicted
+++ resolved
@@ -25,26 +25,26 @@
 {
     namespace Ai
     {
-    	template<class R>
-    	class OpAiActivate : public Interpreter::Opcode1
-		{
-			public:
-
-				virtual void execute (Interpreter::Runtime& runtime, unsigned int arg0)
-				{
-					MWWorld::Ptr ptr = R()(runtime);
+        template<class R>
+        class OpAiActivate : public Interpreter::Opcode1
+        {
+            public:
+
+                virtual void execute (Interpreter::Runtime& runtime, unsigned int arg0)
+                {
+                    MWWorld::Ptr ptr = R()(runtime);
 
                     std::string objectID = runtime.getStringLiteral (runtime[0].mInteger);
                     runtime.pop();
 
-					// discard additional arguments (reset), because we have no idea what they mean.
-					for (unsigned int i=0; i<arg0; ++i) runtime.pop();
-
-					MWMechanics::AiActivate activatePackage(objectID);
-					MWWorld::Class::get (ptr).getCreatureStats (ptr).getAiSequence().stack(activatePackage);
-					std::cout << "AiActivate" << std::endl;
-				}
-		};
+                    // discard additional arguments (reset), because we have no idea what they mean.
+                    for (unsigned int i=0; i<arg0; ++i) runtime.pop();
+
+                    MWMechanics::AiActivate activatePackage(objectID);
+                    MWWorld::Class::get (ptr).getCreatureStats (ptr).getAiSequence().stack(activatePackage);
+                    std::cout << "AiActivate" << std::endl;
+                }
+        };
 
         template<class R>
         class OpAiTravel : public Interpreter::Opcode1
@@ -68,7 +68,7 @@
                     for (unsigned int i=0; i<arg0; ++i) runtime.pop();
 
                     MWMechanics::AiTravel travelPackage(x, y, z);
-					MWWorld::Class::get (ptr).getCreatureStats (ptr).getAiSequence().stack(travelPackage);
+                    MWWorld::Class::get (ptr).getCreatureStats (ptr).getAiSequence().stack(travelPackage);
 
                     std::cout << "AiTravel: " << x << ", " << y << ", " << z << std::endl;
                 }
@@ -102,7 +102,7 @@
                     for (unsigned int i=0; i<arg0; ++i) runtime.pop();
 
                     MWMechanics::AiEscort escortPackage(actorID, duration, x, y, z);
-					MWWorld::Class::get (ptr).getCreatureStats (ptr).getAiSequence().stack(escortPackage);
+                    MWWorld::Class::get (ptr).getCreatureStats (ptr).getAiSequence().stack(escortPackage);
 
                     std::cout << "AiEscort: " << x << ", " << y << ", " << z << ", " << duration
                         << std::endl;
@@ -140,7 +140,7 @@
                     for (unsigned int i=0; i<arg0; ++i) runtime.pop();
 
                     MWMechanics::AiEscort escortPackage(actorID, cellID, duration, x, y, z);
-					MWWorld::Class::get (ptr).getCreatureStats (ptr).getAiSequence().stack(escortPackage);
+                    MWWorld::Class::get (ptr).getCreatureStats (ptr).getAiSequence().stack(escortPackage);
 
                     std::cout << "AiEscort: " << x << ", " << y << ", " << z << ", " << duration
                         << std::endl;
@@ -182,22 +182,18 @@
 
                     std::vector<int> idleList;
                     for (unsigned int i=0; i<arg0; ++i) {
-                    	Interpreter::Type_Integer idleValue = runtime[0].mFloat;
-                    	idleList.push_back(idleValue);
-                    	runtime.pop();
+                        Interpreter::Type_Integer idleValue = runtime[0].mFloat;
+                        idleList.push_back(idleValue);
+                        runtime.pop();
                     }
 
                     // discard additional arguments (reset), because we have no idea what they mean.
                     for (unsigned int i=0; i<arg0; ++i) runtime.pop();
 
-<<<<<<< HEAD
                     MWMechanics::AiWander wanderPackage(range, duration, time, idleList);
-					MWWorld::Class::get (ptr).getCreatureStats (ptr).getAiSequence().stack(wanderPackage);
-
-                    std::cout << "AiWanter" << std::endl;
-=======
+                    MWWorld::Class::get (ptr).getCreatureStats (ptr).getAiSequence().stack(wanderPackage);
+
                     std::cout << "AiWander" << std::endl;
->>>>>>> ff74f687
                 }
         };
 
@@ -278,9 +274,9 @@
                     for (unsigned int i=0; i<arg0; ++i) runtime.pop();
 
                     MWMechanics::AiFollow followPackage(actorID, duration, x, y ,z);
-					MWWorld::Class::get (ptr).getCreatureStats (ptr).getAiSequence().stack(followPackage);
-
-					std::cout << "AiFollow: " << actorID << ", " << x << ", " << y << ", " << z << ", " << duration
+                    MWWorld::Class::get (ptr).getCreatureStats (ptr).getAiSequence().stack(followPackage);
+
+                    std::cout << "AiFollow: " << actorID << ", " << x << ", " << y << ", " << z << ", " << duration
                         << std::endl;
                 }
         };
@@ -316,7 +312,7 @@
                     for (unsigned int i=0; i<arg0; ++i) runtime.pop();
 
                     MWMechanics::AiFollow followPackage(actorID, cellID, duration, x, y ,z);
-					MWWorld::Class::get (ptr).getCreatureStats (ptr).getAiSequence().stack(followPackage);
+                    MWWorld::Class::get (ptr).getCreatureStats (ptr).getAiSequence().stack(followPackage);
                     std::cout << "AiFollow: " << actorID << ", " << x << ", " << y << ", " << z << ", " << duration
                         << std::endl;
                 }
@@ -364,20 +360,20 @@
         const int opcodeAiEscortExplicit = 0x20003;
         const int opcodeGetAiPackageDone = 0x200007c;
         const int opcodeGetAiPackageDoneExplicit = 0x200007d;
-        const int opcodeGetCurrentAiPackage = 0x20001b1;
-        const int opcodeGetCurrentAiPackageExplicit = 0x20001b2;
-        const int opcodeGetDetected = 0x20001b3;
-        const int opcodeGetDetectedExplicit = 0x20001b4;
+        const int opcodeGetCurrentAiPackage = 0x20001ef;
+        const int opcodeGetCurrentAiPackageExplicit = 0x20001f0;
+        const int opcodeGetDetected = 0x20001f1;
+        const int opcodeGetDetectedExplicit = 0x20001f2;
         const int opcodeAiWander = 0x20010;
         const int opcodeAiWanderExplicit = 0x20011;
-        const int opcodeAIActivate = 0x20018;
-        const int opcodeAIActivateExplicit = 0x20019;
-        const int opcodeAiEscortCell = 0x2001a;
-        const int opcodeAiEscortCellExplicit = 0x2001b;
-        const int opcodeAiFollow = 0x2001c;
-        const int opcodeAiFollowExplicit = 0x2001d;
-        const int opcodeAiFollowCell = 0x2001e;
-        const int opcodeAiFollowCellExplicit = 0x2001f;
+        const int opcodeAIActivate = 0x2001e;
+        const int opcodeAIActivateExplicit = 0x2001f;
+        const int opcodeAiEscortCell = 0x20020;
+        const int opcodeAiEscortCellExplicit = 0x20021;
+        const int opcodeAiFollow = 0x20022;
+        const int opcodeAiFollowExplicit = 0x20023;
+        const int opcodeAiFollowCell = 0x20024;
+        const int opcodeAiFollowCellExplicit = 0x20025;
         const int opcodeSetHello = 0x200015e;
         const int opcodeSetHelloExplicit = 0x200015d;
         const int opcodeSetFight = 0x200015e;
@@ -441,8 +437,8 @@
 
         void installOpcodes (Interpreter::Interpreter& interpreter)
         {
-        	interpreter.installSegment3 (opcodeAIActivate, new OpAiActivate<ImplicitRef>);
-        	interpreter.installSegment3 (opcodeAIActivateExplicit, new OpAiActivate<ExplicitRef>);
+            interpreter.installSegment3 (opcodeAIActivate, new OpAiActivate<ImplicitRef>);
+            interpreter.installSegment3 (opcodeAIActivateExplicit, new OpAiActivate<ExplicitRef>);
             interpreter.installSegment3 (opcodeAiTravel, new OpAiTravel<ImplicitRef>);
             interpreter.installSegment3 (opcodeAiTravelExplicit, new OpAiTravel<ExplicitRef>);
             interpreter.installSegment3 (opcodeAiEscort, new OpAiEscort<ImplicitRef>);
@@ -456,23 +452,13 @@
             interpreter.installSegment3 (opcodeAiFollowCell, new OpAiFollowCell<ImplicitRef>);
             interpreter.installSegment3 (opcodeAiFollowCellExplicit, new OpAiFollowCell<ExplicitRef>);
             interpreter.installSegment5 (opcodeGetAiPackageDone, new OpGetAiPackageDone<ImplicitRef>);
-<<<<<<< HEAD
-            interpreter.installSegment5 (opcodeGetAiPackageDoneExplicit, new OpGetAiPackageDone<ExplicitRef>);
+
+            interpreter.installSegment5 (opcodeGetAiPackageDoneExplicit,
+                new OpGetAiPackageDone<ExplicitRef>);
             interpreter.installSegment5 (opcodeGetCurrentAiPackage, new OpGetCurrentAIPackage<ImplicitRef>);
             interpreter.installSegment5 (opcodeGetCurrentAiPackageExplicit, new OpGetCurrentAIPackage<ExplicitRef>);
             interpreter.installSegment3 (opcodeGetDetected, new OpGetDetected<ImplicitRef>);
             interpreter.installSegment3 (opcodeGetDetectedExplicit, new OpGetDetected<ExplicitRef>);
-            interpreter.installSegment5 (opcodeSetHello, new OpSetHello<ImplicitRef>);
-            interpreter.installSegment5 (opcodeSetHelloExplicit, new OpSetHello<ExplicitRef>);
-            interpreter.installSegment5 (opcodeSetFight, new OpSetFight<ImplicitRef>);
-            interpreter.installSegment5 (opcodeSetFightExplicit, new OpSetFight<ExplicitRef>);
-            interpreter.installSegment5 (opcodeSetFlee, new OpSetFlee<ImplicitRef>);
-            interpreter.installSegment5 (opcodeSetFleeExplicit, new OpSetFlee<ExplicitRef>);
-            interpreter.installSegment5 (opcodeSetAlarm, new OpSetAlarm<ImplicitRef>);
-            interpreter.installSegment5 (opcodeSetAlarmExplicit, new OpSetAlarm<ExplicitRef>);
-=======
-            interpreter.installSegment5 (opcodeGetAiPackageDoneExplicit,
-                new OpGetAiPackageDone<ExplicitRef>);
             interpreter.installSegment5 (opcodeSetHello, new OpSetAiSetting<ImplicitRef>(0));
             interpreter.installSegment5 (opcodeSetHelloExplicit, new OpSetAiSetting<ExplicitRef>(0));
             interpreter.installSegment5 (opcodeSetFight, new OpSetAiSetting<ImplicitRef>(1));
@@ -499,7 +485,6 @@
             interpreter.installSegment5 (opcodeGetFleeExplicit, new OpGetAiSetting<ExplicitRef>(2));
             interpreter.installSegment5 (opcodeGetAlarm, new OpGetAiSetting<ImplicitRef>(3));
             interpreter.installSegment5 (opcodeGetAlarmExplicit, new OpGetAiSetting<ExplicitRef>(3));
->>>>>>> ff74f687
         }
     }
 }