
#include "statsextensions.hpp"

#include <components/compiler/extensions.hpp>

#include <components/interpreter/interpreter.hpp>
#include <components/interpreter/runtime.hpp>
#include <components/interpreter/opcodes.hpp>

#include "../mwworld/class.hpp"
#include "../mwworld/environment.hpp"
#include "../mwworld/player.hpp"

#include "../mwmechanics/creaturestats.hpp"
#include "../mwmechanics/npcstats.hpp"

#include "interpretercontext.hpp"
#include "ref.hpp"

#include "../mwdialogue/dialoguemanager.hpp"

namespace MWScript
{
    namespace Stats
    {
        template<class R>
        class OpGetAttribute : public Interpreter::Opcode0
        {
                int mIndex;

            public:

                OpGetAttribute (int index) : mIndex (index) {}

                virtual void execute (Interpreter::Runtime& runtime)
                {
                    MWWorld::Ptr ptr = R()(runtime);

                    Interpreter::Type_Integer value =
                        MWWorld::Class::get (ptr).getCreatureStats (ptr).mAttributes[mIndex].
                        getModified();

                    runtime.push (value);
                }
        };

        template<class R>
        class OpSetAttribute : public Interpreter::Opcode0
        {
                int mIndex;

            public:

                OpSetAttribute (int index) : mIndex (index) {}

                virtual void execute (Interpreter::Runtime& runtime)
                {
                    MWWorld::Ptr ptr = R()(runtime);

                    Interpreter::Type_Integer value = runtime[0].mInteger;
                    runtime.pop();

                    MWWorld::Class::get (ptr).getCreatureStats (ptr).mAttributes[mIndex].
                        setModified (value, 0);
                }
        };

        template<class R>
        class OpModAttribute : public Interpreter::Opcode0
        {
                int mIndex;

            public:

                OpModAttribute (int index) : mIndex (index) {}

                virtual void execute (Interpreter::Runtime& runtime)
                {
                    MWWorld::Ptr ptr = R()(runtime);

                    Interpreter::Type_Integer value = runtime[0].mInteger;
                    runtime.pop();

                    value += MWWorld::Class::get (ptr).getCreatureStats (ptr).mAttributes[mIndex].
                        getModified();

                    MWWorld::Class::get (ptr).getCreatureStats (ptr).mAttributes[mIndex].
                        setModified (value, 0, 100);
                }
        };

        template<class R>
        class OpGetDynamic : public Interpreter::Opcode0
        {
                int mIndex;

            public:

                OpGetDynamic (int index) : mIndex (index) {}

                virtual void execute (Interpreter::Runtime& runtime)
                {
                    MWWorld::Ptr ptr = R()(runtime);

                    if (mIndex==0 && MWWorld::Class::get (ptr).hasItemHealth (ptr))
                    {
                        // health is a special case
                        Interpreter::Type_Integer value =
                            MWWorld::Class::get (ptr).getItemMaxHealth (ptr);
                        runtime.push (value);

                        return;
                    }

                    Interpreter::Type_Integer value =
                        MWWorld::Class::get (ptr).getCreatureStats (ptr).mDynamic[mIndex].
                        getCurrent();

                    runtime.push (value);
                }
        };

        template<class R>
        class OpSetDynamic : public Interpreter::Opcode0
        {
                int mIndex;

            public:

                OpSetDynamic (int index) : mIndex (index) {}

                virtual void execute (Interpreter::Runtime& runtime)
                {
                    MWWorld::Ptr ptr = R()(runtime);

                    Interpreter::Type_Integer value = runtime[0].mInteger;
                    runtime.pop();

                    MWWorld::Class::get (ptr).getCreatureStats (ptr).mDynamic[mIndex].
                        setModified (value, 0);
                }
        };

        template<class R>
        class OpModDynamic : public Interpreter::Opcode0
        {
                int mIndex;

            public:

                OpModDynamic (int index) : mIndex (index) {}

                virtual void execute (Interpreter::Runtime& runtime)
                {
                    MWWorld::Ptr ptr = R()(runtime);

                    Interpreter::Type_Integer diff = runtime[0].mInteger;
                    runtime.pop();

                    MWMechanics::CreatureStats& stats = MWWorld::Class::get (ptr).getCreatureStats (ptr);

                    Interpreter::Type_Integer current = stats.mDynamic[mIndex].getCurrent();

                    stats.mDynamic[mIndex].setModified (
                        diff + stats.mDynamic[mIndex].getModified(), 0);

                    stats.mDynamic[mIndex].setCurrent (diff + current);
                }
        };

        template<class R>
        class OpModCurrentDynamic : public Interpreter::Opcode0
        {
                int mIndex;

            public:

                OpModCurrentDynamic (int index) : mIndex (index) {}

                virtual void execute (Interpreter::Runtime& runtime)
                {
                    MWWorld::Ptr ptr = R()(runtime);

                    Interpreter::Type_Integer diff = runtime[0].mInteger;
                    runtime.pop();

                    MWMechanics::CreatureStats& stats = MWWorld::Class::get (ptr).getCreatureStats (ptr);

                    Interpreter::Type_Integer current = stats.mDynamic[mIndex].getCurrent();

                    stats.mDynamic[mIndex].setCurrent (diff + current);
                }
        };

        template<class R>
        class OpGetDynamicGetRatio : public Interpreter::Opcode0
        {
                int mIndex;

            public:

                OpGetDynamicGetRatio (int index) : mIndex (index) {}

                virtual void execute (Interpreter::Runtime& runtime)
                {
                    MWWorld::Ptr ptr = R()(runtime);

                    MWMechanics::CreatureStats& stats = MWWorld::Class::get (ptr).getCreatureStats (ptr);

                    Interpreter::Type_Float value = 0;

                    Interpreter::Type_Float max = stats.mDynamic[mIndex].getModified();

                    if (max>0)
                        value = stats.mDynamic[mIndex].getCurrent() / max;

                    runtime.push (value);
                }
        };

        template<class R>
        class OpGetSkill : public Interpreter::Opcode0
        {
                int mIndex;

            public:

                OpGetSkill (int index) : mIndex (index) {}

                virtual void execute (Interpreter::Runtime& runtime)
                {
                    MWWorld::Ptr ptr = R()(runtime);

                    Interpreter::Type_Integer value =
                        MWWorld::Class::get (ptr).getNpcStats (ptr).mSkill[mIndex].
                        getModified();

                    runtime.push (value);
                }
        };

        template<class R>
        class OpSetSkill : public Interpreter::Opcode0
        {
                int mIndex;

            public:

                OpSetSkill (int index) : mIndex (index) {}

                virtual void execute (Interpreter::Runtime& runtime)
                {
                    MWWorld::Ptr ptr = R()(runtime);

                    Interpreter::Type_Integer value = runtime[0].mInteger;
                    runtime.pop();

                    MWWorld::Class::get (ptr).getNpcStats (ptr).mSkill[mIndex].
                        setModified (value, 0);
                }
        };

        template<class R>
        class OpModSkill : public Interpreter::Opcode0
        {
                int mIndex;

            public:

                OpModSkill (int index) : mIndex (index) {}

                virtual void execute (Interpreter::Runtime& runtime)
                {
                    MWWorld::Ptr ptr = R()(runtime);

                    Interpreter::Type_Integer value = runtime[0].mInteger;
                    runtime.pop();

                    value += MWWorld::Class::get (ptr).getNpcStats (ptr).mSkill[mIndex].
                        getModified();

                    MWWorld::Class::get (ptr).getNpcStats (ptr).mSkill[mIndex].
                        setModified (value, 0, 100);
                }
        };

<<<<<<< HEAD
        template<class R>
        class OpAddSpell : public Interpreter::Opcode0
        {
            public:

                virtual void execute (Interpreter::Runtime& runtime)
                {
                    MWWorld::Ptr ptr = R()(runtime);

                    std::string id = runtime.getStringLiteral (runtime[0].mInteger);
                    runtime.pop();

                    MWWorld::Class::get (ptr).getCreatureStats (ptr).mSpells.add (id);
                }
        };

        template<class R>
        class OpRemoveSpell : public Interpreter::Opcode0
        {
            public:

                virtual void execute (Interpreter::Runtime& runtime)
                {
                    MWWorld::Ptr ptr = R()(runtime);

                    std::string id = runtime.getStringLiteral (runtime[0].mInteger);
                    runtime.pop();

                    MWWorld::Class::get (ptr).getCreatureStats (ptr).mSpells.remove (id);
                }
        };

        template<class R>
        class OpGetSpell : public Interpreter::Opcode0
=======
        class OpPCJoinFaction : public Interpreter::Opcode1
        {
            public:

                virtual void execute (Interpreter::Runtime& runtime, unsigned int arg0)
                {
                    std::string factionID = "";
                    MWScript::InterpreterContext& context
                        = static_cast<MWScript::InterpreterContext&> (runtime.getContext());
                    if(arg0==0)
                    {
                        factionID = context.getEnvironment().mDialogueManager->getFaction();
                    }
                    else
                    {
                        factionID = runtime.getStringLiteral (runtime[0].mInteger);
                        runtime.pop();
                    }
                    if(factionID != "")
                    {
                        MWWorld::Ptr player = context.getEnvironment().mWorld->getPlayer().getPlayer();
                        if(MWWorld::Class::get(player).getNpcStats(player).mFactionRank.find(factionID) == MWWorld::Class::get(player).getNpcStats(player).mFactionRank.end())
                        {
                            MWWorld::Class::get(player).getNpcStats(player).mFactionRank[factionID] = 0;
                        }
                        else
                        {
                            //the player is already in the faction... Throw an exeption?
                        }
                    }
                }
        };

        class OpPCRaiseRank : public Interpreter::Opcode1
        {
            public:

                virtual void execute (Interpreter::Runtime& runtime, unsigned int arg0)
                {
                    std::string factionID = "";
                    MWScript::InterpreterContext& context
                        = static_cast<MWScript::InterpreterContext&> (runtime.getContext());
                    if(arg0==0)
                    {
                        factionID = context.getEnvironment().mDialogueManager->getFaction();
                    }
                    else
                    {
                        factionID = runtime.getStringLiteral (runtime[0].mInteger);
                        runtime.pop();
                    }
                    if(factionID != "")
                    {
                        MWWorld::Ptr player = context.getEnvironment().mWorld->getPlayer().getPlayer();
                        if(MWWorld::Class::get(player).getNpcStats(player).mFactionRank.find(factionID) == MWWorld::Class::get(player).getNpcStats(player).mFactionRank.end())
                        {
                            MWWorld::Class::get(player).getNpcStats(player).mFactionRank[factionID] = 0;
                        }
                        else
                        {
                            MWWorld::Class::get(player).getNpcStats(player).mFactionRank[factionID] = MWWorld::Class::get(player).getNpcStats(player).mFactionRank[factionID] +1;
                        }
                    }
                }
        };
    
        class OpPCLowerRank : public Interpreter::Opcode1
        {
            public:

                virtual void execute (Interpreter::Runtime& runtime, unsigned int arg0)
                {
                    std::string factionID = "";
                    MWScript::InterpreterContext& context
                        = static_cast<MWScript::InterpreterContext&> (runtime.getContext());
                    if(arg0==0)
                    {
                        factionID = context.getEnvironment().mDialogueManager->getFaction();
                    }
                    else
                    {
                        factionID = runtime.getStringLiteral (runtime[0].mInteger);
                        runtime.pop();
                    }
                    if(factionID != "")
                    {
                        MWWorld::Ptr player = context.getEnvironment().mWorld->getPlayer().getPlayer();
                        if(MWWorld::Class::get(player).getNpcStats(player).mFactionRank.find(factionID) == MWWorld::Class::get(player).getNpcStats(player).mFactionRank.end())
                        {
                            //do nothing, the player is not in the faction... Throw an exeption?
                        }
                        else
                        {
                            MWWorld::Class::get(player).getNpcStats(player).mFactionRank[factionID] = MWWorld::Class::get(player).getNpcStats(player).mFactionRank[factionID] -1;
                        }
                    }
                }
        };

        class OpModDisposition : public Interpreter::Opcode0
>>>>>>> 7edc5c73
        {
            public:

                virtual void execute (Interpreter::Runtime& runtime)
                {
<<<<<<< HEAD
                    MWWorld::Ptr ptr = R()(runtime);

                    std::string id = runtime.getStringLiteral (runtime[0].mInteger);
                    runtime.pop();

                    Interpreter::Type_Integer value = 0;

                    for (MWMechanics::Spells::TIterator iter (
                        MWWorld::Class::get (ptr).getCreatureStats (ptr).mSpells.begin());
                        iter!=MWWorld::Class::get (ptr).getCreatureStats (ptr).mSpells.end(); ++iter)
                        if (*iter==id)
                        {
                            value = 1;
                            break;
                        }

                    runtime.push (value);
=======

>>>>>>> 7edc5c73
                }
        };

        const int numberOfAttributes = 8;

        const int opcodeGetAttribute = 0x2000027;
        const int opcodeGetAttributeExplicit = 0x200002f;
        const int opcodeSetAttribute = 0x2000037;
        const int opcodeSetAttributeExplicit = 0x200003f;
        const int opcodeModAttribute = 0x2000047;
        const int opcodeModAttributeExplicit = 0x200004f;

        const int numberOfDynamics = 3;

        const int opcodeGetDynamic = 0x2000057;
        const int opcodeGetDynamicExplicit = 0x200005a;
        const int opcodeSetDynamic = 0x200005d;
        const int opcodeSetDynamicExplicit = 0x2000060;
        const int opcodeModDynamic = 0x2000063;
        const int opcodeModDynamicExplicit = 0x2000066;
        const int opcodeModCurrentDynamic = 0x2000069;
        const int opcodeModCurrentDynamicExplicit = 0x200006c;
        const int opcodeGetDynamicGetRatio = 0x200006f;
        const int opcodeGetDynamicGetRatioExplicit = 0x2000072;

        const int numberOfSkills = 27;

        const int opcodeGetSkill = 0x200008e;
        const int opcodeGetSkillExplicit = 0x20000a9;
        const int opcodeSetSkill = 0x20000c4;
        const int opcodeSetSkillExplicit = 0x20000df;
        const int opcodeModSkill = 0x20000fa;
        const int opcodeModSkillExplicit = 0x2000115;

<<<<<<< HEAD
        const int opcodeAddSpell = 0x2000147;
        const int opcodeAddSpellExplicit = 0x2000148;
        const int opcodeRemoveSpell = 0x2000149;
        const int opcodeRemoveSpellExplicit = 0x200014a;
        const int opcodeGetSpell = 0x200014b;
        const int opcodeGetSpellExplicit = 0x200014c;
=======
        const int opcodePCRaiseRank = 0x2000b;
        const int opcodePCLowerRank = 0x2000c;
        const int opcodePCJoinFaction = 0x2000d;
        const int opcodeModDisposition = 0x2000147;
>>>>>>> 7edc5c73

        void registerExtensions (Compiler::Extensions& extensions)
        {
            static const char *attributes[numberOfAttributes] =
            {
                "strength", "intelligence", "willpower", "agility", "speed", "endurance",
                "personality", "luck"
            };

            static const char *dynamics[numberOfDynamics] =
            {
                "health", "magicka", "fatigue"
            };

            static const char *skills[numberOfSkills] =
            {
                "block", "armorer", "mediumarmor", "heavyarmor", "bluntweapon",
                "longblade", "axe", "spear", "athletics", "enchant", "destruction",
                "alteration", "illusion", "conjuration", "mysticism",
                "restoration", "alchemy", "unarmored", "security", "sneak",
                "acrobatics", "lightarmor", "shortblade", "marksman",
                "merchantile", "speechcraft", "handtohand"
            };

            std::string get ("get");
            std::string set ("set");
            std::string mod ("mod");
            std::string modCurrent ("modcurrent");
            std::string getRatio ("getratio");

            for (int i=0; i<numberOfAttributes; ++i)
            {
                extensions.registerFunction (get + attributes[i], 'l', "",
                    opcodeGetAttribute+i, opcodeGetAttributeExplicit+i);

                extensions.registerInstruction (set + attributes[i], "l",
                    opcodeSetAttribute+i, opcodeSetAttributeExplicit+i);

                extensions.registerInstruction (mod + attributes[i], "l",
                    opcodeModAttribute+i, opcodeModAttributeExplicit+i);
            }

            for (int i=0; i<numberOfDynamics; ++i)
            {
                extensions.registerFunction (get + dynamics[i], 'l', "",
                    opcodeGetDynamic+i, opcodeGetDynamicExplicit+i);

                extensions.registerInstruction (set + dynamics[i], "l",
                    opcodeSetDynamic+i, opcodeSetDynamicExplicit+i);

                extensions.registerInstruction (mod + dynamics[i], "l",
                    opcodeModDynamic+i, opcodeModDynamicExplicit+i);

                extensions.registerInstruction (modCurrent + dynamics[i], "l",
                    opcodeModCurrentDynamic+i, opcodeModCurrentDynamicExplicit+i);

                extensions.registerFunction (get + dynamics[i] + getRatio, 'f', "",
                    opcodeGetDynamicGetRatio+i, opcodeGetDynamicGetRatioExplicit+i);
            }

            for (int i=0; i<numberOfSkills; ++i)
            {
                extensions.registerFunction (get + skills[i], 'l', "",
                    opcodeGetSkill+i, opcodeGetSkillExplicit+i);

                extensions.registerInstruction (set + skills[i], "l",
                    opcodeSetSkill+i, opcodeSetSkillExplicit+i);

                extensions.registerInstruction (mod + skills[i], "l",
                    opcodeModSkill+i, opcodeModSkillExplicit+i);
            }
<<<<<<< HEAD

            extensions.registerInstruction ("addspell", "c", opcodeAddSpell, opcodeAddSpellExplicit);
            extensions.registerInstruction ("removespell", "c", opcodeRemoveSpell,
                opcodeRemoveSpellExplicit);
            extensions.registerFunction ("getspell", 'l', "c", opcodeGetSpell, opcodeGetSpellExplicit);
=======
            extensions.registerInstruction("pcraiserank","/S",opcodePCRaiseRank);
            extensions.registerInstruction("pclowerrank","/S",opcodePCLowerRank);
            extensions.registerInstruction("pcjoinfaction","/S",opcodePCJoinFaction);
            extensions.registerInstruction("moddisposition","l",opcodeModDisposition);
>>>>>>> 7edc5c73
        }

        void installOpcodes (Interpreter::Interpreter& interpreter)
        {
            for (int i=0; i<numberOfAttributes; ++i)
            {
                interpreter.installSegment5 (opcodeGetAttribute+i, new OpGetAttribute<ImplicitRef> (i));
                interpreter.installSegment5 (opcodeGetAttributeExplicit+i,
                    new OpGetAttribute<ExplicitRef> (i));

                interpreter.installSegment5 (opcodeSetAttribute+i, new OpSetAttribute<ImplicitRef> (i));
                interpreter.installSegment5 (opcodeSetAttributeExplicit+i,
                    new OpSetAttribute<ExplicitRef> (i));

                interpreter.installSegment5 (opcodeModAttribute+i, new OpModAttribute<ImplicitRef> (i));
                interpreter.installSegment5 (opcodeModAttributeExplicit+i,
                    new OpModAttribute<ExplicitRef> (i));
            }

            for (int i=0; i<numberOfDynamics; ++i)
            {
                interpreter.installSegment5 (opcodeGetDynamic+i, new OpGetDynamic<ImplicitRef> (i));
                interpreter.installSegment5 (opcodeGetDynamicExplicit+i,
                    new OpGetDynamic<ExplicitRef> (i));

                interpreter.installSegment5 (opcodeSetDynamic+i, new OpSetDynamic<ImplicitRef> (i));
                interpreter.installSegment5 (opcodeSetDynamicExplicit+i,
                    new OpSetDynamic<ExplicitRef> (i));

                interpreter.installSegment5 (opcodeModDynamic+i, new OpModDynamic<ImplicitRef> (i));
                interpreter.installSegment5 (opcodeModDynamicExplicit+i,
                    new OpModDynamic<ExplicitRef> (i));

                interpreter.installSegment5 (opcodeModCurrentDynamic+i,
                    new OpModCurrentDynamic<ImplicitRef> (i));
                interpreter.installSegment5 (opcodeModCurrentDynamicExplicit+i,
                    new OpModCurrentDynamic<ExplicitRef> (i));

                interpreter.installSegment5 (opcodeGetDynamicGetRatio+i,
                    new OpGetDynamicGetRatio<ImplicitRef> (i));
                interpreter.installSegment5 (opcodeGetDynamicGetRatioExplicit+i,
                    new OpGetDynamicGetRatio<ExplicitRef> (i));
            }

            for (int i=0; i<numberOfSkills; ++i)
            {
                interpreter.installSegment5 (opcodeGetSkill+i, new OpGetSkill<ImplicitRef> (i));
                interpreter.installSegment5 (opcodeGetSkillExplicit+i, new OpGetSkill<ExplicitRef> (i));

                interpreter.installSegment5 (opcodeSetSkill+i, new OpSetSkill<ImplicitRef> (i));
                interpreter.installSegment5 (opcodeSetSkillExplicit+i, new OpSetSkill<ExplicitRef> (i));

                interpreter.installSegment5 (opcodeModSkill+i, new OpModSkill<ImplicitRef> (i));
                interpreter.installSegment5 (opcodeModSkillExplicit+i, new OpModSkill<ExplicitRef> (i));
            }

<<<<<<< HEAD
            interpreter.installSegment5 (opcodeAddSpell, new OpAddSpell<ImplicitRef>);
            interpreter.installSegment5 (opcodeAddSpellExplicit, new OpAddSpell<ExplicitRef>);
            interpreter.installSegment5 (opcodeRemoveSpell, new OpRemoveSpell<ImplicitRef>);
            interpreter.installSegment5 (opcodeRemoveSpellExplicit,
                new OpRemoveSpell<ExplicitRef>);
            interpreter.installSegment5 (opcodeGetSpell, new OpGetSpell<ImplicitRef>);
            interpreter.installSegment5 (opcodeGetSpellExplicit, new OpGetSpell<ExplicitRef>);
=======
            interpreter.installSegment3(opcodePCRaiseRank,new OpPCRaiseRank);
            interpreter.installSegment3(opcodePCLowerRank,new OpPCLowerRank);
            interpreter.installSegment3(opcodePCJoinFaction,new OpPCJoinFaction);
            interpreter.installSegment5(opcodeModDisposition,new OpModDisposition);
>>>>>>> 7edc5c73
        }
    }
}<|MERGE_RESOLUTION|>--- conflicted
+++ resolved
@@ -284,7 +284,6 @@
                 }
         };
 
-<<<<<<< HEAD
         template<class R>
         class OpAddSpell : public Interpreter::Opcode0
         {
@@ -319,7 +318,32 @@
 
         template<class R>
         class OpGetSpell : public Interpreter::Opcode0
-=======
+        {
+            public:
+
+                virtual void execute (Interpreter::Runtime& runtime)
+                {
+
+                    MWWorld::Ptr ptr = R()(runtime);
+
+                    std::string id = runtime.getStringLiteral (runtime[0].mInteger);
+                    runtime.pop();
+
+                    Interpreter::Type_Integer value = 0;
+
+                    for (MWMechanics::Spells::TIterator iter (
+                        MWWorld::Class::get (ptr).getCreatureStats (ptr).mSpells.begin());
+                        iter!=MWWorld::Class::get (ptr).getCreatureStats (ptr).mSpells.end(); ++iter)
+                        if (*iter==id)
+                        {
+                            value = 1;
+                            break;
+                        }
+
+                    runtime.push (value);
+                }
+        };
+
         class OpPCJoinFaction : public Interpreter::Opcode1
         {
             public:
@@ -344,10 +368,6 @@
                         if(MWWorld::Class::get(player).getNpcStats(player).mFactionRank.find(factionID) == MWWorld::Class::get(player).getNpcStats(player).mFactionRank.end())
                         {
                             MWWorld::Class::get(player).getNpcStats(player).mFactionRank[factionID] = 0;
-                        }
-                        else
-                        {
-                            //the player is already in the faction... Throw an exeption?
                         }
                     }
                 }
@@ -385,7 +405,7 @@
                     }
                 }
         };
-    
+
         class OpPCLowerRank : public Interpreter::Opcode1
         {
             public:
@@ -407,11 +427,7 @@
                     if(factionID != "")
                     {
                         MWWorld::Ptr player = context.getEnvironment().mWorld->getPlayer().getPlayer();
-                        if(MWWorld::Class::get(player).getNpcStats(player).mFactionRank.find(factionID) == MWWorld::Class::get(player).getNpcStats(player).mFactionRank.end())
-                        {
-                            //do nothing, the player is not in the faction... Throw an exeption?
-                        }
-                        else
+                        if(MWWorld::Class::get(player).getNpcStats(player).mFactionRank.find(factionID) != MWWorld::Class::get(player).getNpcStats(player).mFactionRank.end())
                         {
                             MWWorld::Class::get(player).getNpcStats(player).mFactionRank[factionID] = MWWorld::Class::get(player).getNpcStats(player).mFactionRank[factionID] -1;
                         }
@@ -420,33 +436,12 @@
         };
 
         class OpModDisposition : public Interpreter::Opcode0
->>>>>>> 7edc5c73
-        {
-            public:
-
-                virtual void execute (Interpreter::Runtime& runtime)
-                {
-<<<<<<< HEAD
-                    MWWorld::Ptr ptr = R()(runtime);
-
-                    std::string id = runtime.getStringLiteral (runtime[0].mInteger);
-                    runtime.pop();
-
-                    Interpreter::Type_Integer value = 0;
-
-                    for (MWMechanics::Spells::TIterator iter (
-                        MWWorld::Class::get (ptr).getCreatureStats (ptr).mSpells.begin());
-                        iter!=MWWorld::Class::get (ptr).getCreatureStats (ptr).mSpells.end(); ++iter)
-                        if (*iter==id)
-                        {
-                            value = 1;
-                            break;
-                        }
-
-                    runtime.push (value);
-=======
-
->>>>>>> 7edc5c73
+        {
+            public:
+
+                virtual void execute (Interpreter::Runtime& runtime)
+                {
+
                 }
         };
 
@@ -481,19 +476,17 @@
         const int opcodeModSkill = 0x20000fa;
         const int opcodeModSkillExplicit = 0x2000115;
 
-<<<<<<< HEAD
         const int opcodeAddSpell = 0x2000147;
         const int opcodeAddSpellExplicit = 0x2000148;
         const int opcodeRemoveSpell = 0x2000149;
         const int opcodeRemoveSpellExplicit = 0x200014a;
         const int opcodeGetSpell = 0x200014b;
         const int opcodeGetSpellExplicit = 0x200014c;
-=======
+
         const int opcodePCRaiseRank = 0x2000b;
         const int opcodePCLowerRank = 0x2000c;
         const int opcodePCJoinFaction = 0x2000d;
-        const int opcodeModDisposition = 0x2000147;
->>>>>>> 7edc5c73
+        const int opcodeModDisposition = 0x200014d;
 
         void registerExtensions (Compiler::Extensions& extensions)
         {
@@ -565,18 +558,16 @@
                 extensions.registerInstruction (mod + skills[i], "l",
                     opcodeModSkill+i, opcodeModSkillExplicit+i);
             }
-<<<<<<< HEAD
 
             extensions.registerInstruction ("addspell", "c", opcodeAddSpell, opcodeAddSpellExplicit);
             extensions.registerInstruction ("removespell", "c", opcodeRemoveSpell,
                 opcodeRemoveSpellExplicit);
             extensions.registerFunction ("getspell", 'l', "c", opcodeGetSpell, opcodeGetSpellExplicit);
-=======
+
             extensions.registerInstruction("pcraiserank","/S",opcodePCRaiseRank);
             extensions.registerInstruction("pclowerrank","/S",opcodePCLowerRank);
             extensions.registerInstruction("pcjoinfaction","/S",opcodePCJoinFaction);
             extensions.registerInstruction("moddisposition","l",opcodeModDisposition);
->>>>>>> 7edc5c73
         }
 
         void installOpcodes (Interpreter::Interpreter& interpreter)
@@ -633,7 +624,6 @@
                 interpreter.installSegment5 (opcodeModSkillExplicit+i, new OpModSkill<ExplicitRef> (i));
             }
 
-<<<<<<< HEAD
             interpreter.installSegment5 (opcodeAddSpell, new OpAddSpell<ImplicitRef>);
             interpreter.installSegment5 (opcodeAddSpellExplicit, new OpAddSpell<ExplicitRef>);
             interpreter.installSegment5 (opcodeRemoveSpell, new OpRemoveSpell<ImplicitRef>);
@@ -641,12 +631,11 @@
                 new OpRemoveSpell<ExplicitRef>);
             interpreter.installSegment5 (opcodeGetSpell, new OpGetSpell<ImplicitRef>);
             interpreter.installSegment5 (opcodeGetSpellExplicit, new OpGetSpell<ExplicitRef>);
-=======
+
             interpreter.installSegment3(opcodePCRaiseRank,new OpPCRaiseRank);
             interpreter.installSegment3(opcodePCLowerRank,new OpPCLowerRank);
             interpreter.installSegment3(opcodePCJoinFaction,new OpPCJoinFaction);
             interpreter.installSegment5(opcodeModDisposition,new OpModDisposition);
->>>>>>> 7edc5c73
         }
     }
 }