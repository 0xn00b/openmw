--- conflicted
+++ resolved
@@ -142,13 +142,8 @@
                     InterpreterContext& context
                         = static_cast<InterpreterContext&> (runtime.getContext());
 
-<<<<<<< HEAD
-                    const ESM::Cell *cell = context.getWorld().getPlayer().getPlayer().getCell()->cell;
-                    runtime.push (cell->water);
-=======
                     MWWorld::Ptr::CellStore *cell = context.getWorld().getPlayer().getPlayer().getCell();
                     runtime.push (cell->mWaterLevel);
->>>>>>> 8d7bf343
                 }
         };
 
