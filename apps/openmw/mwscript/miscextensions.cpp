
#include "miscextensions.hpp"

#include <components/compiler/extensions.hpp>

#include <components/interpreter/interpreter.hpp>
#include <components/interpreter/runtime.hpp>
#include <components/interpreter/opcodes.hpp>

#include "../mwworld/class.hpp"

#include "interpretercontext.hpp"
#include "ref.hpp"

namespace MWScript
{
    namespace Misc
    {
        class OpXBox : public Interpreter::Opcode0
        {
            public:

                virtual void execute (Interpreter::Runtime& runtime)
                {
                    runtime.push (0);
                }
        };

        class OpOnActivate : public Interpreter::Opcode0
        {
            public:

                virtual void execute (Interpreter::Runtime& runtime)
                {
                    InterpreterContext& context =
                        static_cast<InterpreterContext&> (runtime.getContext());

                    MWWorld::Ptr ptr = context.getReference();

                    runtime.push (context.hasBeenActivated (ptr));
                }
        };

        class OpActivate : public Interpreter::Opcode0
        {
            public:

                virtual void execute (Interpreter::Runtime& runtime)
                {
                    InterpreterContext& context =
                        static_cast<InterpreterContext&> (runtime.getContext());

                    MWWorld::Ptr ptr = context.getReference();

                    context.executeActivation();
                }
        };

        template<class R>
        class OpLock : public Interpreter::Opcode1
        {
            public:

                virtual void execute (Interpreter::Runtime& runtime, unsigned int arg0)
                {
                    MWWorld::Ptr ptr = R()(runtime);

                    Interpreter::Type_Integer lockLevel = 100;

                    if (arg0==1)
                    {
                        lockLevel = runtime[0].mInteger;
                        runtime.pop();
                    }

                    MWWorld::Class::get (ptr).lock (ptr, lockLevel);
                }
        };

        template<class R>
        class OpUnlock : public Interpreter::Opcode0
        {
            public:

                virtual void execute (Interpreter::Runtime& runtime)
                {
                    MWWorld::Ptr ptr = R()(runtime);

                    MWWorld::Class::get (ptr).unlock (ptr);
                }
        };

        class OpToggleCollisionDebug : public Interpreter::Opcode0
        {
            public:

                virtual void execute (Interpreter::Runtime& runtime)
                {
                    InterpreterContext& context =
                        static_cast<InterpreterContext&> (runtime.getContext());

                    bool enabled =
                        context.getWorld().toggleRenderMode (MWWorld::World::Render_CollisionDebug);

                    context.report (enabled ?
                        "Collision Mesh Rendering -> On" : "Collision Mesh Rendering -> Off");
                }
        };

        class OpToggleWireframe : public Interpreter::Opcode0
        {
            public:

                virtual void execute (Interpreter::Runtime& runtime)
                {
                    InterpreterContext& context =
                        static_cast<InterpreterContext&> (runtime.getContext());

                    bool enabled =
                        context.getWorld().toggleRenderMode (MWWorld::World::Render_Wireframe);

                    context.report (enabled ?
                        "Wireframe Rendering -> On" : "Wireframe Rendering -> Off");
                }
        };

        class OpTogglePathgrid : public Interpreter::Opcode0
        {
        public:
            virtual void execute (Interpreter::Runtime& runtime)
            {
                InterpreterContext& context =
                    static_cast<InterpreterContext&> (runtime.getContext());

                bool enabled =
                    context.getWorld().toggleRenderMode (MWWorld::World::Render_Pathgrid);

                context.report (enabled ?
                    "Path Grid rendering -> On" : "Path Grid Rendering -> Off");
            }
        };

        class OpFadeIn : public Interpreter::Opcode0
        {
            public:

                virtual void execute (Interpreter::Runtime& runtime)
                {
                    InterpreterContext& context =
                        static_cast<InterpreterContext&> (runtime.getContext());

                    Interpreter::Type_Float time = runtime[0].mFloat;
                    runtime.pop();

                    context.getWorld().getFader()->fadeIn(time);
                }
        };

        class OpFadeOut : public Interpreter::Opcode0
        {
            public:

                virtual void execute (Interpreter::Runtime& runtime)
                {
                    InterpreterContext& context =
                        static_cast<InterpreterContext&> (runtime.getContext());

                    Interpreter::Type_Float time = runtime[0].mFloat;
                    runtime.pop();

                    context.getWorld().getFader()->fadeOut(time);
                }
        };

        class OpFadeTo : public Interpreter::Opcode0
        {
            public:

                virtual void execute (Interpreter::Runtime& runtime)
                {
                    InterpreterContext& context =
                        static_cast<InterpreterContext&> (runtime.getContext());

                    Interpreter::Type_Float alpha = runtime[0].mFloat;
                    runtime.pop();

                    Interpreter::Type_Float time = runtime[0].mFloat;
                    runtime.pop();

                    context.getWorld().getFader()->fadeTo(alpha, time);
                }
        };

        class OpToggleWater : public Interpreter::Opcode0
        {
            public:

                virtual void execute (Interpreter::Runtime& runtime)
                {
                    InterpreterContext& context =
                        static_cast<InterpreterContext&> (runtime.getContext());

                    context.getWorld().toggleWater();
                }
        };

        const int opcodeXBox = 0x200000c;
        const int opcodeOnActivate = 0x200000d;
        const int opcodeActivate = 0x2000075;
        const int opcodeLock = 0x20004;
        const int opcodeLockExplicit = 0x20005;
        const int opcodeUnlock = 0x200008c;
        const int opcodeUnlockExplicit = 0x200008d;
        const int opcodeToggleCollisionDebug = 0x2000132;
        const int opcodeToggleWireframe = 0x200013b;
        const int opcodeFadeIn = 0x200013c;
        const int opcodeFadeOut = 0x200013d;
        const int opcodeFadeTo = 0x200013e;
        const int opcodeToggleWater = 0x2000144;
<<<<<<< HEAD
        const int opcodeTogglePathgrid = 0x2000145;
=======
>>>>>>> 8d7bf343

        void registerExtensions (Compiler::Extensions& extensions)
        {
            extensions.registerFunction ("xbox", 'l', "", opcodeXBox);
            extensions.registerFunction ("onactivate", 'l', "", opcodeOnActivate);
            extensions.registerInstruction ("activate", "", opcodeActivate);
            extensions.registerInstruction ("lock", "/l", opcodeLock, opcodeLockExplicit);
            extensions.registerInstruction ("unlock", "", opcodeUnlock, opcodeUnlockExplicit);
            extensions.registerInstruction ("togglecollisionboxes", "", opcodeToggleCollisionDebug);
            extensions.registerInstruction ("togglecollisiongrid", "", opcodeToggleCollisionDebug);
            extensions.registerInstruction ("tcb", "", opcodeToggleCollisionDebug);
            extensions.registerInstruction ("tcg", "", opcodeToggleCollisionDebug);
            extensions.registerInstruction ("twf", "", opcodeToggleWireframe);
            extensions.registerInstruction ("togglewireframe", "", opcodeToggleWireframe);
            extensions.registerInstruction ("fadein", "f", opcodeFadeIn);
            extensions.registerInstruction ("fadeout", "f", opcodeFadeOut);
            extensions.registerInstruction ("fadeto", "ff", opcodeFadeTo);
            extensions.registerInstruction ("togglewater", "", opcodeToggleWater);
            extensions.registerInstruction ("twa", "", opcodeToggleWater);
<<<<<<< HEAD
            extensions.registerInstruction ("togglepathgrid", "", opcodeTogglePathgrid);
            extensions.registerInstruction ("tpg", "", opcodeTogglePathgrid);
=======
>>>>>>> 8d7bf343
        }

        void installOpcodes (Interpreter::Interpreter& interpreter)
        {
            interpreter.installSegment5 (opcodeXBox, new OpXBox);
            interpreter.installSegment5 (opcodeOnActivate, new OpOnActivate);
            interpreter.installSegment5 (opcodeActivate, new OpActivate);
            interpreter.installSegment3 (opcodeLock, new OpLock<ImplicitRef>);
            interpreter.installSegment3 (opcodeLockExplicit, new OpLock<ExplicitRef>);
            interpreter.installSegment5 (opcodeUnlock, new OpUnlock<ImplicitRef>);
            interpreter.installSegment5 (opcodeUnlockExplicit, new OpUnlock<ExplicitRef>);
            interpreter.installSegment5 (opcodeToggleCollisionDebug, new OpToggleCollisionDebug);
            interpreter.installSegment5 (opcodeToggleWireframe, new OpToggleWireframe);
            interpreter.installSegment5 (opcodeFadeIn, new OpFadeIn);
            interpreter.installSegment5 (opcodeFadeOut, new OpFadeOut);
            interpreter.installSegment5 (opcodeFadeTo, new OpFadeTo);
<<<<<<< HEAD
<<<<<<< HEAD
            interpreter.installSegment5 (opcodeTogglePathgrid, new OpTogglePathgrid);
=======
            interpreter.installSegment5 (opcodeToggleWater, new OpToggleWater);
>>>>>>> master
=======
            interpreter.installSegment5 (opcodeToggleWater, new OpToggleWater);
>>>>>>> 8d7bf343
        }
    }
}<|MERGE_RESOLUTION|>--- conflicted
+++ resolved
@@ -217,10 +217,7 @@
         const int opcodeFadeOut = 0x200013d;
         const int opcodeFadeTo = 0x200013e;
         const int opcodeToggleWater = 0x2000144;
-<<<<<<< HEAD
         const int opcodeTogglePathgrid = 0x2000145;
-=======
->>>>>>> 8d7bf343
 
         void registerExtensions (Compiler::Extensions& extensions)
         {
@@ -240,11 +237,8 @@
             extensions.registerInstruction ("fadeto", "ff", opcodeFadeTo);
             extensions.registerInstruction ("togglewater", "", opcodeToggleWater);
             extensions.registerInstruction ("twa", "", opcodeToggleWater);
-<<<<<<< HEAD
             extensions.registerInstruction ("togglepathgrid", "", opcodeTogglePathgrid);
             extensions.registerInstruction ("tpg", "", opcodeTogglePathgrid);
-=======
->>>>>>> 8d7bf343
         }
 
         void installOpcodes (Interpreter::Interpreter& interpreter)
@@ -261,15 +255,8 @@
             interpreter.installSegment5 (opcodeFadeIn, new OpFadeIn);
             interpreter.installSegment5 (opcodeFadeOut, new OpFadeOut);
             interpreter.installSegment5 (opcodeFadeTo, new OpFadeTo);
-<<<<<<< HEAD
-<<<<<<< HEAD
             interpreter.installSegment5 (opcodeTogglePathgrid, new OpTogglePathgrid);
-=======
             interpreter.installSegment5 (opcodeToggleWater, new OpToggleWater);
->>>>>>> master
-=======
-            interpreter.installSegment5 (opcodeToggleWater, new OpToggleWater);
->>>>>>> 8d7bf343
         }
     }
 }