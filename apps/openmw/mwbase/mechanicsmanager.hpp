#ifndef GAME_MWBASE_MECHANICSMANAGER_H
#define GAME_MWBASE_MECHANICSMANAGER_H

#include <string>
#include <vector>
#include <list>

namespace Ogre
{
    class Vector3;
}

namespace ESM
{
    struct Class;
}

namespace MWWorld
{
    class Ptr;
    class CellStore;
}

namespace MWBase
{
    /// \brief Interface for game mechanics manager (implemented in MWMechanics)
    class MechanicsManager
    {
            MechanicsManager (const MechanicsManager&);
            ///< not implemented

            MechanicsManager& operator= (const MechanicsManager&);
            ///< not implemented

        public:

            MechanicsManager() {}

            virtual ~MechanicsManager() {}

            virtual void add (const MWWorld::Ptr& ptr) = 0;
            ///< Register an object for management

            virtual void remove (const MWWorld::Ptr& ptr) = 0;
            ///< Deregister an object for management

            virtual void updateCell(const MWWorld::Ptr &old, const MWWorld::Ptr &ptr) = 0;
            ///< Moves an object to a new cell

            virtual void drop (const MWWorld::CellStore *cellStore) = 0;
            ///< Deregister all objects in the given cell.

            virtual void watchActor (const MWWorld::Ptr& ptr) = 0;
            ///< On each update look for changes in a previously registered actor and update the
            /// GUI accordingly.

            virtual void update (float duration, bool paused) = 0;
            ///< Update objects
            ///
            /// \param paused In game type does not currently advance (this usually means some GUI
            /// component is up).

            virtual void advanceTime (float duration) = 0;

            virtual void setPlayerName (const std::string& name) = 0;
            ///< Set player name.

            virtual void setPlayerRace (const std::string& id, bool male, const std::string &head, const std::string &hair) = 0;
            ///< Set player race.

            virtual void setPlayerBirthsign (const std::string& id) = 0;
            ///< Set player birthsign.

            virtual void setPlayerClass (const std::string& id) = 0;
            ///< Set player class to stock class.

            virtual void setPlayerClass (const ESM::Class& class_) = 0;
            ///< Set player class to custom class.

            virtual void rest(bool sleep) = 0;
            ///< If the player is sleeping or waiting, this should be called every hour.
            /// @param sleep is the player sleeping or waiting?

            virtual int getHoursToRest() const = 0;
            ///< Calculate how many hours the player needs to rest in order to be fully healed

            virtual int getBarterOffer(const MWWorld::Ptr& ptr,int basePrice, bool buying) = 0;
            ///< This is used by every service to determine the price of objects given the trading skills of the player and NPC.

            virtual int getDerivedDisposition(const MWWorld::Ptr& ptr) = 0;
            ///< Calculate the diposition of an NPC toward the player.

            virtual int countDeaths (const std::string& id) const = 0;
            ///< Return the number of deaths for actors with the given ID.

            /// Check if \a observer is potentially aware of \a ptr. Does not do a line of sight check!
            virtual bool awarenessCheck (const MWWorld::Ptr& ptr, const MWWorld::Ptr& observer) = 0;

            enum OffenseType
            {
                OT_Theft, // Taking items owned by an NPC or a faction you are not a member of
                OT_Assault, // Attacking a peaceful NPC
                OT_Murder, // Murdering a peaceful NPC
                OT_Trespassing, // Staying in a cell you are not allowed in (where is this defined?)
                OT_SleepingInOwnedBed, // Sleeping in a bed owned by an NPC or a faction you are not a member of
                OT_Pickpocket // Entering pickpocket mode, leaving it, and being detected. Any items stolen are a separate crime (Theft)
            };
            /**
             * @brief Commit a crime. If any actors witness the crime and report it,
             *        reportCrime will be called automatically.
             * @param arg Depends on \a type, e.g. for Theft, the value of the item that was stolen.
             * @return was the crime reported?
             */
            virtual bool commitCrime (const MWWorld::Ptr& ptr, const MWWorld::Ptr& victim,
                                      OffenseType type, int arg=0) = 0;
            virtual void reportCrime (const MWWorld::Ptr& ptr, const MWWorld::Ptr& victim,
                                      OffenseType type, int arg=0) = 0;
            /// Utility to check if taking this item is illegal and calling commitCrime if so
            virtual void itemTaken (const MWWorld::Ptr& ptr, const MWWorld::Ptr& item, int count) = 0;
            /// Utility to check if opening (i.e. unlocking) this object is illegal and calling commitCrime if so
            virtual void objectOpened (const MWWorld::Ptr& ptr, const MWWorld::Ptr& item) = 0;
            /// Attempt sleeping in a bed. If this is illegal, call commitCrime.
            /// @return was it illegal, and someone saw you doing it?
            virtual bool sleepInBed (const MWWorld::Ptr& ptr, const MWWorld::Ptr& bed) = 0;

            enum PersuasionType
            {
                PT_Admire,
                PT_Intimidate,
                PT_Taunt,
                PT_Bribe10,
                PT_Bribe100,
                PT_Bribe1000
            };
            virtual void getPersuasionDispositionChange (const MWWorld::Ptr& npc, PersuasionType type,
                float currentTemporaryDispositionDelta, bool& success, float& tempChange, float& permChange) = 0;
            ///< Perform a persuasion action on NPC

            virtual void forceStateUpdate(const MWWorld::Ptr &ptr) = 0;
            ///< Forces an object to refresh its animation state.

            virtual void playAnimationGroup(const MWWorld::Ptr& ptr, const std::string& groupName, int mode, int number=1) = 0;
            ///< Run animation for a MW-reference. Calls to this function for references that are currently not
            /// in the scene should be ignored.
            ///
            /// \param mode 0 normal, 1 immediate start, 2 immediate loop
            /// \param count How many times the animation should be run

            virtual void skipAnimation(const MWWorld::Ptr& ptr) = 0;
            ///< Skip the animation for the given MW-reference for one frame. Calls to this function for
            /// references that are currently not in the scene should be ignored.

            virtual bool checkAnimationPlaying(const MWWorld::Ptr& ptr, const std::string& groupName) = 0;

            /// Update magic effects for an actor. Usually done automatically once per frame, but if we're currently
            /// paused we may want to do it manually (after equipping permanent enchantment)
            virtual void updateMagicEffects (const MWWorld::Ptr& ptr) = 0;

            virtual bool toggleAI() = 0;
            virtual bool isAIActive() = 0;

            virtual void getObjectsInRange (const Ogre::Vector3& position, float radius, std::vector<MWWorld::Ptr>& objects) = 0;
            virtual void getActorsInRange(const Ogre::Vector3 &position, float radius, std::vector<MWWorld::Ptr> &objects) = 0;

            ///return the list of actors which are following the given actor
            /**ie AiFollow is active and the target is the actor**/
            virtual std::list<MWWorld::Ptr> getActorsFollowing(const MWWorld::Ptr& actor) = 0;
<<<<<<< HEAD

            ///Returns a list of actors who are fighting the given actor within the fAlarmDistance
            /** ie AiCombat is active and the target is the actor **/
            virtual std::list<MWWorld::Ptr> getActorsFighting(const MWWorld::Ptr& actor) = 0;

=======
            
>>>>>>> 4a4c0894
            virtual void playerLoaded() = 0;
    };
}

#endif<|MERGE_RESOLUTION|>--- conflicted
+++ resolved
@@ -165,15 +165,11 @@
             ///return the list of actors which are following the given actor
             /**ie AiFollow is active and the target is the actor**/
             virtual std::list<MWWorld::Ptr> getActorsFollowing(const MWWorld::Ptr& actor) = 0;
-<<<<<<< HEAD
 
             ///Returns a list of actors who are fighting the given actor within the fAlarmDistance
             /** ie AiCombat is active and the target is the actor **/
             virtual std::list<MWWorld::Ptr> getActorsFighting(const MWWorld::Ptr& actor) = 0;
 
-=======
-            
->>>>>>> 4a4c0894
             virtual void playerLoaded() = 0;
     };
 }
