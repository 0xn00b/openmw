#include <iostream>
#include <cstdio>

#include <components/files/configurationmanager.hpp>

#include <SDL.h>
#include "engine.hpp"

#if defined(_WIN32) && !defined(_CONSOLE)
#include <boost/iostreams/concepts.hpp>
#include <boost/iostreams/stream_buffer.hpp>

// For OutputDebugString
#include <Windows.h>
// makes __argc and __argv available on windows
#include <cstdlib>

#endif


#if OGRE_PLATFORM == OGRE_PLATFORM_LINUX || OGRE_PLATFORM == OGRE_PLATFORM_APPLE
#include <csignal>
extern int cc_install_handlers(int argc, char **argv, int num_signals, int *sigs, const char *logfile, int (*user_info)(char*, char*));
extern int is_debugger_attached(void);
#endif

// for Ogre::macBundlePath
#if OGRE_PLATFORM == OGRE_PLATFORM_APPLE
#include <OSX/macUtils.h>
#endif

#include "config.hpp"

#include <boost/version.hpp>
/**
 * Workaround for problems with whitespaces in paths in older versions of Boost library
 */
#if (BOOST_VERSION <= 104600)
namespace boost
{

template<>
inline boost::filesystem::path lexical_cast<boost::filesystem::path, std::string>(const std::string& arg)
{
    return boost::filesystem::path(arg);
}

} /* namespace boost */
#endif /* (BOOST_VERSION <= 104600) */

struct FallbackMap {
    std::map<std::string,std::string> mMap;
};

void validate(boost::any &v, std::vector<std::string> const &tokens, FallbackMap*, int)
{
    if(v.empty())
    {
        v = boost::any(FallbackMap());
    }

    FallbackMap *map = boost::any_cast<FallbackMap>(&v);

    std::map<std::string,std::string>::iterator mapIt;
    for(std::vector<std::string>::const_iterator it=tokens.begin(); it != tokens.end(); ++it)
    {
        int sep = it->find(",");
        if(sep < 1 || sep == (int)it->length()-1)
#if (BOOST_VERSION < 104200)
            throw boost::program_options::validation_error("invalid value");
#else
            throw boost::program_options::validation_error(boost::program_options::validation_error::invalid_option_value);
#endif

        std::string key(it->substr(0,sep));
        std::string value(it->substr(sep+1));

        if((mapIt = map->mMap.find(key)) == map->mMap.end())
        {
            map->mMap.insert(std::make_pair (key,value));
        }
    }
}


/**
 * \brief Parses application command line and calls \ref Cfg::ConfigurationManager
 * to parse configuration files.
 *
 * Results are directly written to \ref Engine class.
 *
 * \retval true - Everything goes OK
 * \retval false - Error
 */
bool parseOptions (int argc, char** argv, OMW::Engine& engine, Files::ConfigurationManager& cfgMgr)
{
    // Create a local alias for brevity
    namespace bpo = boost::program_options;
    typedef std::vector<std::string> StringsVector;

    bpo::options_description desc("Syntax: openmw <options>\nAllowed options");

    desc.add_options()
        ("help", "print help message")
        ("version", "print version information and quit")
        ("data", bpo::value<Files::PathContainer>()->default_value(Files::PathContainer(), "data")
            ->multitoken(), "set data directories (later directories have higher priority)")

        ("data-local", bpo::value<std::string>()->default_value(""),
            "set local data directory (highest priority)")

        ("fallback-archive", bpo::value<StringsVector>()->default_value(StringsVector(), "fallback-archive")
            ->multitoken(), "set fallback BSA archives (later archives have higher priority)")

        ("resources", bpo::value<std::string>()->default_value("resources"),
            "set resources directory")

        ("start", bpo::value<std::string>()->default_value("Beshara"),
            "set initial cell")

        ("content", bpo::value<StringsVector>()->default_value(StringsVector(), "")
            ->multitoken(), "content file(s): esm/esp, or omwgame/omwaddon")

        ("anim-verbose", bpo::value<bool>()->implicit_value(true)
            ->default_value(false), "output animation indices files")

        ("nosound", bpo::value<bool>()->implicit_value(true)
            ->default_value(false), "disable all sounds")

        ("script-verbose", bpo::value<bool>()->implicit_value(true)
            ->default_value(false), "verbose script output")

        ("script-all", bpo::value<bool>()->implicit_value(true)
            ->default_value(false), "compile all scripts (excluding dialogue scripts) at startup")

        ("script-console", bpo::value<bool>()->implicit_value(true)
            ->default_value(false), "enable console-only script functionality")

        ("script-run", bpo::value<std::string>()->default_value(""),
            "select a file containing a list of console commands that is executed on startup")

        ("new-game", bpo::value<bool>()->implicit_value(true)
            ->default_value(false), "activate char gen/new game mechanics")

        ("fs-strict", bpo::value<bool>()->implicit_value(true)
            ->default_value(false), "strict file system handling (no case folding)")

        ( "encoding", bpo::value<std::string>()->
            default_value("win1252"),
            "Character encoding used in OpenMW game messages:\n"
            "\n\twin1250 - Central and Eastern European such as Polish, Czech, Slovak, Hungarian, Slovene, Bosnian, Croatian, Serbian (Latin script), Romanian and Albanian languages\n"
            "\n\twin1251 - Cyrillic alphabet such as Russian, Bulgarian, Serbian Cyrillic and other languages\n"
            "\n\twin1252 - Western European (Latin) alphabet, used by default")

        ("fallback", bpo::value<FallbackMap>()->default_value(FallbackMap(), "")
            ->multitoken()->composing(), "fallback values")

        ("no-grab", "Don't grab mouse cursor")

        ("activate-dist", bpo::value <int> ()->default_value (-1), "activation distance override");

    bpo::parsed_options valid_opts = bpo::command_line_parser(argc, argv)
        .options(desc).allow_unregistered().run();

    bpo::variables_map variables;

    // Runtime options override settings from all configs
    bpo::store(valid_opts, variables);
    bpo::notify(variables);

    cfgMgr.readConfiguration(variables, desc);

    bool run = true;

    if (variables.count ("help"))
    {
        std::cout << desc << std::endl;
        run = false;
    }

    if (variables.count ("version"))
    {
        std::cout << "OpenMW version " << OPENMW_VERSION << std::endl;
        run = false;
    }

    if (!run)
        return false;

    engine.setGrabMouse(!variables.count("no-grab"));

    // Font encoding settings
    std::string encoding(variables["encoding"].as<std::string>());
    std::cout << ToUTF8::encodingUsingMessage(encoding) << std::endl;
    engine.setEncoding(ToUTF8::calculateEncoding(encoding));

    // directory settings
    engine.enableFSStrict(variables["fs-strict"].as<bool>());

    Files::PathContainer dataDirs(variables["data"].as<Files::PathContainer>());

    std::string local(variables["data-local"].as<std::string>());
    if (!local.empty())
    {
        dataDirs.push_back(Files::PathContainer::value_type(local));
    }

    cfgMgr.processPaths(dataDirs);

    engine.setDataDirs(dataDirs);

    // fallback archives
    StringsVector archives = variables["fallback-archive"].as<StringsVector>();
    for (StringsVector::const_iterator it = archives.begin(); it != archives.end(); ++it)
    {
        engine.addArchive(*it);
    }

    engine.setResourceDir(variables["resources"].as<std::string>());

    StringsVector content = variables["content"].as<StringsVector>();
    if (content.empty())
    {
      std::cout << "No content file given (esm/esp, nor omwgame/omwaddon). Aborting..." << std::endl;
      return false;
    }

    StringsVector::const_iterator it(content.begin());
    StringsVector::const_iterator end(content.end());
    for (; it != end; ++it)
    {
      engine.addContentFile(*it);
    }

    // startup-settings
    engine.setCell(variables["start"].as<std::string>());
    engine.setNewGame(variables["new-game"].as<bool>());

    // other settings
    engine.setSoundUsage(!variables["nosound"].as<bool>());
    engine.setScriptsVerbosity(variables["script-verbose"].as<bool>());
    engine.setCompileAll(variables["script-all"].as<bool>());
    engine.setAnimationVerbose(variables["anim-verbose"].as<bool>());
    engine.setFallbackValues(variables["fallback"].as<FallbackMap>().mMap);
    engine.setScriptConsoleMode (variables["script-console"].as<bool>());
    engine.setStartupScript (variables["script-run"].as<std::string>());
    engine.setActivationDistanceOverride (variables["activate-dist"].as<int>());

    return true;
}

int main(int argc, char**argv)
{
#if OGRE_PLATFORM == OGRE_PLATFORM_LINUX || OGRE_PLATFORM == OGRE_PLATFORM_APPLE
    // Unix crash catcher
    if ((argc == 2 && strcmp(argv[1], "--cc-handle-crash") == 0) || !is_debugger_attached())
    {
        int s[5] = { SIGSEGV, SIGILL, SIGFPE, SIGBUS, SIGABRT };
        cc_install_handlers(argc, argv, 5, s, "crash.log", NULL);
        std::cout << "Installing crash catcher" << std::endl;
    }
    else
        std::cout << "Running in a debugger, not installing crash catcher" << std::endl;
#endif

#if OGRE_PLATFORM == OGRE_PLATFORM_APPLE
    // set current dir to bundle path
    boost::filesystem::path bundlePath = boost::filesystem::path(Ogre::macBundlePath()).parent_path();
    boost::filesystem::current_path(bundlePath);
#endif

    try
    {
        Files::ConfigurationManager cfgMgr;
        OMW::Engine engine(cfgMgr);

        if (parseOptions(argc, argv, engine, cfgMgr))
        {
            engine.go();
        }
    }
    catch (std::exception &e)
    {
<<<<<<< HEAD
        if (isatty(fileno(stdin)) || !SDL_WasInit(SDL_INIT_VIDEO))
=======
#if OGRE_PLATFORM == OGRE_PLATFORM_LINUX || OGRE_PLATFORM == OGRE_PLATFORM_APPLE
        if (isatty(fileno(stdin)))
>>>>>>> 0890fa66
            std::cerr << "\nERROR: " << e.what() << std::endl;
        else
#endif
            SDL_ShowSimpleMessageBox(0, "OpenMW: Fatal error", e.what(), NULL);

        return 1;
    }

    return 0;
}

// Platform specific for Windows when there is no console built into the executable.
// Windows will call the WinMain function instead of main in this case, the normal
// main function is then called with the __argc and __argv parameters.
// In addition if it is a debug build it will redirect cout to the debug console in Visual Studio
#if defined(_WIN32) && !defined(_CONSOLE)

#if defined(_DEBUG)
class DebugOutput : public boost::iostreams::sink
{
public:
    std::streamsize write(const char *str, std::streamsize size)
    {
        // Make a copy for null termination
        std::string tmp (str, size);
        // Write string to Visual Studio Debug output
        OutputDebugString (tmp.c_str ());
        return size;
    }
};
#else
class Logger : public boost::iostreams::sink
{
public:
    Logger(std::ofstream &stream)
        : out(stream)
    {
    }

    std::streamsize write(const char *str, std::streamsize size)
    {
        out.write (str, size);
        out.flush();
        return size;
    }

private:
    std::ofstream &out;
};
#endif

int WINAPI WinMain(HINSTANCE hInstance, HINSTANCE hPrevInstance, LPSTR lpCmdLine, int nShowCmd)
{
    std::streambuf* old_rdbuf = std::cout.rdbuf ();

    int ret = 0;
#if defined(_DEBUG)
    // Redirect cout to VS debug output when running in debug mode
    {
        boost::iostreams::stream_buffer<DebugOutput> sb;
        sb.open(DebugOutput());
#else
    // Redirect cout to openmw.log
    std::ofstream logfile ("openmw.log");
    {
        boost::iostreams::stream_buffer<Logger> sb;
        sb.open (Logger (logfile));
#endif
        std::cout.rdbuf (&sb);

        ret = main (__argc, __argv);

        std::cout.rdbuf(old_rdbuf);
    }
    return ret;
}

#endif<|MERGE_RESOLUTION|>--- conflicted
+++ resolved
@@ -281,12 +281,8 @@
     }
     catch (std::exception &e)
     {
-<<<<<<< HEAD
+#if OGRE_PLATFORM == OGRE_PLATFORM_LINUX || OGRE_PLATFORM == OGRE_PLATFORM_APPLE
         if (isatty(fileno(stdin)) || !SDL_WasInit(SDL_INIT_VIDEO))
-=======
-#if OGRE_PLATFORM == OGRE_PLATFORM_LINUX || OGRE_PLATFORM == OGRE_PLATFORM_APPLE
-        if (isatty(fileno(stdin)))
->>>>>>> 0890fa66
             std::cerr << "\nERROR: " << e.what() << std::endl;
         else
 #endif
