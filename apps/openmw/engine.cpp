#include "engine.hpp"

#include "components/esm/loadcell.hpp"

#include <OgreRoot.h>
#include <OgreRenderWindow.h>

#include <MyGUI_WidgetManager.h>

#include <components/bsa/bsa_archive.hpp>
#include <components/files/configurationmanager.hpp>
#include <components/translation/translation.hpp>
#include <components/nif/niffile.hpp>
#include <components/nifoverrides/nifoverrides.hpp>

#include <components/nifbullet/bulletnifloader.hpp>
#include <components/nifogre/ogrenifloader.hpp>

#include "mwinput/inputmanagerimp.hpp"

#include "mwgui/windowmanagerimp.hpp"

#include "mwscript/scriptmanagerimp.hpp"
#include "mwscript/extensions.hpp"
#include "mwscript/interpretercontext.hpp"

#include "mwsound/soundmanagerimp.hpp"

#include "mwworld/class.hpp"
#include "mwworld/player.hpp"
#include "mwworld/worldimp.hpp"

#include "mwclass/classes.hpp"

#include "mwdialogue/dialoguemanagerimp.hpp"
#include "mwdialogue/journalimp.hpp"

#include "mwmechanics/mechanicsmanagerimp.hpp"


#include <SDL.h>

void OMW::Engine::executeLocalScripts()
{
    MWWorld::LocalScripts& localScripts = MWBase::Environment::get().getWorld()->getLocalScripts();

    localScripts.startIteration();

    while (!localScripts.isFinished())
    {
        std::pair<std::string, MWWorld::Ptr> script = localScripts.getNext();

        MWScript::InterpreterContext interpreterContext (
            &script.second.getRefData().getLocals(), script.second);
        MWBase::Environment::get().getScriptManager()->run (script.first, interpreterContext);

        if (MWBase::Environment::get().getWorld()->hasCellChanged())
            break;
    }

    localScripts.setIgnore (MWWorld::Ptr());
}

void OMW::Engine::setAnimationVerbose(bool animverbose)
{
}

bool OMW::Engine::frameStarted (const Ogre::FrameEvent& evt)
{
    if (!MWBase::Environment::get().getWindowManager()->isGuiMode())
        MWBase::Environment::get().getWorld()->frameStarted(evt.timeSinceLastFrame);
    MWBase::Environment::get().getWindowManager ()->frameStarted(evt.timeSinceLastFrame);
    return true;
}

bool OMW::Engine::frameRenderingQueued (const Ogre::FrameEvent& evt)
{
    try
    {
<<<<<<< HEAD
        handleSDLMessages();

        mEnvironment.setFrameDuration (evt.timeSinceLastFrame);
=======
        float frametime = std::min(evt.timeSinceLastFrame, 0.2f);
        mEnvironment.setFrameDuration(frametime);
>>>>>>> daab4f55

        // update input
        MWBase::Environment::get().getInputManager()->update(frametime, false);

        // sound
        if (mUseSound)
            MWBase::Environment::get().getSoundManager()->update(frametime);

        // global scripts
        MWBase::Environment::get().getScriptManager()->getGlobalScripts().run();

        bool changed = MWBase::Environment::get().getWorld()->hasCellChanged();

        // local scripts
        executeLocalScripts(); // This does not handle the case where a global script causes a cell
                               // change, followed by a cell change in a local script during the same
                               // frame.

        // passing of time
        if (!MWBase::Environment::get().getWindowManager()->isGuiMode())
            MWBase::Environment::get().getWorld()->advanceTime(
                frametime*MWBase::Environment::get().getWorld()->getTimeScaleFactor()/3600);


        if (changed) // keep change flag for another frame, if cell changed happend in local script
            MWBase::Environment::get().getWorld()->markCellAsUnchanged();

        // update actors
        MWBase::Environment::get().getMechanicsManager()->update(frametime,
            MWBase::Environment::get().getWindowManager()->isGuiMode());

        // update world
        MWBase::Environment::get().getWorld()->update(frametime, MWBase::Environment::get().getWindowManager()->isGuiMode());

        // update GUI
        Ogre::RenderWindow* window = mOgre->getWindow();
        unsigned int tri, batch;
        MWBase::Environment::get().getWorld()->getTriangleBatchCount(tri, batch);
        MWBase::Environment::get().getWindowManager()->wmUpdateFps(window->getLastFPS(), tri, batch);

<<<<<<< HEAD
        MWBase::Environment::get().getWindowManager()->onFrame(evt.timeSinceLastFrame);

        //Flush any events that weren't handled this frame
        SDL_FlushEvents(0x0, 0xFFFFFFFF);
=======
        MWBase::Environment::get().getWindowManager()->onFrame(frametime);
>>>>>>> daab4f55
    }
    catch (const std::exception& e)
    {
        std::cerr << "Error in framelistener: " << e.what() << std::endl;
    }

    return true;
}

void OMW::Engine::handleSDLMessages()
{
    //Pump messages since the last frame
    const int max_events = 20;
    SDL_Event events[max_events];

    SDL_PumpEvents();
    int num_events = SDL_PeepEvents(events, max_events, SDL_PEEKEVENT, SDL_WINDOWEVENT, SDL_WINDOWEVENT);

    bool resize = false;

    unsigned int size_x = 0;
    unsigned int size_y = 0;

    if(num_events != 0)
    {
        for(int i=0; i < num_events; ++i)
        {
            switch(events[i].window.event)
            {
            case SDL_WINDOWEVENT_RESIZED:
                resize = true;
                size_x = events[i].window.data1;
                size_y = events[i].window.data2;
                break;
            }
        }
    }

    //handle window movements
    if(resize)
    {
        mOgre->getWindow()->resize(size_x, size_y);
    }

    if(SDL_PeepEvents(NULL, 1, SDL_PEEKEVENT, SDL_QUIT, SDL_QUIT) != 0)
    {
        //user requested a quit, break out.
        mOgre->getRoot()->queueEndRendering();
    }
}

OMW::Engine::Engine(Files::ConfigurationManager& configurationManager)
  : mOgre (0)
  , mFpsLevel(0)
  , mDebug (false)
  , mVerboseScripts (false)
  , mNewGame (false)
  , mUseSound (true)
  , mCompileAll (false)
  , mScriptContext (0)
  , mFSStrict (false)
  , mScriptConsoleMode (false)
  , mCfgMgr(configurationManager)
{
    std::srand ( std::time(NULL) );
    MWClass::registerClasses();

    Uint32 flags = SDL_INIT_VIDEO|SDL_INIT_NOPARACHUTE;
    if(SDL_WasInit(flags) == 0)
    {
        //kindly ask SDL not to trash our OGL context
        //might this be related to http://bugzilla.libsdl.org/show_bug.cgi?id=748 ?
        SDL_SetHint(SDL_HINT_RENDER_DRIVER, "software");
        if(SDL_Init(flags) != 0)
            throw std::runtime_error("Couldn't initialize SDL!");
    }
}

OMW::Engine::~Engine()
{
    mEnvironment.cleanup();
    delete mScriptContext;
    delete mOgre;
    SDL_Quit();
}

// Load BSA files

void OMW::Engine::loadBSA()
{
    // We use separate resource groups to handle location priority.
    const Files::PathContainer& dataDirs = mFileCollections.getPaths();

    int i=0;
    for (Files::PathContainer::const_iterator iter = dataDirs.begin(); iter != dataDirs.end(); ++iter)
    {
        // Last data dir has the highest priority
        std::string groupName = "Data" + Ogre::StringConverter::toString(dataDirs.size()-i, 8, '0');
        Ogre::ResourceGroupManager::getSingleton ().createResourceGroup (groupName);

        std::string dataDirectory = iter->string();
        std::cout << "Data dir " << dataDirectory << std::endl;
        Bsa::addDir(dataDirectory, mFSStrict, groupName);
        ++i;
    }

    i=0;
    for (std::vector<std::string>::const_iterator archive = mArchives.begin(); archive != mArchives.end(); ++archive)
    {
        if (mFileCollections.doesExist(*archive))
        {
            // Last BSA has the highest priority
            std::string groupName = "DataBSA" + Ogre::StringConverter::toString(mArchives.size()-i, 8, '0');

            Ogre::ResourceGroupManager::getSingleton ().createResourceGroup (groupName);

            const std::string archivePath = mFileCollections.getPath(*archive).string();
            std::cout << "Adding BSA archive " << archivePath << std::endl;
            Bsa::addBSA(archivePath, groupName);
            ++i;
        }
        else
        {
            std::cout << "Archive " << *archive << " not found" << std::endl;
        }
    }
}

// add resources directory
// \note This function works recursively.

void OMW::Engine::addResourcesDirectory (const boost::filesystem::path& path)
{
    mOgre->getRoot()->addResourceLocation (path.string(), "FileSystem",
        Ogre::ResourceGroupManager::DEFAULT_RESOURCE_GROUP_NAME, true);
}

void OMW::Engine::addZipResource (const boost::filesystem::path& path)
{
    mOgre->getRoot()->addResourceLocation (path.string(), "Zip",
        Ogre::ResourceGroupManager::DEFAULT_RESOURCE_GROUP_NAME, false);
}

void OMW::Engine::enableFSStrict(bool fsStrict)
{
    mFSStrict = fsStrict;
}

// Set data dir

void OMW::Engine::setDataDirs (const Files::PathContainer& dataDirs)
{
    mDataDirs = dataDirs;
    mFileCollections = Files::Collections (dataDirs, !mFSStrict);
}

// Add BSA archive
void OMW::Engine::addArchive (const std::string& archive) {
    mArchives.push_back(archive);
}

// Set resource dir
void OMW::Engine::setResourceDir (const boost::filesystem::path& parResDir)
{
    mResDir = boost::filesystem::system_complete(parResDir);
}

// Set start cell name (only interiors for now)

void OMW::Engine::setCell (const std::string& cellName)
{
    mCellName = cellName;
}

// Set master file (esm)
// - If the given name does not have an extension, ".esm" is added automatically

void OMW::Engine::addMaster (const std::string& master)
{
    mMaster.push_back(master);
    std::string &str = mMaster.back();

    // Append .esm if not already there
    std::string::size_type sep = str.find_last_of (".");
    if (sep == std::string::npos)
    {
        str += ".esm";
    }
}

// Add plugin file (esp)
void OMW::Engine::addPlugin (const std::string& plugin)
{
    mPlugins.push_back(plugin);
    std::string &str = mPlugins.back();

    // Append .esp if not already there
    std::string::size_type sep = str.find_last_of (".");
    if (sep == std::string::npos)
    {
        str += ".esp";
    }
}

void OMW::Engine::setDebugMode(bool debugMode)
{
    mDebug = debugMode;
}

void OMW::Engine::setScriptsVerbosity(bool scriptsVerbosity)
{
    mVerboseScripts = scriptsVerbosity;
}

void OMW::Engine::setNewGame(bool newGame)
{
    mNewGame = newGame;
}

std::string OMW::Engine::loadSettings (Settings::Manager & settings)
{
    // Create the settings manager and load default settings file
    const std::string localdefault = mCfgMgr.getLocalPath().string() + "/settings-default.cfg";
    const std::string globaldefault = mCfgMgr.getGlobalPath().string() + "/settings-default.cfg";

    // prefer local
    if (boost::filesystem::exists(localdefault))
        settings.loadDefault(localdefault);
    else if (boost::filesystem::exists(globaldefault))
        settings.loadDefault(globaldefault);
    else
        throw std::runtime_error ("No default settings file found! Make sure the file \"settings-default.cfg\" was properly installed.");

    // load user settings if they exist, otherwise just load the default settings as user settings
    const std::string settingspath = mCfgMgr.getUserPath().string() + "/settings.cfg";
    if (boost::filesystem::exists(settingspath))
        settings.loadUser(settingspath);
    else if (boost::filesystem::exists(localdefault))
        settings.loadUser(localdefault);
    else if (boost::filesystem::exists(globaldefault))
        settings.loadUser(globaldefault);

    mFpsLevel = settings.getInt("fps", "HUD");

    // load nif overrides
    NifOverrides::Overrides nifOverrides;
    if (boost::filesystem::exists(mCfgMgr.getLocalPath().string() + "/transparency-overrides.cfg"))
        nifOverrides.loadTransparencyOverrides(mCfgMgr.getLocalPath().string() + "/transparency-overrides.cfg");
    else if (boost::filesystem::exists(mCfgMgr.getGlobalPath().string() + "/transparency-overrides.cfg"))
        nifOverrides.loadTransparencyOverrides(mCfgMgr.getGlobalPath().string() + "/transparency-overrides.cfg");

    settings.setBool("hardware cursors", "GUI", true);
    settings.setBool("debug", "Engine", mDebug);

    return settingspath;
}

void OMW::Engine::prepareEngine (Settings::Manager & settings)
{
    Nif::NIFFile::CacheLock cachelock;

    std::string renderSystem = settings.getString("render system", "Video");
    if (renderSystem == "")
    {
#if OGRE_PLATFORM == OGRE_PLATFORM_WIN32
        renderSystem = "Direct3D9 Rendering Subsystem";
#else
        renderSystem = "OpenGL Rendering Subsystem";
#endif
    }

    mOgre = new OEngine::Render::OgreRenderer;

    mOgre->configure(
        mCfgMgr.getLogPath().string(),
        renderSystem,
        Settings::Manager::getString("opengl rtt mode", "Video"),
        false);

    // This has to be added BEFORE MyGUI is initialized, as it needs
    // to find core.xml here.

    //addResourcesDirectory(mResDir);

    addResourcesDirectory(mCfgMgr.getCachePath ().string());

    addResourcesDirectory(mResDir / "mygui");
    addResourcesDirectory(mResDir / "water");
    addResourcesDirectory(mResDir / "shadows");
    addZipResource(mResDir / "mygui" / "Obliviontt.zip");

    OEngine::Render::WindowSettings windowSettings;
    windowSettings.fullscreen = settings.getBool("fullscreen", "Video");
    windowSettings.window_x = settings.getInt("resolution x", "Video");
    windowSettings.window_y = settings.getInt("resolution y", "Video");
    windowSettings.vsync = settings.getBool("vsync", "Video");
    std::string aa = settings.getString("antialiasing", "Video");
    windowSettings.fsaa = (aa.substr(0, 4) == "MSAA") ? aa.substr(5, aa.size()-5) : "0";

    mOgre->createWindow("OpenMW", windowSettings);

    loadBSA();

    // Create the world
    mEnvironment.setWorld( new MWWorld::World (*mOgre, mFileCollections, mMaster, mPlugins,
        mResDir, mCfgMgr.getCachePath(), mEncoder, mFallbackMap,
        mActivationDistanceOverride));
    MWBase::Environment::get().getWorld()->setupPlayer();

    //Load translation data
    mTranslationDataStorage.setEncoder(mEncoder);
    for (size_t i = 0; i < mMaster.size(); i++)
      mTranslationDataStorage.loadTranslationData(mFileCollections, mMaster[i]);

    // Create window manager - this manages all the MW-specific GUI windows
    MWScript::registerExtensions (mExtensions);

    mEnvironment.setWindowManager (new MWGui::WindowManager(
        mExtensions, mFpsLevel, mOgre, mCfgMgr.getLogPath().string() + std::string("/"),
        mCfgMgr.getCachePath ().string(), mScriptConsoleMode, mTranslationDataStorage, mEncoding));
    if (mNewGame)
        mEnvironment.getWindowManager()->setNewGame(true);

    // Create sound system
    mEnvironment.setSoundManager (new MWSound::SoundManager(mUseSound));

    // Create script system
    mScriptContext = new MWScript::CompilerContext (MWScript::CompilerContext::Type_Full);
    mScriptContext->setExtensions (&mExtensions);

    mEnvironment.setScriptManager (new MWScript::ScriptManager (MWBase::Environment::get().getWorld()->getStore(),
        mVerboseScripts, *mScriptContext));

    // Create game mechanics system
    mEnvironment.setMechanicsManager (new MWMechanics::MechanicsManager);

    // Create dialog system
    mEnvironment.setJournal (new MWDialogue::Journal);
    mEnvironment.setDialogueManager (new MWDialogue::DialogueManager (mExtensions, mVerboseScripts, mTranslationDataStorage));

    // Sets up the input system

    // Get the path for the keybinder xml file
    std::string keybinderUser = (mCfgMgr.getUserPath() / "input.xml").string();
    bool keybinderUserExists = boost::filesystem::exists(keybinderUser);

    mEnvironment.setInputManager (new MWInput::InputManager (*mOgre,
        MWBase::Environment::get().getWorld()->getPlayer(),
         *MWBase::Environment::get().getWindowManager(), *this, keybinderUser, keybinderUserExists));

    mEnvironment.getWorld()->renderPlayer();

    if (!mNewGame)
    {
        // load cell
        ESM::Position pos;
        pos.rot[0] = pos.rot[1] = pos.rot[2] = 0;
        pos.pos[2] = 0;

        if (const ESM::Cell *exterior = MWBase::Environment::get().getWorld()->getExterior (mCellName))
        {
            MWBase::Environment::get().getWorld()->indexToPosition (exterior->mData.mX, exterior->mData.mY,
                pos.pos[0], pos.pos[1], true);
            MWBase::Environment::get().getWorld()->changeToExteriorCell (pos);
        }
        else
        {
            pos.pos[0] = pos.pos[1] = 0;
            MWBase::Environment::get().getWorld()->changeToInteriorCell (mCellName, pos);
        }
    }
    else
        mEnvironment.getWorld()->startNewGame();

    Ogre::FrameEvent event;
    event.timeSinceLastEvent = 0;
    event.timeSinceLastFrame = 0;
    frameRenderingQueued(event);
    mOgre->getRoot()->addFrameListener (this);

    // scripts
    if (mCompileAll)
    {
        std::pair<int, int> result = MWBase::Environment::get().getScriptManager()->compileAll();

        if (result.first)
            std::cout
                << "compiled " << result.second << " of " << result.first << " scripts ("
                << 100*static_cast<double> (result.second)/result.first
                << "%)"
                << std::endl;
    }
}

// Initialise and enter main loop.

void OMW::Engine::go()
{
    assert (!mCellName.empty());
    assert (!mMaster.empty());
    assert (!mOgre);

    Settings::Manager settings;
	std::string settingspath;

    settingspath = loadSettings (settings);

    // Create encoder
    ToUTF8::Utf8Encoder encoder (mEncoding);
    mEncoder = &encoder;

    prepareEngine (settings);

    // Play some good 'ol tunes
    MWBase::Environment::get().getSoundManager()->playPlaylist(std::string("Explore"));

    if (!mStartupScript.empty())
        MWBase::Environment::get().getWindowManager()->executeInConsole (mStartupScript);

    // Start the main rendering loop
    mOgre->start();

    // Save user settings
    settings.saveUser(settingspath);

    std::cout << "Quitting peacefully." << std::endl;
}

void OMW::Engine::activate()
{
    if (MWBase::Environment::get().getWindowManager()->isGuiMode())
        return;

    MWWorld::Ptr ptr = MWBase::Environment::get().getWorld()->getFacedObject();

    if (ptr.isEmpty())
        return;

    MWScript::InterpreterContext interpreterContext (&ptr.getRefData().getLocals(), ptr);

    boost::shared_ptr<MWWorld::Action> action =
        MWWorld::Class::get (ptr).activate (ptr, MWBase::Environment::get().getWorld()->getPlayer().getPlayer());

    interpreterContext.activate (ptr, action);

    std::string script = MWWorld::Class::get (ptr).getScript (ptr);

    if (!script.empty())
    {
        MWBase::Environment::get().getWorld()->getLocalScripts().setIgnore (ptr);
        MWBase::Environment::get().getScriptManager()->run (script, interpreterContext);
    }

    if (!interpreterContext.hasActivationBeenHandled())
    {
        interpreterContext.executeActivation();
    }
}

void OMW::Engine::screenshot()
{
    // Count screenshots.
    int shotCount = 0;

    const std::string screenshotPath = mCfgMgr.getUserPath().string();

    // Find the first unused filename with a do-while
    std::ostringstream stream;
    do
    {
        // Reset the stream
        stream.str("");
        stream.clear();

        stream << screenshotPath << "screenshot" << std::setw(3) << std::setfill('0') << shotCount++ << ".png";

    } while (boost::filesystem::exists(stream.str()));

    mOgre->screenshot(stream.str());
}

void OMW::Engine::setCompileAll (bool all)
{
    mCompileAll = all;
}

void OMW::Engine::setSoundUsage(bool soundUsage)
{
    mUseSound = soundUsage;
}

void OMW::Engine::showFPS(int level)
{
    mFpsLevel = level;
}

void OMW::Engine::setEncoding(const ToUTF8::FromType& encoding)
{
    mEncoding = encoding;
}

void OMW::Engine::setFallbackValues(std::map<std::string,std::string> fallbackMap)
{
    mFallbackMap = fallbackMap;
}

void OMW::Engine::setScriptConsoleMode (bool enabled)
{
    mScriptConsoleMode = enabled;
}

void OMW::Engine::setStartupScript (const std::string& path)
{
    mStartupScript = path;
}


void OMW::Engine::setActivationDistanceOverride (int distance)
{
    mActivationDistanceOverride = distance;
}<|MERGE_RESOLUTION|>--- conflicted
+++ resolved
@@ -77,14 +77,10 @@
 {
     try
     {
-<<<<<<< HEAD
         handleSDLMessages();
-
-        mEnvironment.setFrameDuration (evt.timeSinceLastFrame);
-=======
         float frametime = std::min(evt.timeSinceLastFrame, 0.2f);
-        mEnvironment.setFrameDuration(frametime);
->>>>>>> daab4f55
+
+        mEnvironment.setFrameDuration (frametime);
 
         // update input
         MWBase::Environment::get().getInputManager()->update(frametime, false);
@@ -125,14 +121,10 @@
         MWBase::Environment::get().getWorld()->getTriangleBatchCount(tri, batch);
         MWBase::Environment::get().getWindowManager()->wmUpdateFps(window->getLastFPS(), tri, batch);
 
-<<<<<<< HEAD
-        MWBase::Environment::get().getWindowManager()->onFrame(evt.timeSinceLastFrame);
+        MWBase::Environment::get().getWindowManager()->onFrame(frametime);
 
         //Flush any events that weren't handled this frame
         SDL_FlushEvents(0x0, 0xFFFFFFFF);
-=======
-        MWBase::Environment::get().getWindowManager()->onFrame(frametime);
->>>>>>> daab4f55
     }
     catch (const std::exception& e)
     {
