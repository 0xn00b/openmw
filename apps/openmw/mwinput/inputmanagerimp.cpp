#include "inputmanagerimp.hpp"

#if defined(__APPLE__) && !defined(__LP64__)
#include <Carbon/Carbon.h>
#endif

#include <OgreRoot.h>
#include <OgreRenderWindow.h>

#include <boost/lexical_cast.hpp>

#include <OISInputManager.h>

#include <MyGUI_InputManager.h>
#include <MyGUI_RenderManager.h>
#include <MyGUI_Widget.h>
#include <MyGUI_Button.h>

#include <openengine/ogre/renderer.hpp>

#include "../engine.hpp"

#include "../mwworld/player.hpp"
#include "../mwworld/class.hpp"
#include "../mwbase/world.hpp"
#include "../mwbase/windowmanager.hpp"
#include "../mwbase/soundmanager.hpp"

namespace MWInput
{
    InputManager::InputManager(OEngine::Render::OgreRenderer &ogre,
            MWWorld::Player &player,
            MWBase::WindowManager &windows,
            bool debug,
            OMW::Engine& engine,
            const std::string& userFile, bool userFileExists)
        : mOgre(ogre)
        , mPlayer(player)
        , mWindows(windows)
        , mEngine(engine)
        , mMouseLookEnabled(true)
        , mMouseX(ogre.getWindow()->getWidth ()/2.f)
        , mMouseY(ogre.getWindow()->getHeight ()/2.f)
        , mMouseWheel(0)
        , mDragDrop(false)
        , mGuiCursorEnabled(false)
        , mDebug(debug)
        , mUserFile(userFile)
        , mUserFileExists(userFileExists)
        , mInvertY (Settings::Manager::getBool("invert y axis", "Input"))
        , mCameraSensitivity (Settings::Manager::getFloat("camera sensitivity", "Input"))
        , mUISensitivity (Settings::Manager::getFloat("ui sensitivity", "Input"))
        , mCameraYMultiplier (Settings::Manager::getFloat("camera y multiplier", "Input"))
        , mUIYMultiplier (Settings::Manager::getFloat("ui y multiplier", "Input"))
        , mPreviewPOVDelay(0.f)
        , mTimeIdle(0.f)
        , mOverencumberedMessageDelay(0.f)
        , mAlwaysRunActive(false)
    {
        Ogre::RenderWindow* window = mOgre.getWindow ();
        size_t windowHnd;

        resetIdleTime();

        window->getCustomAttribute("WINDOW", &windowHnd);

        std::ostringstream windowHndStr;
        OIS::ParamList pl;

        windowHndStr << windowHnd;
        pl.insert(std::make_pair(std::string("WINDOW"), windowHndStr.str()));

        // Set non-exclusive mouse and keyboard input if the user requested
        // it.
        if (mDebug)
        {
            #if defined OIS_WIN32_PLATFORM
            pl.insert(std::make_pair(std::string("w32_mouse"),
                std::string("DISCL_FOREGROUND" )));
            pl.insert(std::make_pair(std::string("w32_mouse"),
                std::string("DISCL_NONEXCLUSIVE")));
            pl.insert(std::make_pair(std::string("w32_keyboard"),
                std::string("DISCL_FOREGROUND")));
            pl.insert(std::make_pair(std::string("w32_keyboard"),
                std::string("DISCL_NONEXCLUSIVE")));
            #elif defined OIS_LINUX_PLATFORM
            pl.insert(std::make_pair(std::string("x11_mouse_grab"),
                std::string("false")));
            pl.insert(std::make_pair(std::string("x11_mouse_hide"),
                std::string("false")));
            pl.insert(std::make_pair(std::string("x11_keyboard_grab"),
                std::string("false")));
            #endif
        }
#if defined OIS_LINUX_PLATFORM
        pl.insert(std::make_pair(std::string("XAutoRepeatOn"),
            std::string("true")));
#endif

#if defined(__APPLE__) && !defined(__LP64__)
        // Give the application window focus to receive input events
        ProcessSerialNumber psn = { 0, kCurrentProcess };
        TransformProcessType(&psn, kProcessTransformToForegroundApplication);
        SetFrontProcess(&psn);
#endif

        mInputManager = OIS::InputManager::createInputSystem( pl );

        // Create all devices
        mKeyboard = static_cast<OIS::Keyboard*>(mInputManager->createInputObject
            ( OIS::OISKeyboard, true ));
        mMouse = static_cast<OIS::Mouse*>(mInputManager->createInputObject
            ( OIS::OISMouse, true ));

        mKeyboard->setEventCallback (this);
        mMouse->setEventCallback (this);

        adjustMouseRegion (window->getWidth(), window->getHeight());

        MyGUI::InputManager::getInstance().injectMouseMove(mMouseX, mMouseY, mMouse->getMouseState ().Z.abs);

        std::string file = mUserFileExists ? mUserFile : "";
        mInputCtrl = new ICS::InputControlSystem(file, true, this, NULL, A_Last);

        loadKeyDefaults();

        for (int i = 0; i < A_Last; ++i)
        {
            mInputCtrl->getChannel (i)->addListener (this);
        }

        mControlSwitch["playercontrols"]      = true;
        mControlSwitch["playerfighting"]      = true;
        mControlSwitch["playerjumping"]       = true;
        mControlSwitch["playerlooking"]       = true;
        mControlSwitch["playermagic"]         = true;
        mControlSwitch["playerviewswitch"]    = true;
        mControlSwitch["vanitymode"]          = true;

        changeInputMode(false);
    }

    InputManager::~InputManager()
    {
        mInputCtrl->save (mUserFile);

        delete mInputCtrl;

        mInputManager->destroyInputObject(mKeyboard);
        mInputManager->destroyInputObject(mMouse);
        OIS::InputManager::destroyInputSystem(mInputManager);
    }

    void InputManager::channelChanged(ICS::Channel* channel, float currentValue, float previousValue)
    {
        if (mDragDrop)
            return;

        resetIdleTime ();

        int action = channel->getNumber();
        if (currentValue == 1)
        {
            // trigger action activated
            switch (action)
            {
            case A_GameMenu:
                toggleMainMenu ();
                break;
            case A_Quit:
                exitNow();
                break;
            case A_Screenshot:
                screenshot();
                break;
            case A_Inventory:
                toggleInventory ();
                break;
            case A_Console:
                toggleConsole ();
                break;
            case A_Activate:
                resetIdleTime();
                if( MWBase::Environment::get().getWindowManager()->isGuiMode()
                    && MWBase::Environment::get().getWindowManager()->getMode() == MWGui::GM_InterMessageBox ) {
                        // Pressing the activation key when a messagebox is prompting for "ok" will activate the ok button
                        MWBase::Environment::get().getWindowManager()->enterPressed();
                    }
                activate();
                break;
            case A_Journal:
                toggleJournal ();
                break;
            case A_AutoMove:
                toggleAutoMove ();
                break;
<<<<<<< HEAD
            case A_ToggleWalk:
=======
            case A_AlwaysRun:
>>>>>>> b2be0d3e
                toggleWalking ();
                break;
            case A_ToggleWeapon:
                toggleWeapon ();
                break;
            case A_Rest:
                rest();
                break;
            case A_ToggleSpell:
                toggleSpell ();
                break;
            case A_QuickKey1:
                quickKey(1);
                break;
            case A_QuickKey2:
                quickKey(2);
                break;
            case A_QuickKey3:
                quickKey(3);
                break;
            case A_QuickKey4:
                quickKey(4);
                break;
            case A_QuickKey5:
                quickKey(5);
                break;
            case A_QuickKey6:
                quickKey(6);
                break;
            case A_QuickKey7:
                quickKey(7);
                break;
            case A_QuickKey8:
                quickKey(8);
                break;
            case A_QuickKey9:
                quickKey(9);
                break;
            case A_QuickKey10:
                quickKey(10);
                break;
            case A_QuickKeysMenu:
                showQuickKeysMenu();
                break;
            case A_ToggleHUD:
                mWindows.toggleHud();
                break;
            }
        }
    }

    void InputManager::update(float dt, bool loading)
    {
        // Tell OIS to handle all input events
        mKeyboard->capture();
        mMouse->capture();

        // inject some fake mouse movement to force updating MyGUI's widget states
        // this shouldn't do any harm since we're moving back to the original position afterwards
        MyGUI::InputManager::getInstance().injectMouseMove( int(mMouseX+1), int(mMouseY+1), mMouseWheel);
        MyGUI::InputManager::getInstance().injectMouseMove( int(mMouseX), int(mMouseY), mMouseWheel);

        // update values of channels (as a result of pressed keys)
        if (!loading)
            mInputCtrl->update(dt);
        
        // Update windows/gui as a result of input events
        // For instance this could mean opening a new window/dialog,
        // by doing this after the input events are handled we
        // ensure that window/gui changes appear quickly while
        // avoiding that window/gui changes does not happen in
        // event callbacks (which may crash)
        mWindows.update();

        // Disable movement in Gui mode
        if (mWindows.isGuiMode()) return;


        // Configure player movement according to keyboard input. Actual movement will
        // be done in the physics system.
        if (mControlSwitch["playercontrols"])
        {
            bool triedToMove = false;
            if (actionIsActive(A_MoveLeft))
            {
                triedToMove = true;
                mPlayer.setLeftRight (-1);
            }
            else if (actionIsActive(A_MoveRight))
            {
                triedToMove = true;
                mPlayer.setLeftRight (1);
            }
            else
                mPlayer.setLeftRight (0);

            if (actionIsActive(A_MoveForward))
            {
                triedToMove = true;
                mPlayer.setAutoMove (false);
                mPlayer.setForwardBackward (1);
            }
            else if (actionIsActive(A_MoveBackward))
            {
                triedToMove = true;
                mPlayer.setAutoMove (false);
                mPlayer.setForwardBackward (-1);
            }
            else
                mPlayer.setForwardBackward (0);

            mPlayer.setSneak(actionIsActive(A_Sneak));

            if (actionIsActive(A_Jump) && mControlSwitch["playerjumping"])
            {
                mPlayer.setUpDown (1);
                triedToMove = true;
            }
            else
                mPlayer.setUpDown (0);

            if (mAlwaysRunActive)
                mPlayer.setRunState(!actionIsActive(A_Run));
            else
                mPlayer.setRunState(actionIsActive(A_Run));

            // if player tried to start moving, but can't (due to being overencumbered), display a notification.
            if (triedToMove)
            {
                MWWorld::Ptr player = MWBase::Environment::get().getWorld ()->getPlayer ().getPlayer ();
                mOverencumberedMessageDelay -= dt;
                if (MWWorld::Class::get(player).getEncumbrance(player) >= MWWorld::Class::get(player).getCapacity(player))
                {
                    if (mOverencumberedMessageDelay <= 0)
                    {
                        MWBase::Environment::get().getWindowManager ()->messageBox("#{sNotifyMessage59}");
                        mOverencumberedMessageDelay = 1.0;
                    }
                }
            }

            if (mControlSwitch["playerviewswitch"]) {

                // work around preview mode toggle when pressing Alt+Tab
                if (actionIsActive(A_TogglePOV) && !mKeyboard->isModifierDown (OIS::Keyboard::Alt)) {
                    if (mPreviewPOVDelay <= 0.5 &&
                        (mPreviewPOVDelay += dt) > 0.5)
                    {
                        mPreviewPOVDelay = 1.f;
                        MWBase::Environment::get().getWorld()->togglePreviewMode(true);
                    }
                } else {
                    if (mPreviewPOVDelay > 0.5) {
                        //disable preview mode
                        MWBase::Environment::get().getWorld()->togglePreviewMode(false);
                    } else if (mPreviewPOVDelay > 0.f) {
                        MWBase::Environment::get().getWorld()->togglePOV();
                    }
                    mPreviewPOVDelay = 0.f;
                }
            }
        }
        if (actionIsActive(A_MoveForward) ||
            actionIsActive(A_MoveBackward) ||
            actionIsActive(A_MoveLeft) ||
            actionIsActive(A_MoveRight) ||
            actionIsActive(A_Jump) ||
            actionIsActive(A_Sneak) ||
            actionIsActive(A_TogglePOV))
        {
            resetIdleTime();
        } else {
            updateIdleTime(dt);
        }
    }

    void InputManager::setDragDrop(bool dragDrop)
    {
        mDragDrop = dragDrop;
    }

    void InputManager::changeInputMode(bool guiMode)
    {
        // Are we in GUI mode now?
        if(guiMode)
        {
            // Disable mouse look
            mMouseLookEnabled = false;

            mWindows.showCrosshair (false);

            // Enable GUI events
            mGuiCursorEnabled = true;
        }
        else
        {
            // Enable mouse look
            mMouseLookEnabled = true;

            mWindows.showCrosshair (false);

            // Disable GUI events
            mGuiCursorEnabled = false;
        }
    }

    void InputManager::processChangedSettings(const Settings::CategorySettingVector& changed)
    {
        bool changeRes = false;
        for (Settings::CategorySettingVector::const_iterator it = changed.begin();
        it != changed.end(); ++it)
        {
            if (it->first == "Video" && (it->second == "resolution x" || it->second == "resolution y"))
                changeRes = true;

            if (it->first == "Input" && it->second == "invert y axis")
                mInvertY = Settings::Manager::getBool("invert y axis", "Input");

            if (it->first == "Input" && it->second == "camera sensitivity")
                mCameraSensitivity = Settings::Manager::getFloat("camera sensitivity", "Input");

            if (it->first == "Input" && it->second == "ui sensitivity")
                mUISensitivity = Settings::Manager::getFloat("ui sensitivity", "Input");

        }

        if (changeRes)
            adjustMouseRegion(Settings::Manager::getInt("resolution x", "Video"), Settings::Manager::getInt("resolution y", "Video"));
    }

    bool InputManager::getControlSwitch (const std::string& sw)
    {
        return mControlSwitch[sw];
    }

    void InputManager::toggleControlSwitch (const std::string& sw, bool value)
    {
        if (mControlSwitch[sw] == value) {
            return;
        }
        /// \note 7 switches at all, if-else is relevant
        if (sw == "playercontrols" && !value) {
            mPlayer.setLeftRight(0);
            mPlayer.setForwardBackward(0);
            mPlayer.setAutoMove(false);
            mPlayer.setUpDown(0);
        } else if (sw == "playerjumping" && !value) {
            /// \fixme maybe crouching at this time
            mPlayer.setUpDown(0);
        } else if (sw == "vanitymode") {
            MWBase::Environment::get().getWorld()->allowVanityMode(value);
        } else if (sw == "playerlooking") {
            MWBase::Environment::get().getWorld()->togglePlayerLooking(value);
        }
        mControlSwitch[sw] = value;
    }

    void InputManager::adjustMouseRegion(int width, int height)
    {
        const OIS::MouseState &ms = mMouse->getMouseState();
        ms.width  = width;
        ms.height = height;
    }

    bool InputManager::keyPressed( const OIS::KeyEvent &arg )
    {
        if(arg.key == OIS::KC_RETURN
            && MWBase::Environment::get().getWindowManager()->isGuiMode()
            && MWBase::Environment::get().getWindowManager()->getMode() == MWGui::GM_InterMessageBox )
        {
            // Pressing enter when a messagebox is prompting for "ok" will activate the ok button
            MWBase::Environment::get().getWindowManager()->enterPressed();
        }

        mInputCtrl->keyPressed (arg);
        unsigned int text = arg.text;
#ifdef __APPLE__ // filter \016 symbol for F-keys on OS X
        if ((arg.key >= OIS::KC_F1 && arg.key <= OIS::KC_F10) ||
            (arg.key >= OIS::KC_F11 && arg.key <= OIS::KC_F15)) {
            text = 0;
        }
#endif

        MyGUI::InputManager::getInstance().injectKeyPress(MyGUI::KeyCode::Enum(arg.key), text);

        return true;
    }

    bool InputManager::keyReleased( const OIS::KeyEvent &arg )
    {
        mInputCtrl->keyReleased (arg);

        MyGUI::InputManager::getInstance().injectKeyRelease(MyGUI::KeyCode::Enum(arg.key));

        return true;
    }

    bool InputManager::mousePressed( const OIS::MouseEvent &arg, OIS::MouseButtonID id )
    {
        mInputCtrl->mousePressed (arg, id);

        MyGUI::InputManager::getInstance().injectMousePress(mMouseX, mMouseY, MyGUI::MouseButton::Enum(id));

        if (MyGUI::InputManager::getInstance ().getMouseFocusWidget () != 0)
        {
            MyGUI::Button* b = MyGUI::InputManager::getInstance ().getMouseFocusWidget ()->castType<MyGUI::Button>(false);
            if (b)
            {
                MWBase::Environment::get().getSoundManager ()->playSound ("Menu Click", 1.f, 1.f);
            }
        }

        return true;
    }

    bool InputManager::mouseReleased( const OIS::MouseEvent &arg, OIS::MouseButtonID id )
    {
        mInputCtrl->mouseReleased (arg, id);

        MyGUI::InputManager::getInstance().injectMouseRelease(mMouseX, mMouseY, MyGUI::MouseButton::Enum(id));

        return true;
    }

    bool InputManager::mouseMoved( const OIS::MouseEvent &arg )
    {
        mInputCtrl->mouseMoved (arg);

        resetIdleTime ();

        if (mGuiCursorEnabled)
        {
            const MyGUI::IntSize& viewSize = MyGUI::RenderManager::getInstance().getViewSize();

            // We keep track of our own mouse position, so that moving the mouse while in
            // game mode does not move the position of the GUI cursor
            mMouseX += float(arg.state.X.rel) * mUISensitivity;
            mMouseY += float(arg.state.Y.rel) * mUISensitivity * mUIYMultiplier;
            mMouseX = std::max(0.f, std::min(mMouseX, float(viewSize.width)));
            mMouseY = std::max(0.f, std::min(mMouseY, float(viewSize.height)));
            mMouseWheel = arg.state.Z.abs;

            MyGUI::InputManager::getInstance().injectMouseMove( int(mMouseX), int(mMouseY), mMouseWheel);
        }

        if (mMouseLookEnabled)
        {
            resetIdleTime();

            float x = arg.state.X.rel * mCameraSensitivity * 0.2;
            float y = arg.state.Y.rel * mCameraSensitivity * 0.2 * (mInvertY ? -1 : 1) * mUIYMultiplier;

            MWBase::World *world = MWBase::Environment::get().getWorld();
            world->rotateObject(world->getPlayer().getPlayer(), -y, 0.f, x, true);

            if (arg.state.Z.rel)
                MWBase::Environment::get().getWorld()->changeVanityModeScale(arg.state.Z.rel);
        }

        return true;
    }

    void InputManager::toggleMainMenu()
    {
        if (MyGUI::InputManager::getInstance ().isModalAny())
            return;

        if (mWindows.isGuiMode () && (mWindows.getMode () == MWGui::GM_MainMenu || mWindows.getMode () == MWGui::GM_Settings))
            mWindows.popGuiMode();
        else if (mWindows.isGuiMode () && mWindows.getMode () == MWGui::GM_Video)
            MWBase::Environment::get().getWorld ()->stopVideo ();
        else
            mWindows.pushGuiMode (MWGui::GM_MainMenu);
    }

    void InputManager::toggleSpell()
    {
        if (mWindows.isGuiMode()) return;

        MWMechanics::DrawState_ state = mPlayer.getDrawState();
        if (state == MWMechanics::DrawState_Weapon || state == MWMechanics::DrawState_Nothing)
        {
            mPlayer.setDrawState(MWMechanics::DrawState_Spell);
            std::cout << "Player has now readied his hands for spellcasting!\n" << std::endl;
        }
        else
        {
            mPlayer.setDrawState(MWMechanics::DrawState_Nothing);
            std::cout << "Player does not have any kind of attack ready now.\n" << std::endl;
        }
    }

    void InputManager::toggleWeapon()
    {
        if (mWindows.isGuiMode()) return;

        MWMechanics::DrawState_ state = mPlayer.getDrawState();
        if (state == MWMechanics::DrawState_Spell || state == MWMechanics::DrawState_Nothing)
        {
            mPlayer.setDrawState(MWMechanics::DrawState_Weapon);
            std::cout << "Player is now drawing his weapon.\n" << std::endl;
        }
        else
        {
            mPlayer.setDrawState(MWMechanics::DrawState_Nothing);
            std::cout << "Player does not have any kind of attack ready now.\n" << std::endl;
        }
    }

    void InputManager::rest()
    {
        if (!mWindows.getRestEnabled () || mWindows.isGuiMode ())
            return;

        /// \todo check if resting is currently allowed (enemies nearby?)
        mWindows.pushGuiMode (MWGui::GM_Rest);
    }

    void InputManager::screenshot()
    {
        mEngine.screenshot();

        std::vector<std::string> empty;
        mWindows.messageBox ("Screenshot saved", empty);
    }

    void InputManager::toggleInventory()
    {
        bool gameMode = !mWindows.isGuiMode();

        // Toggle between game mode and inventory mode
        if(gameMode)
            mWindows.pushGuiMode(MWGui::GM_Inventory);
        else
        {
            MWGui::GuiMode mode = mWindows.getMode();
            if(mode == MWGui::GM_Inventory || mode == MWGui::GM_Container)
                mWindows.popGuiMode();
        }

        // .. but don't touch any other mode, except container.
    }

    void InputManager::toggleConsole()
    {
        if (MyGUI::InputManager::getInstance ().isModalAny())
            return;

        bool gameMode = !mWindows.isGuiMode();

        // Switch to console mode no matter what mode we are currently
        // in, except of course if we are already in console mode
        if (!gameMode)
        {
            if (mWindows.getMode() == MWGui::GM_Console)
                mWindows.popGuiMode();
            else
                mWindows.pushGuiMode(MWGui::GM_Console);
        }
        else
            mWindows.pushGuiMode(MWGui::GM_Console);
    }

    void InputManager::toggleJournal()
    {
        // Toggle between game mode and journal mode
        bool gameMode = !mWindows.isGuiMode();

        if(gameMode)
            mWindows.pushGuiMode(MWGui::GM_Journal);
        else if(mWindows.getMode() == MWGui::GM_Journal)
            mWindows.popGuiMode();
        // .. but don't touch any other mode.
    }

    void InputManager::quickKey (int index)
    {
        mWindows.activateQuickKey (index);
    }

    void InputManager::showQuickKeysMenu()
    {
        if (!mWindows.isGuiMode ())
            mWindows.pushGuiMode (MWGui::GM_QuickKeysMenu);
        else if (mWindows.getMode () == MWGui::GM_QuickKeysMenu)
            mWindows.removeGuiMode (MWGui::GM_QuickKeysMenu);
    }

    void InputManager::activate()
    {
        if (mControlSwitch["playercontrols"])
            mEngine.activate();
    }

    void InputManager::toggleAutoMove()
    {
        if (mWindows.isGuiMode()) return;

        if (mControlSwitch["playercontrols"])
            mPlayer.setAutoMove (!mPlayer.getAutoMove());
    }

    void InputManager::toggleWalking()
    {
        if (mWindows.isGuiMode()) return;
        mAlwaysRunActive = !mAlwaysRunActive;
    }

    // Exit program now button (which is disabled in GUI mode)
    void InputManager::exitNow()
    {
        if(!mWindows.isGuiMode())
            Ogre::Root::getSingleton().queueEndRendering ();
    }

    void InputManager::resetIdleTime()
    {
        if (mTimeIdle < 0) {
            MWBase::Environment::get().getWorld()->toggleVanityMode(false, false);
        }
        mTimeIdle = 0.f;
    }

    void InputManager::updateIdleTime(float dt)
    {
        if (mTimeIdle >= 0.f) {
            mTimeIdle += dt;
        }
        if (mTimeIdle > 30.f) {
            MWBase::Environment::get().getWorld()->toggleVanityMode(true, false);
            mTimeIdle = -1.f;
        }
    }

    bool InputManager::actionIsActive (int id)
    {
        return mInputCtrl->getChannel (id)->getValue () == 1;
    }

    void InputManager::loadKeyDefaults (bool force)
    {
        // using hardcoded key defaults is inevitable, if we want the configuration files to stay valid
        // across different versions of OpenMW (in the case where another input action is added)
        std::map<int, int> defaultKeyBindings;

        defaultKeyBindings[A_Activate] = OIS::KC_SPACE;
        defaultKeyBindings[A_MoveBackward] = OIS::KC_S;
        defaultKeyBindings[A_MoveForward] = OIS::KC_W;
        defaultKeyBindings[A_MoveLeft] = OIS::KC_A;
        defaultKeyBindings[A_MoveRight] = OIS::KC_D;
        defaultKeyBindings[A_ToggleWeapon] = OIS::KC_F;
        defaultKeyBindings[A_ToggleSpell] = OIS::KC_R;
        defaultKeyBindings[A_QuickKeysMenu] = OIS::KC_F1;
        defaultKeyBindings[A_Console] = OIS::KC_F2;
        defaultKeyBindings[A_Run] = OIS::KC_LSHIFT;
        defaultKeyBindings[A_Sneak] = OIS::KC_LCONTROL;
        defaultKeyBindings[A_AutoMove] = OIS::KC_Q;
        defaultKeyBindings[A_Jump] = OIS::KC_E;
        defaultKeyBindings[A_Journal] = OIS::KC_J;
        defaultKeyBindings[A_Rest] = OIS::KC_T;
        defaultKeyBindings[A_GameMenu] = OIS::KC_ESCAPE;
        defaultKeyBindings[A_TogglePOV] = OIS::KC_TAB;
        defaultKeyBindings[A_QuickKey1] = OIS::KC_1;
        defaultKeyBindings[A_QuickKey2] = OIS::KC_2;
        defaultKeyBindings[A_QuickKey3] = OIS::KC_3;
        defaultKeyBindings[A_QuickKey4] = OIS::KC_4;
        defaultKeyBindings[A_QuickKey5] = OIS::KC_5;
        defaultKeyBindings[A_QuickKey6] = OIS::KC_6;
        defaultKeyBindings[A_QuickKey7] = OIS::KC_7;
        defaultKeyBindings[A_QuickKey8] = OIS::KC_8;
        defaultKeyBindings[A_QuickKey9] = OIS::KC_9;
        defaultKeyBindings[A_QuickKey10] = OIS::KC_0;
        defaultKeyBindings[A_Screenshot] = OIS::KC_SYSRQ;
        defaultKeyBindings[A_ToggleHUD] = OIS::KC_F12;
        defaultKeyBindings[A_AlwaysRun] = OIS::KC_Y;

        std::map<int, int> defaultMouseButtonBindings;
        defaultMouseButtonBindings[A_Inventory] = OIS::MB_Right;
        defaultMouseButtonBindings[A_Use] = OIS::MB_Left;

        for (int i = 0; i < A_Last; ++i)
        {
            ICS::Control* control;
            bool controlExists = mInputCtrl->getChannel(i)->getControlsCount () != 0;
            if (!controlExists)
            {
                control = new ICS::Control(boost::lexical_cast<std::string>(i), false, true, 0, ICS::ICS_MAX, ICS::ICS_MAX);
                mInputCtrl->addControl(control);
                control->attachChannel(mInputCtrl->getChannel(i), ICS::Channel::DIRECT);
            }
            else
            {
                control = mInputCtrl->getChannel(i)->getAttachedControls ().front().control;
            }

            if (!controlExists || force ||
                    ( mInputCtrl->getKeyBinding (control, ICS::Control::INCREASE) == OIS::KC_UNASSIGNED
                      && mInputCtrl->getMouseButtonBinding (control, ICS::Control::INCREASE) == ICS_MAX_DEVICE_BUTTONS
                      ))
            {
                clearAllBindings (control);

                if (defaultKeyBindings.find(i) != defaultKeyBindings.end())
                    mInputCtrl->addKeyBinding(control, static_cast<OIS::KeyCode>(defaultKeyBindings[i]), ICS::Control::INCREASE);
                else if (defaultMouseButtonBindings.find(i) != defaultMouseButtonBindings.end())
                    mInputCtrl->addMouseButtonBinding (control, defaultMouseButtonBindings[i], ICS::Control::INCREASE);
            }
        }
    }

    std::string InputManager::getActionDescription (int action)
    {
        std::map<int, std::string> descriptions;

        descriptions[A_Activate] = "sActivate";
        descriptions[A_MoveBackward] = "sBack";
        descriptions[A_MoveForward] = "sForward";
        descriptions[A_MoveLeft] = "sLeft";
        descriptions[A_MoveRight] = "sRight";
        descriptions[A_ToggleWeapon] = "sReady_Weapon";
        descriptions[A_ToggleSpell] = "sReady_Magic";
        descriptions[A_Console] = "sConsoleTitle";
        descriptions[A_Run] = "sRun";
        descriptions[A_Sneak] = "sCrouch_Sneak";
        descriptions[A_AutoMove] = "sAuto_Run";
        descriptions[A_Jump] = "sJump";
        descriptions[A_Journal] = "sJournal";
        descriptions[A_Rest] = "sRestKey";
        descriptions[A_Inventory] = "sInventory";
        descriptions[A_TogglePOV] = "sTogglePOVCmd";
        descriptions[A_QuickKeysMenu] = "sQuickMenu";
        descriptions[A_QuickKey1] = "sQuick1Cmd";
        descriptions[A_QuickKey2] = "sQuick2Cmd";
        descriptions[A_QuickKey3] = "sQuick3Cmd";
        descriptions[A_QuickKey4] = "sQuick4Cmd";
        descriptions[A_QuickKey5] = "sQuick5Cmd";
        descriptions[A_QuickKey6] = "sQuick6Cmd";
        descriptions[A_QuickKey7] = "sQuick7Cmd";
        descriptions[A_QuickKey8] = "sQuick8Cmd";
        descriptions[A_QuickKey9] = "sQuick9Cmd";
        descriptions[A_QuickKey10] = "sQuick10Cmd";
        descriptions[A_AlwaysRun] = "sAlways_Run";

        if (descriptions[action] == "")
            return ""; // not configurable

        return "#{" + descriptions[action] + "}";
    }

    std::string InputManager::getActionBindingName (int action)
    {
        if (mInputCtrl->getChannel (action)->getControlsCount () == 0)
            return "#{sNone}";

        ICS::Control* c = mInputCtrl->getChannel (action)->getAttachedControls ().front().control;

        if (mInputCtrl->getKeyBinding (c, ICS::Control::INCREASE) != OIS::KC_UNASSIGNED)
            return mInputCtrl->keyCodeToString (mInputCtrl->getKeyBinding (c, ICS::Control::INCREASE));
        else if (mInputCtrl->getMouseButtonBinding (c, ICS::Control::INCREASE) != ICS_MAX_DEVICE_BUTTONS)
            return "#{sMouse} " + boost::lexical_cast<std::string>(mInputCtrl->getMouseButtonBinding (c, ICS::Control::INCREASE));
        else
            return "#{sNone}";
    }

    std::vector<int> InputManager::getActionSorting()
    {
        std::vector<int> ret;
        ret.push_back(A_MoveForward);
        ret.push_back(A_MoveBackward);
        ret.push_back(A_MoveLeft);
        ret.push_back(A_MoveRight);
        ret.push_back(A_TogglePOV);
        ret.push_back(A_Run);
<<<<<<< HEAD
=======
        ret.push_back(A_AlwaysRun);
>>>>>>> b2be0d3e
        ret.push_back(A_Sneak);
        ret.push_back(A_Activate);
        ret.push_back(A_ToggleWeapon);
        ret.push_back(A_ToggleSpell);
        ret.push_back(A_AutoMove);
        ret.push_back(A_Jump);
        ret.push_back(A_Inventory);
        ret.push_back(A_Journal);
        ret.push_back(A_Rest);
        ret.push_back(A_Console);
        ret.push_back(A_QuickKeysMenu);
        ret.push_back(A_QuickKey1);
        ret.push_back(A_QuickKey2);
        ret.push_back(A_QuickKey3);
        ret.push_back(A_QuickKey4);
        ret.push_back(A_QuickKey5);
        ret.push_back(A_QuickKey6);
        ret.push_back(A_QuickKey7);
        ret.push_back(A_QuickKey8);
        ret.push_back(A_QuickKey9);
        ret.push_back(A_QuickKey10);

        return ret;
    }

    void InputManager::enableDetectingBindingMode (int action)
    {
        ICS::Control* c = mInputCtrl->getChannel (action)->getAttachedControls ().front().control;

        mInputCtrl->enableDetectingBindingState (c, ICS::Control::INCREASE);
    }

    void InputManager::mouseAxisBindingDetected(ICS::InputControlSystem* ICS, ICS::Control* control
        , ICS::InputControlSystem::NamedAxis axis, ICS::Control::ControlChangingDirection direction)
    {
        // we don't want mouse movement bindings
        return;
    }

    void InputManager::keyBindingDetected(ICS::InputControlSystem* ICS, ICS::Control* control
        , OIS::KeyCode key, ICS::Control::ControlChangingDirection direction)
    {
        clearAllBindings(control);
        ICS::DetectingBindingListener::keyBindingDetected (ICS, control, key, direction);
        MWBase::Environment::get().getWindowManager ()->notifyInputActionBound ();
    }

    void InputManager::mouseButtonBindingDetected(ICS::InputControlSystem* ICS, ICS::Control* control
        , unsigned int button, ICS::Control::ControlChangingDirection direction)
    {
        clearAllBindings(control);
        ICS::DetectingBindingListener::mouseButtonBindingDetected (ICS, control, button, direction);
        MWBase::Environment::get().getWindowManager ()->notifyInputActionBound ();
    }

    void InputManager::joystickAxisBindingDetected(ICS::InputControlSystem* ICS, ICS::Control* control
        , int deviceId, int axis, ICS::Control::ControlChangingDirection direction)
    {
        clearAllBindings(control);
        ICS::DetectingBindingListener::joystickAxisBindingDetected (ICS, control, deviceId, axis, direction);
        MWBase::Environment::get().getWindowManager ()->notifyInputActionBound ();
    }

    void InputManager::joystickButtonBindingDetected(ICS::InputControlSystem* ICS, ICS::Control* control
        , int deviceId, unsigned int button, ICS::Control::ControlChangingDirection direction)
    {
        clearAllBindings(control);
        ICS::DetectingBindingListener::joystickButtonBindingDetected (ICS, control, deviceId, button, direction);
        MWBase::Environment::get().getWindowManager ()->notifyInputActionBound ();
    }

    void InputManager::joystickPOVBindingDetected(ICS::InputControlSystem* ICS, ICS::Control* control
        , int deviceId, int pov,ICS:: InputControlSystem::POVAxis axis, ICS::Control::ControlChangingDirection direction)
    {
        clearAllBindings(control);
        ICS::DetectingBindingListener::joystickPOVBindingDetected (ICS, control, deviceId, pov, axis, direction);
        MWBase::Environment::get().getWindowManager ()->notifyInputActionBound ();
    }

    void InputManager::joystickSliderBindingDetected(ICS::InputControlSystem* ICS, ICS::Control* control
        , int deviceId, int slider, ICS::Control::ControlChangingDirection direction)
    {
        clearAllBindings(control);
        ICS::DetectingBindingListener::joystickSliderBindingDetected (ICS, control, deviceId, slider, direction);
        MWBase::Environment::get().getWindowManager ()->notifyInputActionBound ();
    }

    void InputManager::clearAllBindings (ICS::Control* control)
    {
        // right now we don't really need multiple bindings for the same action, so remove all others first
        if (mInputCtrl->getKeyBinding (control, ICS::Control::INCREASE) != OIS::KC_UNASSIGNED)
            mInputCtrl->removeKeyBinding (mInputCtrl->getKeyBinding (control, ICS::Control::INCREASE));
        if (mInputCtrl->getMouseButtonBinding (control, ICS::Control::INCREASE) != ICS_MAX_DEVICE_BUTTONS)
            mInputCtrl->removeMouseButtonBinding (mInputCtrl->getMouseButtonBinding (control, ICS::Control::INCREASE));

        /// \todo add joysticks here once they are added
    }

    void InputManager::resetToDefaultBindings()
    {
        loadKeyDefaults(true);
    }
}<|MERGE_RESOLUTION|>--- conflicted
+++ resolved
@@ -194,11 +194,7 @@
             case A_AutoMove:
                 toggleAutoMove ();
                 break;
-<<<<<<< HEAD
-            case A_ToggleWalk:
-=======
             case A_AlwaysRun:
->>>>>>> b2be0d3e
                 toggleWalking ();
                 break;
             case A_ToggleWeapon:
@@ -872,10 +868,7 @@
         ret.push_back(A_MoveRight);
         ret.push_back(A_TogglePOV);
         ret.push_back(A_Run);
-<<<<<<< HEAD
-=======
         ret.push_back(A_AlwaysRun);
->>>>>>> b2be0d3e
         ret.push_back(A_Sneak);
         ret.push_back(A_Activate);
         ret.push_back(A_ToggleWeapon);
