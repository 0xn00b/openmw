--- conflicted
+++ resolved
@@ -18,9 +18,6 @@
 using namespace MWWorld;
 using namespace MWSound;
 
-<<<<<<< HEAD
-#define lerp(x, y) (x * (1-factor) + y * factor)
-=======
 namespace
 {
     float lerp (float x, float y, float factor)
@@ -33,40 +30,6 @@
     }
 }
 
-std::string WeatherManager::getFallback (const std::string& key) const
-{
-    std::map<std::string,std::string>::const_iterator it;
-    if((it = mFallback.find(key)) == mFallback.end())
-    {
-        return "";
-    }
-    return it->second;
-}
-std::string WeatherManager::getFallbackString(const std::string& fall) const
-{
-    return getFallback(fall);
-}
-
-float WeatherManager::getFallbackFloat(const std::string& fall) const
-{
-    std::string fallback=getFallbackString(fall);
-    return boost::lexical_cast<float>(fallback);
-}
-
-ColourValue WeatherManager::getFallbackColour(const std::string& fall) const
-{
-    std::string sum;
-    std::string ret[3];
-    sum=getFallback(fall);
-    unsigned int j=0;
-    for(unsigned int i=0;i<sum.length();i++){
-            if(sum[i]==',') j++;
-            else ret[j]+=sum[i];
-    }
-    return ColourValue(boost::lexical_cast<int>(ret[0])/255.f,boost::lexical_cast<int>(ret[1])/255.f,boost::lexical_cast<int>(ret[2])/255.f);
-}
-
->>>>>>> 21cc7483
 void WeatherManager::setFallbackWeather(Weather& weather,const std::string& name)
 {
     std::string upper=name;
@@ -106,7 +69,6 @@
 {
     mRendering = rendering;
     //Globals
-<<<<<<< HEAD
     mThunderSoundID0 = mFallback->getFallbackString("Weather_Thunderstorm_Thunder_Sound_ID_0");
     mThunderSoundID1 = mFallback->getFallbackString("Weather_Thunderstorm_Thunder_Sound_ID_1");
     mThunderSoundID2 = mFallback->getFallbackString("Weather_Thunderstorm_Thunder_Sound_ID_2");
@@ -115,23 +77,10 @@
     mSunsetTime = mFallback->getFallbackFloat("Weather_Sunset_Time");
     mSunriseDuration = mFallback->getFallbackFloat("Weather_Sunrise_Duration");
     mSunsetDuration = mFallback->getFallbackFloat("Weather_Sunset_Duration");
-    mWeatherUpdateTime = mFallback->getFallbackFloat("Weather_Hours_Between_Weather_Changes");
+    mHoursBetweenWeatherChanges = mFallback->getFallbackFloat("Weather_Hours_Between_Weather_Changes");
+    mWeatherUpdateTime = mHoursBetweenWeatherChanges*3600;
     mThunderFrequency = mFallback->getFallbackFloat("Weather_Thunderstorm_Thunder_Frequency");
     mThunderThreshold = mFallback->getFallbackFloat("Weather_Thunderstorm_Thunder_Threshold");
-=======
-    mThunderSoundID0 = getFallbackString("Weather_Thunderstorm_Thunder_Sound_ID_0");
-    mThunderSoundID1 = getFallbackString("Weather_Thunderstorm_Thunder_Sound_ID_1");
-    mThunderSoundID2 = getFallbackString("Weather_Thunderstorm_Thunder_Sound_ID_2");
-    mThunderSoundID3 = getFallbackString("Weather_Thunderstorm_Thunder_Sound_ID_3");
-    mSunriseTime = getFallbackFloat("Weather_Sunrise_Time");
-    mSunsetTime = getFallbackFloat("Weather_Sunset_Time");
-    mSunriseDuration = getFallbackFloat("Weather_Sunrise_Duration");
-    mSunsetDuration = getFallbackFloat("Weather_Sunset_Duration");
-    mHoursBetweenWeatherChanges = getFallbackFloat("Weather_Hours_Between_Weather_Changes");
-    mWeatherUpdateTime = mHoursBetweenWeatherChanges*3600;
-    mThunderFrequency = getFallbackFloat("Weather_Thunderstorm_Thunder_Frequency");
-    mThunderThreshold = getFallbackFloat("Weather_Thunderstorm_Thunder_Threshold");
->>>>>>> 21cc7483
     mThunderSoundDelay = 0.25;
     //Weather
     Weather clear;
