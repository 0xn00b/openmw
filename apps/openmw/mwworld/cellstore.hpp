#ifndef GAME_MWWORLD_CELLSTORE_H
#define GAME_MWWORLD_CELLSTORE_H

#include <components/esm/records.hpp>

#include <deque>
#include <algorithm>

#include "refdata.hpp"
#include "esmstore.hpp"

namespace MWWorld
{
    class Ptr;
    class ESMStore;

  /// A reference to one object (of any type) in a cell.
  ///
  /// Constructing this with a CellRef instance in the constructor means that
  /// in practice (where D is RefData) the possibly mutable data is copied
  /// across to mData. If later adding data (such as position) to CellRef
  /// this would have to be manually copied across.
  template <typename X>
  struct LiveCellRef
  {
    LiveCellRef(const ESM::CellRef& cref, const X* b = NULL)
      : mBase(b), mRef(cref), mData(mRef)
    {}

    LiveCellRef(const X* b = NULL)
      : mBase(b), mData(mRef)
    {}

    // The object that this instance is based on.
    const X* mBase;

    /* Information about this instance, such as 3D location and
       rotation and individual type-dependent data.
    */
    ESM::CellRef mRef;

    /// runtime-data
    RefData mData;
  };

  /// A list of cell references
  template <typename X>
  struct CellRefList
  {
    typedef LiveCellRef<X> LiveRef;
    typedef std::map<int,LiveRef> List;
    List list;

    // Search for the given reference in the given reclist from
    // ESMStore. Insert the reference into the list if a match is
    // found. If not, throw an exception.
    template <typename Y>
    void find(ESM::CellRef &ref, const Y& recList)
    {
      const X* obj = recList.find(ref.mRefID);
      if(obj == NULL)
        throw std::runtime_error("Error resolving cell reference " + ref.mRefID);

      list[ref.mRefnum] = LiveRef(ref, obj);
    }

    LiveRef *find (const std::string& name)
    {
        for (typename std::map<int,LiveRef>::iterator iter (list.begin()); iter!=list.end(); ++iter)
        {
            if (iter->second.mData.getCount() > 0 && iter->second.ref.mRefID == name)
                return &iter->second;
        }

        return 0;
    }

    LiveRef &insert(const LiveRef &item) {
        list[item.ref.mRefnum] = item;
        return list[item.ref.mRefnum];
    }
  };

  /// A list of container references. These references do not track their mRefnumber.
  /// Otherwise, taking 1 of 20 instances of an object would produce multiple objects
  /// with the same reference.
  // TODO: Check how Morrowind does this! Maybe auto-generate references on drop.
  template <typename X>
  struct ContainerRefList
  {
    typedef LiveCellRef<X> LiveRef;
    typedef std::list<LiveRef> List;
    List mList;

    /// Searches for reference of appropriate type in given ESMStore.
    /// If reference exists, loads it into container, throws an exception
    /// on miss
    void load(ESM::CellRef &ref, const MWWorld::ESMStore &esmStore)
    {
        // for throwing exception on unhandled record type
        const MWWorld::Store<X> &store = esmStore.get<X>();
        const X *ptr = store.find(ref.mRefID);

        /// \note redundant because Store<X>::find() throws exception on miss
        if (ptr == NULL) {
            throw std::runtime_error("Error resolving cell reference " + ref.mRefID);
        }
        mList.push_back(LiveRef(ref, ptr));
    }

    LiveRef *find (const std::string& name)
    {
        for (typename std::list<LiveRef>::iterator iter (mList.begin()); iter!=mList.end(); ++iter)
        {
            if (iter->mData.getCount() > 0 && iter->mRef.mRefID == name)
                return &*iter;
        }

        return 0;
    }

    LiveRef &insert(const LiveRef &item) {
        mList.push_back(item);
        return mList.back();
    }
  };

  /// A storage struct for one single cell reference.
  class CellStore
  {
  public:

    enum State
    {
        State_Unloaded, State_Preloaded, State_Loaded
    };

    CellStore (const ESM::Cell *cell_);

    const ESM::Cell *mCell;
    State mState;
    std::vector<std::string> mIds;

    float mWaterLevel;

    // Lists for each individual object type
<<<<<<< HEAD
    CellRefList<ESM::Activator>         activators;
    CellRefList<ESM::Potion>            potions;
    CellRefList<ESM::Apparatus>         appas;
    CellRefList<ESM::Armor>             armors;
    CellRefList<ESM::Book>              books;
    CellRefList<ESM::Clothing>          clothes;
    CellRefList<ESM::Container>         containers;
    CellRefList<ESM::Creature>          creatures;
    CellRefList<ESM::Door>              doors;
    CellRefList<ESM::Ingredient>        ingreds;
    CellRefList<ESM::CreatureLevList>   creatureLists;
    CellRefList<ESM::ItemLevList>       itemLists;
    CellRefList<ESM::Light>             lights;
    CellRefList<ESM::Tool>              lockpicks;
    CellRefList<ESM::Miscellaneous>     miscItems;
    CellRefList<ESM::NPC>               npcs;
    CellRefList<ESM::Probe>             probes;
    CellRefList<ESM::Repair>            repairs;
    CellRefList<ESM::Static>            statics;
    CellRefList<ESM::Weapon>            weapons;

    void load (const ESMS::ESMStore &store, std::vector<ESM::ESMReader> &esm);

    void preload (const ESMS::ESMStore &store, std::vector<ESM::ESMReader> &esm);
=======
    CellRefList<ESM::Activator>         mActivators;
    CellRefList<ESM::Potion>            mPotions;
    CellRefList<ESM::Apparatus>         mAppas;
    CellRefList<ESM::Armor>             mArmors;
    CellRefList<ESM::Book>              mBooks;
    CellRefList<ESM::Clothing>          mClothes;
    CellRefList<ESM::Container>         mContainers;
    CellRefList<ESM::Creature>          mCreatures;
    CellRefList<ESM::Door>              mDoors;
    CellRefList<ESM::Ingredient>        mIngreds;
    CellRefList<ESM::CreatureLevList>   mCreatureLists;
    CellRefList<ESM::ItemLevList>       mItemLists;
    CellRefList<ESM::Light>             mLights;
    CellRefList<ESM::Tool>              mLockpicks;
    CellRefList<ESM::Miscellaneous>     mMiscItems;
    CellRefList<ESM::NPC>               mNpcs;
    CellRefList<ESM::Probe>             mProbes;
    CellRefList<ESM::Repair>            mRepairs;
    CellRefList<ESM::Static>            mStatics;
    CellRefList<ESM::Weapon>            mWeapons;

    void load (const MWWorld::ESMStore &store, ESM::ESMReader &esm);

    void preload (const MWWorld::ESMStore &store, ESM::ESMReader &esm);
>>>>>>> a6c7f16a

    /// Call functor (ref) for each reference. functor must return a bool. Returning
    /// false will abort the iteration.
    /// \return Iteration completed?
    template<class Functor>
    bool forEach (Functor& functor)
    {
        return
            forEachImp (functor, mActivators) &&
            forEachImp (functor, mPotions) &&
            forEachImp (functor, mAppas) &&
            forEachImp (functor, mArmors) &&
            forEachImp (functor, mBooks) &&
            forEachImp (functor, mClothes) &&
            forEachImp (functor, mContainers) &&
            forEachImp (functor, mCreatures) &&
            forEachImp (functor, mDoors) &&
            forEachImp (functor, mIngreds) &&
            forEachImp (functor, mCreatureLists) &&
            forEachImp (functor, mItemLists) &&
            forEachImp (functor, mLights) &&
            forEachImp (functor, mLockpicks) &&
            forEachImp (functor, mMiscItems) &&
            forEachImp (functor, mNpcs) &&
            forEachImp (functor, mProbes) &&
            forEachImp (functor, mRepairs) &&
            forEachImp (functor, mStatics) &&
            forEachImp (functor, mWeapons);
    }

    bool operator==(const CellStore &cell) {
        return  mCell->mName == cell.mCell->mName &&
                mCell->mData.mX == cell.mCell->mData.mX &&
                mCell->mData.mY == cell.mCell->mData.mY;
    }

    bool operator!=(const CellStore &cell) {
        return !(*this == cell);
    }

    bool isExterior() const {
        return mCell->isExterior();
    }

  private:

    template<class Functor, class List>
    bool forEachImp (Functor& functor, List& list)
    {
        for (typename List::List::iterator iter (list.mList.begin()); iter!=list.mList.end();
            ++iter)
<<<<<<< HEAD
            if (!functor (iter->second.ref, iter->second.mData))
=======
            if (!functor (iter->mRef, iter->mData))
>>>>>>> a6c7f16a
                return false;

        return true;
    }

    /// Run through references and store IDs
<<<<<<< HEAD
    void listRefs(const ESMS::ESMStore &store, std::vector<ESM::ESMReader> &esm);

    void loadRefs(const ESMS::ESMStore &store, std::vector<ESM::ESMReader> &esm);
=======
    void listRefs(const MWWorld::ESMStore &store, ESM::ESMReader &esm);

    void loadRefs(const MWWorld::ESMStore &store, ESM::ESMReader &esm);
>>>>>>> a6c7f16a
  };
}

#endif<|MERGE_RESOLUTION|>--- conflicted
+++ resolved
@@ -144,32 +144,6 @@
     float mWaterLevel;
 
     // Lists for each individual object type
-<<<<<<< HEAD
-    CellRefList<ESM::Activator>         activators;
-    CellRefList<ESM::Potion>            potions;
-    CellRefList<ESM::Apparatus>         appas;
-    CellRefList<ESM::Armor>             armors;
-    CellRefList<ESM::Book>              books;
-    CellRefList<ESM::Clothing>          clothes;
-    CellRefList<ESM::Container>         containers;
-    CellRefList<ESM::Creature>          creatures;
-    CellRefList<ESM::Door>              doors;
-    CellRefList<ESM::Ingredient>        ingreds;
-    CellRefList<ESM::CreatureLevList>   creatureLists;
-    CellRefList<ESM::ItemLevList>       itemLists;
-    CellRefList<ESM::Light>             lights;
-    CellRefList<ESM::Tool>              lockpicks;
-    CellRefList<ESM::Miscellaneous>     miscItems;
-    CellRefList<ESM::NPC>               npcs;
-    CellRefList<ESM::Probe>             probes;
-    CellRefList<ESM::Repair>            repairs;
-    CellRefList<ESM::Static>            statics;
-    CellRefList<ESM::Weapon>            weapons;
-
-    void load (const ESMS::ESMStore &store, std::vector<ESM::ESMReader> &esm);
-
-    void preload (const ESMS::ESMStore &store, std::vector<ESM::ESMReader> &esm);
-=======
     CellRefList<ESM::Activator>         mActivators;
     CellRefList<ESM::Potion>            mPotions;
     CellRefList<ESM::Apparatus>         mAppas;
@@ -191,10 +165,9 @@
     CellRefList<ESM::Static>            mStatics;
     CellRefList<ESM::Weapon>            mWeapons;
 
-    void load (const MWWorld::ESMStore &store, ESM::ESMReader &esm);
-
-    void preload (const MWWorld::ESMStore &store, ESM::ESMReader &esm);
->>>>>>> a6c7f16a
+    void load (const MWWorld::ESMStore &store, std::vector<ESM::ESMReader> &esm);
+
+    void preload (const MWWorld::ESMStore &store, std::vector<ESM::ESMReader> &esm);
 
     /// Call functor (ref) for each reference. functor must return a bool. Returning
     /// false will abort the iteration.
@@ -246,26 +219,16 @@
     {
         for (typename List::List::iterator iter (list.mList.begin()); iter!=list.mList.end();
             ++iter)
-<<<<<<< HEAD
-            if (!functor (iter->second.ref, iter->second.mData))
-=======
-            if (!functor (iter->mRef, iter->mData))
->>>>>>> a6c7f16a
+            if (!functor (iter->second.mRef, iter->second.mData))
                 return false;
 
         return true;
     }
 
     /// Run through references and store IDs
-<<<<<<< HEAD
-    void listRefs(const ESMS::ESMStore &store, std::vector<ESM::ESMReader> &esm);
-
-    void loadRefs(const ESMS::ESMStore &store, std::vector<ESM::ESMReader> &esm);
-=======
-    void listRefs(const MWWorld::ESMStore &store, ESM::ESMReader &esm);
-
-    void loadRefs(const MWWorld::ESMStore &store, ESM::ESMReader &esm);
->>>>>>> a6c7f16a
+    void listRefs(const MWWorld::ESMStore &store, std::vector<ESM::ESMReader> &esm);
+
+    void loadRefs(const MWWorld::ESMStore &store, std::vector<ESM::ESMReader> &esm);
   };
 }
 
