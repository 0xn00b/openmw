--- conflicted
+++ resolved
@@ -1037,58 +1037,13 @@
     }
 
     template <>
-<<<<<<< HEAD
-    void Store<ESM::Dialogue>::load(ESM::ESMReader &esm, const std::string &id) {
-        std::string idLower = Misc::StringUtils::lowerCase(id);
-
-        std::map<std::string, ESM::Dialogue>::iterator it = mStatic.find(idLower);
-        if (it == mStatic.end()) {
-            it = mStatic.insert( std::make_pair( idLower, ESM::Dialogue() ) ).first;
-            it->second.mId = id; // don't smash case here, as this line is printed
-        }
-
-        it->second.load(esm);
-    }
-
-
-    // Script
-    //=========================================================================
-
-    template <>
-    void Store<ESM::Script>::load(ESM::ESMReader &esm, const std::string &id) {
-        ESM::Script scpt;
-        scpt.load(esm);
-        Misc::StringUtils::toLower(scpt.mId);
-
-        std::pair<typename Static::iterator, bool> inserted = mStatic.insert(std::make_pair(scpt.mId, scpt));
-        if (inserted.second)
-            mShared.push_back(&inserted.first->second);
-        else
-            inserted.first->second = scpt;
-    }
-=======
     inline RecordId Store<ESM::Dialogue>::load(ESM::ESMReader &esm) {
         // The original letter case of a dialogue ID is saved, because it's printed
         ESM::Dialogue dialogue;
         bool isDeleted = false;
->>>>>>> d13766cb
 
         dialogue.loadId(esm);
 
-<<<<<<< HEAD
-    // StartScript
-    //=========================================================================
-
-    template <>
-    void Store<ESM::StartScript>::load(ESM::ESMReader &esm, const std::string &id)
-    {
-        ESM::StartScript s;
-        s.load(esm);
-        s.mId = Misc::StringUtils::toLower(s.mId);
-        std::pair<typename Static::iterator, bool> inserted = mStatic.insert(std::make_pair(s.mId, s));
-        if (inserted.second)
-            mShared.push_back(&inserted.first->second);
-=======
         std::string idLower = Misc::StringUtils::lowerCase(dialogue.mId);
         std::map<std::string, ESM::Dialogue>::iterator found = mStatic.find(idLower);
         if (found == mStatic.end())
@@ -1096,15 +1051,15 @@
             dialogue.loadData(esm, isDeleted);
             mStatic.insert(std::make_pair(idLower, dialogue));
         }
->>>>>>> d13766cb
         else
         {
             found->second.loadData(esm, isDeleted);
             dialogue = found->second;
         }
-        
+
         return RecordId(dialogue.mId, isDeleted);
     }
+
 }
 
 template class MWWorld::Store<ESM::Activator>;
