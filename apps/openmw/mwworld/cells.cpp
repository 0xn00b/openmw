--- conflicted
+++ resolved
@@ -45,11 +45,7 @@
         Ptr container (&iter->second, &cellStore);
 
         Class::get (container).getContainerStore (container).fill (
-<<<<<<< HEAD
-            iter->second.base->mInventory, mStore);
-=======
-            iter->mBase->mInventory, mStore);
->>>>>>> a6c7f16a
+            iter->second.mBase->mInventory, mStore);
     }
 
     for (CellRefList<ESM::Creature>::List::iterator iter (
@@ -59,11 +55,7 @@
         Ptr container (&iter->second, &cellStore);
 
         Class::get (container).getContainerStore (container).fill (
-<<<<<<< HEAD
-            iter->second.base->mInventory, mStore);
-=======
-            iter->mBase->mInventory, mStore);
->>>>>>> a6c7f16a
+            iter->second.mBase->mInventory, mStore);
     }
 
     for (CellRefList<ESM::NPC>::List::iterator iter (
@@ -73,11 +65,7 @@
         Ptr container (&iter->second, &cellStore);
 
         Class::get (container).getContainerStore (container).fill (
-<<<<<<< HEAD
-            iter->second.base->mInventory, mStore);
-=======
-            iter->mBase->mInventory, mStore);
->>>>>>> a6c7f16a
+            iter->second.mBase->mInventory, mStore);
     }
 }
 
@@ -96,11 +84,7 @@
     return ptr;
 }
 
-<<<<<<< HEAD
-MWWorld::Cells::Cells (const ESMS::ESMStore& store, std::vector<ESM::ESMReader>& reader)
-=======
-MWWorld::Cells::Cells (const MWWorld::ESMStore& store, ESM::ESMReader& reader)
->>>>>>> a6c7f16a
+MWWorld::Cells::Cells (const MWWorld::ESMStore& store, std::vector<ESM::ESMReader>& reader)
 : mStore (store), mReader (reader),
   mIdCache (20, std::pair<std::string, Ptr::CellStore *> ("", (Ptr::CellStore*)0)), /// \todo make cache size configurable
   mIdCacheIndex (0)
