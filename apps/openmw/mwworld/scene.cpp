--- conflicted
+++ resolved
@@ -102,7 +102,7 @@
 
         std::pair<CellStoreCollection::iterator, bool> result =
             mActiveCells.insert(cell);
-<<<<<<< HEAD
+
         if(result.second)
         {
             insertCell(*cell, mEnvironment);
@@ -115,16 +115,11 @@
                 mPhysics->addHeightField (cell->land[1][1]->landData->heights,
                     cell->cell->data.gridX, cell->cell->data.gridY,
                     0, ( worldsize/(verts-1) ), verts);
-            else
-                mRendering.configureAmbient(*cell);
-=======
-       if(result.second){
-              insertCell(*cell, mEnvironment);
-               mRendering.cellAdded (cell);
-               mRendering.configureAmbient(*cell);
-               mRendering.requestMap(cell);
-               mRendering.configureAmbient(*cell);
->>>>>>> 6bea0815
+
+            mRendering.configureAmbient(*cell);
+            mRendering.requestMap(cell);
+            mRendering.configureAmbient(*cell);
+
         }
 
     }
