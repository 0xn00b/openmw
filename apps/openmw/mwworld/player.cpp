--- conflicted
+++ resolved
@@ -132,30 +132,8 @@
         MWWorld::Ptr ptr = getPlayer();
         ptr.getClass().getCreatureStats(ptr).setMovementFlag(MWMechanics::CreatureStats::Flag_Sneak, sneak);
 
-<<<<<<< HEAD
         if(!sneak)
             MWBase::Environment::get().getWindowManager()->setSneakVisibility(false);
-=======
-        if (sneak == true)
-        {
-            const MWWorld::ESMStore& esmStore = MWBase::Environment::get().getWorld()->getStore();
-
-            // Find all the actors who might be able to see the player
-            std::vector<MWWorld::Ptr> neighbors;
-            MWBase::Environment::get().getMechanicsManager()->getActorsInRange( Ogre::Vector3(ptr.getRefData().getPosition().pos),
-                                        esmStore.get<ESM::GameSetting>().find("fSneakUseDist")->getInt(), neighbors);
-            for (std::vector<MWWorld::Ptr>::iterator it = neighbors.begin(); it != neighbors.end(); ++it)
-            {
-                if ( MWBase::Environment::get().getMechanicsManager()->awarenessCheck(ptr, *it) )
-                {
-                    MWBase::Environment::get().getWindowManager()->setSneakVisibility(false);
-                    break;
-                }
-            }
-            if (neighbors.empty())
-                MWBase::Environment::get().getWindowManager()->setSneakVisibility(true);
-        }
->>>>>>> df97a1b5
     }
 
     void Player::yaw(float yaw)
