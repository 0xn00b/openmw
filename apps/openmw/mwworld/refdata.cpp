--- conflicted
+++ resolved
@@ -37,11 +37,7 @@
     }
 
     RefData::RefData()
-<<<<<<< HEAD
-    : mBaseNode(0), mBase(0), mHasLocals (false), mEnabled (true), mCount (1), mCustomData (0), mChanged(false), mDeleted(false)
-=======
-    : mBaseNode(0), mDeleted(false), mHasLocals (false), mEnabled (true), mCount (1), mCustomData (0), mChanged(false)
->>>>>>> 53b4c15d
+    : mBaseNode(0), mBase(0), mDeleted(false), mHasLocals (false), mEnabled (true), mCount (1), mCustomData (0), mChanged(false)
     {
         for (int i=0; i<3; ++i)
         {
@@ -52,12 +48,8 @@
     }
 
     RefData::RefData (const ESM::CellRef& cellRef)
-<<<<<<< HEAD
-    : mBaseNode(0), mBase(0), mHasLocals (false), mEnabled (true), mCount (1), mPosition (cellRef.mPos),
-=======
-    : mBaseNode(0), mDeleted(false),  mHasLocals (false), mEnabled (true),
+    : mBaseNode(0), mBase(0), mDeleted(false),  mHasLocals (false), mEnabled (true),
       mCount (1), mPosition (cellRef.mPos),
->>>>>>> 53b4c15d
       mCustomData (0),
       mChanged(false) // Loading from ESM/ESP files -> assume unchanged
     {
@@ -67,19 +59,12 @@
     }
 
     RefData::RefData (const ESM::ObjectState& objectState)
-<<<<<<< HEAD
-    : mBaseNode (0), mBase(0), mHasLocals (false), mEnabled (objectState.mEnabled != 0),
-      mCount (objectState.mCount), mPosition (objectState.mPosition), mCustomData (0),
-      mChanged(true), // Loading from a savegame -> assume changed
-      mDeleted(false)
-=======
-    : mBaseNode (0), mDeleted(false), mHasLocals (false),
+    : mBaseNode (0), mBase(0), mDeleted(false), mHasLocals (false),
       mEnabled (objectState.mEnabled != 0),
       mCount (objectState.mCount),
       mPosition (objectState.mPosition),
       mCustomData (0),
       mChanged(true) // Loading from a savegame -> assume changed
->>>>>>> 53b4c15d
     {   
         for (int i=0; i<3; ++i)
             mLocalRotation.rot[i] = objectState.mLocalRotation[i];
