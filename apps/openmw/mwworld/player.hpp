--- conflicted
+++ resolved
@@ -66,10 +66,6 @@
         void setUpDown(int value);
 
         void setRunState(bool run);
-<<<<<<< HEAD
-        void toggleRunning();
-=======
->>>>>>> b2be0d3e
         void setSneak(bool sneak);
     };
 }
