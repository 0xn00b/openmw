#include "worldimp.hpp"
#ifdef _WIN32
#include <boost/tr1/tr1/unordered_map>
#elif defined HAVE_UNORDERED_MAP
#include <unordered_map>
#else
#include <tr1/unordered_map>
#endif

#include <OgreSceneNode.h>

#include <libs/openengine/bullet/physic.hpp>

#include <components/bsa/bsa_archive.hpp>
#include <components/files/collections.hpp>
#include <components/compiler/locals.hpp>
#include <components/esm/cellid.hpp>

#include <boost/math/special_functions/sign.hpp>

#include "../mwbase/environment.hpp"
#include "../mwbase/soundmanager.hpp"
#include "../mwbase/mechanicsmanager.hpp"
#include "../mwbase/windowmanager.hpp"

#include "../mwmechanics/creaturestats.hpp"
#include "../mwmechanics/movement.hpp"
#include "../mwmechanics/npcstats.hpp"
#include "../mwmechanics/spellcasting.hpp"
#include "../mwmechanics/levelledlist.hpp"


#include "../mwrender/sky.hpp"
#include "../mwrender/animation.hpp"

#include "../mwclass/door.hpp"

#include "player.hpp"
#include "manualref.hpp"
#include "cellfunctors.hpp"
#include "containerstore.hpp"
#include "inventorystore.hpp"
#include "actionteleport.hpp"

#include "contentloader.hpp"
#include "esmloader.hpp"
#include "omwloader.hpp"

using namespace Ogre;

namespace
{
    template<typename T>
    MWWorld::LiveCellRef<T> *searchViaHandle (const std::string& handle,
        MWWorld::CellRefList<T>& refList)
    {
        typedef typename MWWorld::CellRefList<T>::List::iterator iterator;

        for (iterator iter (refList.mList.begin()); iter!=refList.mList.end(); ++iter)
        {
            if (iter->mData.getCount() > 0 && iter->mData.getBaseNode()){
            if (iter->mData.getHandle()==handle)
            {
                return &*iter;
            }
            }
        }
        return 0;
    }
}

namespace MWWorld
{
    struct GameContentLoader : public ContentLoader
    {
        GameContentLoader(Loading::Listener& listener)
          : ContentLoader(listener)
        {
        }

        bool addLoader(const std::string& extension, ContentLoader* loader)
        {
            return mLoaders.insert(std::make_pair(extension, loader)).second;
        }

        void load(const boost::filesystem::path& filepath, int& index)
        {
            LoadersContainer::iterator it(mLoaders.find(Misc::StringUtils::lowerCase(filepath.extension().string())));
            if (it != mLoaders.end())
            {
                it->second->load(filepath, index);
            }
            else
            {
              std::string msg("Cannot load file: ");
              msg += filepath.string();
              throw std::runtime_error(msg.c_str());
            }
        }

        private:
          typedef std::tr1::unordered_map<std::string, ContentLoader*> LoadersContainer;
          LoadersContainer mLoaders;
    };

    Ptr World::getPtrViaHandle (const std::string& handle, CellStore& cell)
    {
        if (MWWorld::LiveCellRef<ESM::Activator> *ref =
            searchViaHandle (handle, cell.mActivators))
            return Ptr (ref, &cell);
        if (MWWorld::LiveCellRef<ESM::Potion> *ref = searchViaHandle (handle, cell.mPotions))
            return Ptr (ref, &cell);
        if (MWWorld::LiveCellRef<ESM::Apparatus> *ref = searchViaHandle (handle, cell.mAppas))
            return Ptr (ref, &cell);
        if (MWWorld::LiveCellRef<ESM::Armor> *ref = searchViaHandle (handle, cell.mArmors))
            return Ptr (ref, &cell);
        if (MWWorld::LiveCellRef<ESM::Book> *ref = searchViaHandle (handle, cell.mBooks))
            return Ptr (ref, &cell);
        if (MWWorld::LiveCellRef<ESM::Clothing> *ref = searchViaHandle (handle, cell.mClothes))
            return Ptr (ref, &cell);
        if (MWWorld::LiveCellRef<ESM::Container> *ref =
            searchViaHandle (handle, cell.mContainers))
            return Ptr (ref, &cell);
        if (MWWorld::LiveCellRef<ESM::Creature> *ref =
            searchViaHandle (handle, cell.mCreatures))
            return Ptr (ref, &cell);
        if (MWWorld::LiveCellRef<ESM::Door> *ref = searchViaHandle (handle, cell.mDoors))
            return Ptr (ref, &cell);
        if (MWWorld::LiveCellRef<ESM::Ingredient> *ref =
            searchViaHandle (handle, cell.mIngreds))
            return Ptr (ref, &cell);
        if (MWWorld::LiveCellRef<ESM::Light> *ref = searchViaHandle (handle, cell.mLights))
            return Ptr (ref, &cell);
        if (MWWorld::LiveCellRef<ESM::Lockpick> *ref = searchViaHandle (handle, cell.mLockpicks))
            return Ptr (ref, &cell);
        if (MWWorld::LiveCellRef<ESM::Miscellaneous> *ref = searchViaHandle (handle, cell.mMiscItems))
            return Ptr (ref, &cell);
        if (MWWorld::LiveCellRef<ESM::NPC> *ref = searchViaHandle (handle, cell.mNpcs))
            return Ptr (ref, &cell);
        if (MWWorld::LiveCellRef<ESM::Probe> *ref = searchViaHandle (handle, cell.mProbes))
            return Ptr (ref, &cell);
        if (MWWorld::LiveCellRef<ESM::Repair> *ref = searchViaHandle (handle, cell.mRepairs))
            return Ptr (ref, &cell);
        if (MWWorld::LiveCellRef<ESM::Static> *ref = searchViaHandle (handle, cell.mStatics))
            return Ptr (ref, &cell);
        if (MWWorld::LiveCellRef<ESM::Weapon> *ref = searchViaHandle (handle, cell.mWeapons))
            return Ptr (ref, &cell);
        return Ptr();
    }


    int World::getDaysPerMonth (int month) const
    {
        switch (month)
        {
            case 0: return 31;
            case 1: return 28;
            case 2: return 31;
            case 3: return 30;
            case 4: return 31;
            case 5: return 30;
            case 6: return 31;
            case 7: return 31;
            case 8: return 30;
            case 9: return 31;
            case 10: return 30;
            case 11: return 31;
        }

        throw std::runtime_error ("month out of range");
    }

    void World::adjustSky()
    {
        if (mSky && (isCellExterior() || isCellQuasiExterior()))
        {
            mRendering->skySetHour (mGlobalVariables["gamehour"].getFloat());
            mRendering->skySetDate (mGlobalVariables["day"].getInteger(),
                mGlobalVariables["month"].getInteger());

            mRendering->skyEnable();
        }
        else
            mRendering->skyDisable();
    }

    World::World (OEngine::Render::OgreRenderer& renderer,
        const Files::Collections& fileCollections,
        const std::vector<std::string>& contentFiles,
        const boost::filesystem::path& resDir, const boost::filesystem::path& cacheDir,
        ToUTF8::Utf8Encoder* encoder, const std::map<std::string,std::string>& fallbackMap, int mActivationDistanceOverride)
    : mPlayer (0), mLocalScripts (mStore),
      mSky (true), mCells (mStore, mEsm),
      mActivationDistanceOverride (mActivationDistanceOverride),
      mFallback(fallbackMap), mPlayIntro(0), mTeleportEnabled(true), mLevitationEnabled(false),
<<<<<<< HEAD
      mFacedDistance(FLT_MAX), mGodMode(false), mContentFiles (contentFiles)
=======
      mFacedDistance(FLT_MAX), mGodMode(false), mGoToJail(false)
>>>>>>> 149d77de
    {
        mPhysics = new PhysicsSystem(renderer);
        mPhysEngine = mPhysics->getEngine();

        mRendering = new MWRender::RenderingManager(renderer, resDir, cacheDir, mPhysEngine,&mFallback);

        mPhysEngine->setSceneManager(renderer.getScene());

        mWeatherManager = new MWWorld::WeatherManager(mRendering,&mFallback);

        // NOTE: We might need to reserve one more for the running game / save.
        mEsm.resize(contentFiles.size());
        Loading::Listener* listener = MWBase::Environment::get().getWindowManager()->getLoadingScreen();
        listener->loadingOn();

        GameContentLoader gameContentLoader(*listener);
        EsmLoader esmLoader(mStore, mEsm, encoder, *listener);
        OmwLoader omwLoader(*listener);

        gameContentLoader.addLoader(".esm", &esmLoader);
        gameContentLoader.addLoader(".esp", &esmLoader);
        gameContentLoader.addLoader(".omwgame", &omwLoader);
        gameContentLoader.addLoader(".omwaddon", &omwLoader);

        loadContentFiles(fileCollections, contentFiles, gameContentLoader);

        listener->loadingOff();

        // insert records that may not be present in all versions of MW
        if (mEsm[0].getFormat() == 0)
            ensureNeededRecords();

        mStore.setUp();
        mStore.movePlayerRecord();

        mGlobalVariables.fill (mStore);

        mWorldScene = new Scene(*mRendering, mPhysics);
    }

    void World::startNewGame()
    {
<<<<<<< HEAD
=======
        mGoToJail = false;
        mLevitationEnabled = true;
        mTeleportEnabled = true;
        mWorldScene->changeToVoid();

        mStore.clearDynamic();
        mStore.setUp();

        mCells.clear();

>>>>>>> 149d77de
        // Rebuild player
        setupPlayer();

        renderPlayer();

        MWBase::Environment::get().getWindowManager()->updatePlayer();

        ESM::Position pos;
        const int cellSize = 8192;
        pos.pos[0] = cellSize/2;
        pos.pos[1] = cellSize/2;
        pos.pos[2] = 0;
        pos.rot[0] = 0;
        pos.rot[1] = 0;
        pos.rot[2] = 0;
        mWorldScene->changeToExteriorCell(pos);

        // FIXME: should be set to 1, but the sound manager won't pause newly started sounds
        mPlayIntro = 2;

        // set new game mark
        mGlobalVariables["chargenstate"].setInteger (1);
        mGlobalVariables["pcrace"].setInteger (3);

        // we don't want old weather to persist on a new game
        delete mWeatherManager;
        mWeatherManager = 0;
        mWeatherManager = new MWWorld::WeatherManager(mRendering,&mFallback);
    }

    void World::clear()
    {
        mLocalScripts.clear();
        mPlayer->clear();

        // enable collision
        if (!mPhysics->toggleCollisionMode())
            mPhysics->toggleCollisionMode();

        mWorldScene->changeToVoid();

        mStore.clearDynamic();
        mStore.setUp();

        if (mPlayer)
        {
            mPlayer->setCell (0);
            mPlayer->getPlayer().getRefData() = RefData();
            mPlayer->set (mStore.get<ESM::NPC>().find ("player"));
        }

        mCells.clear();

        mProjectiles.clear();
        mDoorStates.clear();

        mGodMode = false;
        mSky = true;
        mTeleportEnabled = true;
        mPlayIntro = 0;
        mFacedDistance = FLT_MAX;

        mGlobalVariables.fill (mStore);
    }

    int World::countSavedGameRecords() const
    {
        return
            mStore.countSavedGameRecords()
            +mGlobalVariables.countSavedGameRecords()
            +1 // player record
            +mCells.countSavedGameRecords();
    }

    void World::write (ESM::ESMWriter& writer) const
    {
        mStore.write (writer);
        mGlobalVariables.write (writer);
        mCells.write (writer);
        mPlayer->write (writer);
    }

    void World::readRecord (ESM::ESMReader& reader, int32_t type)
    {
        if (!mStore.readRecord (reader, type) &&
            !mGlobalVariables.readRecord (reader, type) &&
            !mPlayer->readRecord (reader, type) &&
            !mCells.readRecord (reader, type))
        {
            throw std::runtime_error ("unknown record in saved game");
        }
    }

    void World::ensureNeededRecords()
    {
        if (!mStore.get<ESM::GameSetting>().search("sCompanionShare"))
        {
            ESM::GameSetting sCompanionShare;
            sCompanionShare.mId = "sCompanionShare";
            ESM::Variant value;
            value.setType(ESM::VT_String);
            value.setString("Companion Share");
            sCompanionShare.mValue = value;
            mStore.insertStatic(sCompanionShare);
        }
        if (!mStore.get<ESM::Global>().search("dayspassed"))
        {
            // vanilla Morrowind does not define dayspassed.
            ESM::Global dayspassed;
            dayspassed.mId = "dayspassed";
            ESM::Variant value;
            value.setType(ESM::VT_Long);
            value.setInteger(1); // but the addons start counting at 1 :(
            dayspassed.mValue = value;
            mStore.insertStatic(dayspassed);
        }
        if (!mStore.get<ESM::GameSetting>().search("fWereWolfRunMult"))
        {
            ESM::GameSetting fWereWolfRunMult;
            fWereWolfRunMult.mId = "fWereWolfRunMult";
            ESM::Variant value;
            value.setType(ESM::VT_Float);
            value.setFloat(1.f);
            fWereWolfRunMult.mValue = value;
            mStore.insertStatic(fWereWolfRunMult);
        }
    }

    World::~World()
    {
        delete mWeatherManager;
        delete mWorldScene;
        delete mRendering;
        delete mPhysics;

        delete mPlayer;
    }

    const ESM::Cell *World::getExterior (const std::string& cellName) const
    {
        // first try named cells
        const ESM::Cell *cell = mStore.get<ESM::Cell>().searchExtByName (cellName);
        if (cell != 0) {
            return cell;
        }

        // didn't work -> now check for regions
        const MWWorld::Store<ESM::Region> &regions = mStore.get<ESM::Region>();
        MWWorld::Store<ESM::Region>::iterator it = regions.begin();
        for (; it != regions.end(); ++it)
        {
            if (Misc::StringUtils::ciEqual(cellName, it->mName))
            {
                return mStore.get<ESM::Cell>().searchExtByRegion(it->mId);
            }
        }

        return 0;
    }

    const MWWorld::Fallback *World::getFallback() const
    {
        return &mFallback;
    }

    CellStore *World::getExterior (int x, int y)
    {
        return mCells.getExterior (x, y);
    }

    CellStore *World::getInterior (const std::string& name)
    {
        return mCells.getInterior (name);
    }

    CellStore *World::getCell (const ESM::CellId& id)
    {
        if (id.mPaged)
            return getExterior (id.mIndex.mX, id.mIndex.mY);
        else
            return getInterior (id.mWorldspace);
    }

    void World::useDeathCamera()
    {
        if(mRendering->getCamera()->isVanityOrPreviewModeEnabled() )
        {
            mRendering->getCamera()->togglePreviewMode(false);
            mRendering->getCamera()->toggleVanityMode(false);
        }
        if(mRendering->getCamera()->isFirstPerson())
            togglePOV();
    }

    MWWorld::Player& World::getPlayer()
    {
        return *mPlayer;
    }

    const MWWorld::ESMStore& World::getStore() const
    {
        return mStore;
    }

    std::vector<ESM::ESMReader>& World::getEsmReader()
    {
        return mEsm;
    }

    LocalScripts& World::getLocalScripts()
    {
        return mLocalScripts;
    }

    bool World::hasCellChanged() const
    {
        return mWorldScene->hasCellChanged();
    }

    void World::setGlobalInt (const std::string& name, int value)
    {
        if (name=="gamehour")
            setHour (value);
        else if (name=="day")
            setDay (value);
        else if (name=="month")
            setMonth (value);
        else
            mGlobalVariables[name].setInteger (value);
    }

    void World::setGlobalFloat (const std::string& name, float value)
    {
        if (name=="gamehour")
            setHour (value);
        else if (name=="day")
            setDay (value);
        else if (name=="month")
            setMonth (value);
        else
            mGlobalVariables[name].setFloat (value);
    }

    int World::getGlobalInt (const std::string& name) const
    {
        return mGlobalVariables[name].getInteger();
    }

    float World::getGlobalFloat (const std::string& name) const
    {
        return mGlobalVariables[name].getFloat();
    }

    char World::getGlobalVariableType (const std::string& name) const
    {
        return mGlobalVariables.getType (name);
    }

    std::string World::getCellName (const MWWorld::CellStore *cell) const
    {
        if (!cell)
            cell = mWorldScene->getCurrentCell();

        if (!cell->mCell->isExterior() || !cell->mCell->mName.empty())
            return cell->mCell->mName;

        if (const ESM::Region* region = getStore().get<ESM::Region>().search (cell->mCell->mRegion))
            return region->mName;

        return getStore().get<ESM::GameSetting>().find ("sDefaultCellname")->mValue.getString();
    }

    void World::removeRefScript (MWWorld::RefData *ref)
    {
        mLocalScripts.remove (ref);
    }

    Ptr World::searchPtr (const std::string& name, bool activeOnly)
    {
        Ptr ret;
        // the player is always in an active cell.
        if (name=="player")
        {
            return mPlayer->getPlayer();
        }

        Ptr ptr = Class::get (mPlayer->getPlayer()).
            getContainerStore (mPlayer->getPlayer()).search (name);

        if (!ptr.isEmpty())
            return ptr;

        std::string lowerCaseName = Misc::StringUtils::lowerCase(name);

        // active cells
        for (Scene::CellStoreCollection::const_iterator iter (mWorldScene->getActiveCells().begin());
            iter!=mWorldScene->getActiveCells().end(); ++iter)
        {
            CellStore* cellstore = *iter;
            Ptr ptr = mCells.getPtr (lowerCaseName, *cellstore, true);

            if (!ptr.isEmpty())
                return ptr;
        }

        if (!activeOnly)
        {
            ret = mCells.getPtr (lowerCaseName);
        }
        return ret;
    }

    Ptr World::getPtr (const std::string& name, bool activeOnly)
    {
        Ptr ret = searchPtr(name, activeOnly);
        if (!ret.isEmpty())
            return ret;
        throw std::runtime_error ("unknown ID: " + name);
    }

    Ptr World::getPtrViaHandle (const std::string& handle)
    {
        Ptr res = searchPtrViaHandle (handle);
        if (res.isEmpty ())
            throw std::runtime_error ("unknown Ogre handle: " + handle);
        return res;
    }

    Ptr World::searchPtrViaHandle (const std::string& handle)
    {
        if (mPlayer->getPlayer().getRefData().getHandle()==handle)
            return mPlayer->getPlayer();
        for (Scene::CellStoreCollection::const_iterator iter (mWorldScene->getActiveCells().begin());
            iter!=mWorldScene->getActiveCells().end(); ++iter)
        {
            CellStore* cellstore = *iter;
            Ptr ptr = getPtrViaHandle (handle, *cellstore);

            if (!ptr.isEmpty())
                return ptr;
        }

        return MWWorld::Ptr();
    }

    void World::addContainerScripts(const Ptr& reference, CellStore * cell)
    {
        if( reference.getTypeName()==typeid (ESM::Container).name() ||
            reference.getTypeName()==typeid (ESM::NPC).name() ||
            reference.getTypeName()==typeid (ESM::Creature).name())
        {
            MWWorld::ContainerStore& container = MWWorld::Class::get(reference).getContainerStore(reference);
            for(MWWorld::ContainerStoreIterator it = container.begin(); it != container.end(); ++it)
            {
                std::string script = MWWorld::Class::get(*it).getScript(*it);
                if(script != "")
                {
                    MWWorld::Ptr item = *it;
                    item.mCell = cell;
                    mLocalScripts.add (script, item);
                }
            }
        }
    }

    void World::enable (const Ptr& reference)
    {
        if (!reference.getRefData().isEnabled())
        {
            reference.getRefData().enable();

            if(mWorldScene->getActiveCells().find (reference.getCell()) != mWorldScene->getActiveCells().end() && reference.getRefData().getCount())
                mWorldScene->addObjectToScene (reference);
        }
    }

    void World::removeContainerScripts(const Ptr& reference)
    {
        if( reference.getTypeName()==typeid (ESM::Container).name() ||
            reference.getTypeName()==typeid (ESM::NPC).name() ||
            reference.getTypeName()==typeid (ESM::Creature).name())
        {
            MWWorld::ContainerStore& container = MWWorld::Class::get(reference).getContainerStore(reference);
            for(MWWorld::ContainerStoreIterator it = container.begin(); it != container.end(); ++it)
            {
                std::string script = MWWorld::Class::get(*it).getScript(*it);
                if(script != "")
                {
                    MWWorld::Ptr item = *it;
                    mLocalScripts.remove (item);
                }
            }
        }
    }

    void World::disable (const Ptr& reference)
    {
        if (reference.getRefData().isEnabled())
        {
            reference.getRefData().disable();

            if(mWorldScene->getActiveCells().find (reference.getCell())!=mWorldScene->getActiveCells().end() && reference.getRefData().getCount())
                mWorldScene->removeObjectFromScene (reference);
        }
    }

    void World::advanceTime (double hours)
    {
        MWBase::Environment::get().getMechanicsManager()->advanceTime(hours*3600);

        mWeatherManager->advanceTime (hours);

        hours += mGlobalVariables["gamehour"].getFloat();

        setHour (hours);

        int days = hours / 24;

        if (days>0)
            mGlobalVariables["dayspassed"].setInteger (
                days + mGlobalVariables["dayspassed"].getInteger());
    }

    void World::setHour (double hour)
    {
        if (hour<0)
            hour = 0;

        int days = hour / 24;

        hour = std::fmod (hour, 24);

        mGlobalVariables["gamehour"].setFloat (hour);

        mRendering->skySetHour (hour);

        mWeatherManager->setHour (hour);

        if (days>0)
            setDay (days + mGlobalVariables["day"].getInteger());
    }

    void World::setDay (int day)
    {
        if (day<1)
            day = 1;

        int month = mGlobalVariables["month"].getInteger();

        while (true)
        {
            int days = getDaysPerMonth (month);
            if (day<=days)
                break;

            if (month<11)
            {
                ++month;
            }
            else
            {
                month = 0;
                mGlobalVariables["year"].setInteger (mGlobalVariables["year"].getInteger()+1);
            }

            day -= days;
        }

        mGlobalVariables["day"].setInteger (day);
        mGlobalVariables["month"].setInteger (month);

        mRendering->skySetDate (day, month);

        mWeatherManager->setDate (day, month);
    }

    void World::setMonth (int month)
    {
        if (month<0)
            month = 0;

        int years = month / 12;
        month = month % 12;

        int days = getDaysPerMonth (month);

        if (mGlobalVariables["day"].getInteger()>days)
            mGlobalVariables["day"].setInteger (days);

        mGlobalVariables["month"].setInteger (month);

        if (years>0)
            mGlobalVariables["year"].setInteger (years+mGlobalVariables["year"].getInteger());

        mRendering->skySetDate (mGlobalVariables["day"].getInteger(), month);
    }

    int World::getDay() const
    {
        return mGlobalVariables["day"].getInteger();
    }

    int World::getMonth() const
    {
        return mGlobalVariables["month"].getInteger();
    }

    int World::getYear() const
    {
        return mGlobalVariables["year"].getInteger();
    }

    std::string World::getMonthName (int month) const
    {
        if (month==-1)
            month = getMonth();

        const int months = 12;

        if (month<0 || month>=months)
            return "";

        static const char *monthNames[months] =
        {
            "sMonthMorningstar", "sMonthSunsdawn", "sMonthFirstseed", "sMonthRainshand",
            "sMonthSecondseed", "sMonthMidyear", "sMonthSunsheight", "sMonthLastseed",
            "sMonthHeartfire", "sMonthFrostfall", "sMonthSunsdusk", "sMonthEveningstar"
        };

        return getStore().get<ESM::GameSetting>().find (monthNames[month])->mValue.getString();
    }

    TimeStamp World::getTimeStamp() const
    {
        return TimeStamp (mGlobalVariables["gamehour"].getFloat(),
            mGlobalVariables["dayspassed"].getInteger());
    }

    bool World::toggleSky()
    {
        if (mSky)
        {
            mSky = false;
            mRendering->skyDisable();
            return false;
        }
        else
        {
            mSky = true;
            mRendering->skyEnable();
            return true;
        }
    }

    int World::getMasserPhase() const
    {
        return mRendering->skyGetMasserPhase();
    }

    int World::getSecundaPhase() const
    {
        return mRendering->skyGetSecundaPhase();
    }

    void World::setMoonColour (bool red)
    {
        mRendering->skySetMoonColour (red);
    }

    float World::getTimeScaleFactor() const
    {
        return mGlobalVariables["timescale"].getFloat();
    }

    void World::changeToInteriorCell (const std::string& cellName, const ESM::Position& position)
    {
        removeContainerScripts(getPlayerPtr());
        mWorldScene->changeToInteriorCell(cellName, position);
        addContainerScripts(getPlayerPtr(), getPlayerPtr().getCell());
    }

    void World::changeToExteriorCell (const ESM::Position& position)
    {
        removeContainerScripts(getPlayerPtr());
        mWorldScene->changeToExteriorCell(position);
        addContainerScripts(getPlayerPtr(), getPlayerPtr().getCell());
    }

    void World::changeToCell (const ESM::CellId& cellId, const ESM::Position& position)
    {
        if (cellId.mPaged)
            changeToExteriorCell (position);
        else
            changeToInteriorCell (cellId.mWorldspace, position);
    }

    void World::markCellAsUnchanged()
    {
        return mWorldScene->markCellAsUnchanged();
    }

    float World::getMaxActivationDistance ()
    {
        if (mActivationDistanceOverride >= 0)
            return mActivationDistanceOverride;

        return (std::max) (getNpcActivationDistance (), getObjectActivationDistance ());
    }

    float World::getNpcActivationDistance ()
    {
        if (mActivationDistanceOverride >= 0)
            return mActivationDistanceOverride;

        return getStore().get<ESM::GameSetting>().find ("iMaxActivateDist")->getInt()*5/4;
    }

    float World::getObjectActivationDistance ()
    {
        if (mActivationDistanceOverride >= 0)
            return mActivationDistanceOverride;

        return getStore().get<ESM::GameSetting>().find ("iMaxActivateDist")->getInt();
    }

    MWWorld::Ptr World::getFacedObject()
    {
        if (mFacedHandle.empty())
            return MWWorld::Ptr();
        return searchPtrViaHandle(mFacedHandle);
    }

    std::pair<MWWorld::Ptr,Ogre::Vector3> World::getHitContact(const MWWorld::Ptr &ptr, float distance)
    {
        const ESM::Position &posdata = ptr.getRefData().getPosition();
        Ogre::Vector3 pos(posdata.pos);
        Ogre::Quaternion rot = Ogre::Quaternion(Ogre::Radian(posdata.rot[2]), Ogre::Vector3::NEGATIVE_UNIT_Z) *
                               Ogre::Quaternion(Ogre::Radian(posdata.rot[0]), Ogre::Vector3::UNIT_X);

        MWRender::Animation *anim = mRendering->getAnimation(ptr);
        if(anim != NULL)
        {
            Ogre::Node *node = anim->getNode("Head");
            if(node != NULL)
                pos += node->_getDerivedPosition();
        }

        std::pair<std::string,Ogre::Vector3> result = mPhysics->getHitContact(ptr.getRefData().getHandle(),
                                                                              pos, rot, distance);
        if(result.first.empty())
            return std::make_pair(MWWorld::Ptr(), Ogre::Vector3(0.0f));

        return std::make_pair(searchPtrViaHandle(result.first), result.second);
    }

    void World::deleteObject (const Ptr& ptr)
    {
        if (ptr.getRefData().getCount() > 0)
        {
            ptr.getRefData().setCount(0);

            if (ptr.isInCell()
                && mWorldScene->getActiveCells().find(ptr.getCell()) != mWorldScene->getActiveCells().end()
                && ptr.getRefData().isEnabled())
            {
                mWorldScene->removeObjectFromScene (ptr);
                mLocalScripts.remove (ptr);
                removeContainerScripts (ptr);
            }
        }
    }

    void World::moveObject(const Ptr &ptr, CellStore &newCell, float x, float y, float z)
    {
        ESM::Position &pos = ptr.getRefData().getPosition();

        pos.pos[0] = x;
        pos.pos[1] = y;
        pos.pos[2] = z;

        Ogre::Vector3 vec(x, y, z);

        CellStore *currCell = ptr.getCell();
        bool isPlayer = ptr == mPlayer->getPlayer();
        bool haveToMove = isPlayer || mWorldScene->isCellActive(*currCell);

        if (*currCell != newCell)
        {
            removeContainerScripts(ptr);

            if (isPlayer)
            {
                if (!newCell.isExterior())
                    changeToInteriorCell(Misc::StringUtils::lowerCase(newCell.mCell->mName), pos);
                else
                {
                    int cellX = newCell.mCell->getGridX();
                    int cellY = newCell.mCell->getGridY();
                    mWorldScene->changeCell(cellX, cellY, pos, false);
                }
                addContainerScripts (getPlayerPtr(), &newCell);
            }
            else
            {
                if (!mWorldScene->isCellActive(*currCell))
                    copyObjectToCell(ptr, newCell, pos);
                else if (!mWorldScene->isCellActive(newCell))
                {
                    mWorldScene->removeObjectFromScene(ptr);
                    mLocalScripts.remove(ptr);
                    removeContainerScripts (ptr);
                    haveToMove = false;

                    MWWorld::Ptr newPtr = MWWorld::Class::get(ptr)
                            .copyToCell(ptr, newCell);
                    newPtr.getRefData().setBaseNode(0);

                    objectLeftActiveCell(ptr, newPtr);
                }
                else
                {
                    MWWorld::Ptr copy =
                        MWWorld::Class::get(ptr).copyToCell(ptr, newCell, pos);

                    mRendering->updateObjectCell(ptr, copy);

                    MWBase::MechanicsManager *mechMgr = MWBase::Environment::get().getMechanicsManager();
                    mechMgr->updateCell(ptr, copy);

                    std::string script =
                        MWWorld::Class::get(ptr).getScript(ptr);
                    if (!script.empty())
                    {
                        mLocalScripts.remove(ptr);
                        removeContainerScripts (ptr);
                        mLocalScripts.add(script, copy);
                        addContainerScripts (copy, &newCell);
                    }
                }
                ptr.getRefData().setCount(0);
            }
        }
        if (haveToMove && ptr.getRefData().getBaseNode())
        {
            mRendering->moveObject(ptr, vec);
            mPhysics->moveObject (ptr);
        }
    }

    bool World::moveObjectImp(const Ptr& ptr, float x, float y, float z)
    {
        CellStore *cell = ptr.getCell();

        if (cell->isExterior()) {
            int cellX, cellY;
            positionToIndex(x, y, cellX, cellY);

            cell = getExterior(cellX, cellY);
        }

        moveObject(ptr, *cell, x, y, z);

        return cell != ptr.getCell();
    }

    void World::moveObject (const Ptr& ptr, float x, float y, float z)
    {
        moveObjectImp(ptr, x, y, z);
    }

    void World::scaleObject (const Ptr& ptr, float scale)
    {
        ptr.getCellRef().mScale = scale;
        MWWorld::Class::get(ptr).adjustScale(ptr,scale);

        if(ptr.getRefData().getBaseNode() == 0)
            return;
        mRendering->scaleObject(ptr, Vector3(scale,scale,scale));
        mPhysics->scaleObject(ptr);
    }

    void World::rotateObjectImp (const Ptr& ptr, Ogre::Vector3 rot, bool adjust)
    {
        const float two_pi = Ogre::Math::TWO_PI;
        const float pi = Ogre::Math::PI;

        float *objRot = ptr.getRefData().getPosition().rot;
        if(adjust)
        {
            objRot[0] += rot.x;
            objRot[1] += rot.y;
            objRot[2] += rot.z;
        }
        else
        {
            objRot[0] = rot.x;
            objRot[1] = rot.y;
            objRot[2] = rot.z;
        }

        if(Class::get(ptr).isActor())
        {
            /* HACK? Actors shouldn't really be rotating around X (or Y), but
             * currently it's done so for rotating the camera, which needs
             * clamping.
             */
            const float half_pi = Ogre::Math::HALF_PI;

            if(objRot[0] < -half_pi)     objRot[0] = -half_pi;
            else if(objRot[0] > half_pi) objRot[0] =  half_pi;
        }
        else
        {
            while(objRot[0] < -pi) objRot[0] += two_pi;
            while(objRot[0] >  pi) objRot[0] -= two_pi;
        }

        while(objRot[1] < -pi) objRot[1] += two_pi;
        while(objRot[1] >  pi) objRot[1] -= two_pi;

        while(objRot[2] < -pi) objRot[2] += two_pi;
        while(objRot[2] >  pi) objRot[2] -= two_pi;

        if(ptr.getRefData().getBaseNode() != 0)
        {
            mRendering->rotateObject(ptr);
            mPhysics->rotateObject(ptr);
        }
    }

    void World::localRotateObject (const Ptr& ptr, float x, float y, float z)
    {
        if (ptr.getRefData().getBaseNode() != 0) {

            ptr.getRefData().getLocalRotation().rot[0]=Ogre::Degree(x).valueRadians();
            ptr.getRefData().getLocalRotation().rot[1]=Ogre::Degree(y).valueRadians();
            ptr.getRefData().getLocalRotation().rot[2]=Ogre::Degree(z).valueRadians();

            float fullRotateRad=Ogre::Degree(360).valueRadians();

            while(ptr.getRefData().getLocalRotation().rot[0]>=fullRotateRad)
                ptr.getRefData().getLocalRotation().rot[0]-=fullRotateRad;
            while(ptr.getRefData().getLocalRotation().rot[1]>=fullRotateRad)
                ptr.getRefData().getLocalRotation().rot[1]-=fullRotateRad;
            while(ptr.getRefData().getLocalRotation().rot[2]>=fullRotateRad)
                ptr.getRefData().getLocalRotation().rot[2]-=fullRotateRad;

            while(ptr.getRefData().getLocalRotation().rot[0]<=-fullRotateRad)
                ptr.getRefData().getLocalRotation().rot[0]+=fullRotateRad;
            while(ptr.getRefData().getLocalRotation().rot[1]<=-fullRotateRad)
                ptr.getRefData().getLocalRotation().rot[1]+=fullRotateRad;
            while(ptr.getRefData().getLocalRotation().rot[2]<=-fullRotateRad)
                ptr.getRefData().getLocalRotation().rot[2]+=fullRotateRad;

            float *worldRot = ptr.getRefData().getPosition().rot;

            Ogre::Quaternion worldRotQuat(Ogre::Quaternion(Ogre::Radian(-worldRot[0]), Ogre::Vector3::UNIT_X)*
            Ogre::Quaternion(Ogre::Radian(-worldRot[1]), Ogre::Vector3::UNIT_Y)*
            Ogre::Quaternion(Ogre::Radian(-worldRot[2]), Ogre::Vector3::UNIT_Z));

            Ogre::Quaternion rot(Ogre::Quaternion(Ogre::Radian(Ogre::Degree(-x).valueRadians()), Ogre::Vector3::UNIT_X)*
            Ogre::Quaternion(Ogre::Radian(Ogre::Degree(-y).valueRadians()), Ogre::Vector3::UNIT_Y)*
            Ogre::Quaternion(Ogre::Radian(Ogre::Degree(-z).valueRadians()), Ogre::Vector3::UNIT_Z));

            ptr.getRefData().getBaseNode()->setOrientation(worldRotQuat*rot);
            mPhysics->rotateObject(ptr);
        }
    }

    void World::adjustPosition(const Ptr &ptr)
    {
        Ogre::Vector3 pos (ptr.getRefData().getPosition().pos);

        if(!ptr.getRefData().getBaseNode())
        {
            // will be adjusted when Ptr's cell becomes active
            return;
        }

        float terrainHeight = mRendering->getTerrainHeightAt(pos);

        if (pos.z < terrainHeight)
            pos.z = terrainHeight;

        ptr.getRefData().getPosition().pos[2] = pos.z + 20; // place slightly above. will snap down to ground with code below

        if (!isFlying(ptr))
        {
            Ogre::Vector3 traced = mPhysics->traceDown(ptr);
            if (traced.z < pos.z)
                pos.z = traced.z;
        }

        moveObject(ptr, *ptr.getCell(), pos.x, pos.y, pos.z);
    }

    void World::rotateObject (const Ptr& ptr,float x,float y,float z, bool adjust)
    {
        rotateObjectImp(ptr, Ogre::Vector3(Ogre::Degree(x).valueRadians(),
                                           Ogre::Degree(y).valueRadians(),
                                           Ogre::Degree(z).valueRadians()),
                        adjust);
    }

    MWWorld::Ptr World::safePlaceObject(const MWWorld::Ptr& ptr,MWWorld::CellStore &Cell,ESM::Position pos)
    {
        return copyObjectToCell(ptr,Cell,pos,false);
    }

    void World::indexToPosition (int cellX, int cellY, float &x, float &y, bool centre) const
    {
        const int cellSize = 8192;

        x = cellSize * cellX;
        y = cellSize * cellY;

        if (centre)
        {
            x += cellSize/2;
            y += cellSize/2;
        }
    }

    void World::positionToIndex (float x, float y, int &cellX, int &cellY) const
    {
        const int cellSize = 8192;

        cellX = std::floor(x/cellSize);
        cellY = std::floor(y/cellSize);
    }

    void World::queueMovement(const Ptr &ptr, const Vector3 &velocity)
    {
        mPhysics->queueObjectMovement(ptr, velocity);
    }

    void World::doPhysics(float duration)
    {
        processDoors(duration);

        moveProjectiles(duration);

        const PtrVelocityList &results = mPhysics->applyQueuedMovement(duration);
        PtrVelocityList::const_iterator player(results.end());
        for(PtrVelocityList::const_iterator iter(results.begin());iter != results.end();iter++)
        {
            if(iter->first.getRefData().getHandle() == "player")
            {
                /* Handle player last, in case a cell transition occurs */
                player = iter;
                continue;
            }
            moveObjectImp(iter->first, iter->second.x, iter->second.y, iter->second.z);
        }
        if(player != results.end())
            moveObjectImp(player->first, player->second.x, player->second.y, player->second.z);

        mPhysEngine->stepSimulation(duration);
    }

    bool World::castRay (float x1, float y1, float z1, float x2, float y2, float z2)
    {
        Ogre::Vector3 a(x1,y1,z1);
        Ogre::Vector3 b(x2,y2,z2);
        return mPhysics->castRay(a,b,false,true);
    }

    void World::processDoors(float duration)
    {
        std::map<MWWorld::Ptr, int>::iterator it = mDoorStates.begin();
        while (it != mDoorStates.end())
        {
            if (!mWorldScene->isCellActive(*it->first.getCell()))
                mDoorStates.erase(it++);
            else
            {
                float oldRot = Ogre::Radian(it->first.getRefData().getLocalRotation().rot[2]).valueDegrees();
                float diff = duration * 90;
                float targetRot = std::min(std::max(0.f, oldRot + diff * (it->second ? 1 : -1)), 90.f);
                localRotateObject(it->first, 0, 0, targetRot);

                /// \todo should use convexSweepTest here
                std::vector<std::string> collisions = mPhysics->getCollisions(it->first);
                for (std::vector<std::string>::iterator cit = collisions.begin(); cit != collisions.end(); ++cit)
                {
                    MWWorld::Ptr ptr = getPtrViaHandle(*cit);
                    if (MWWorld::Class::get(ptr).isActor())
                    {
                        // we collided with an actor, we need to undo the rotation
                        localRotateObject(it->first, 0, 0, oldRot);
                        break;
                    }
                }

                if ((targetRot == 90.f && it->second) || targetRot == 0.f)
                    mDoorStates.erase(it++);
                else
                    ++it;
            }
        }
    }

    bool World::toggleCollisionMode()
    {
        return mPhysics->toggleCollisionMode();
    }

    bool World::toggleRenderMode (RenderMode mode)
    {
        return mRendering->toggleRenderMode (mode);
    }

    const ESM::Potion *World::createRecord (const ESM::Potion& record)
    {
        return mStore.insert(record);
    }

    const ESM::Class *World::createRecord (const ESM::Class& record)
    {
        return mStore.insert(record);
    }

    const ESM::Spell *World::createRecord (const ESM::Spell& record)
    {
        return mStore.insert(record);
    }

    const ESM::Cell *World::createRecord (const ESM::Cell& record)
    {
        return mStore.insert(record);
    }

    const ESM::NPC *World::createRecord(const ESM::NPC &record)
    {
        bool update = false;

        if (Misc::StringUtils::ciEqual(record.mId, "player"))
        {
            std::vector<std::string> ids;
            getStore().get<ESM::Race>().listIdentifier(ids);

            unsigned int i=0;

            for (; i<ids.size(); ++i)
                if (Misc::StringUtils::ciEqual (ids[i], record.mRace))
                    break;

            mGlobalVariables["pcrace"].setInteger (i == ids.size() ? 0 : i+1);

            const ESM::NPC *player =
                mPlayer->getPlayer().get<ESM::NPC>()->mBase;

            update = record.isMale() != player->isMale() ||
                     !Misc::StringUtils::ciEqual(record.mRace, player->mRace) ||
                     !Misc::StringUtils::ciEqual(record.mHead, player->mHead) ||
                     !Misc::StringUtils::ciEqual(record.mHair, player->mHair);
        }
        const ESM::NPC *ret = mStore.insert(record);
        if (update) {
            mRendering->renderPlayer(mPlayer->getPlayer());
        }
        return ret;
    }

    const ESM::Armor *World::createRecord (const ESM::Armor& record)
    {
        return mStore.insert(record);
    }

    const ESM::Weapon *World::createRecord (const ESM::Weapon& record)
    {
        return mStore.insert(record);
    }

    const ESM::Clothing *World::createRecord (const ESM::Clothing& record)
    {
        return mStore.insert(record);
    }

    const ESM::Enchantment *World::createRecord (const ESM::Enchantment& record)
    {
        return mStore.insert(record);
    }

    const ESM::Book *World::createRecord (const ESM::Book& record)
    {
        return mStore.insert(record);
    }

    void World::update (float duration, bool paused)
    {
        if (mPlayIntro)
        {
            --mPlayIntro;
            if (mPlayIntro == 0)
                mRendering->playVideo(mFallback.getFallbackString("Movies_New_Game"), true);
        }

        if (mGoToJail && !paused)
            goToJail();

        updateWeather(duration);

        mWorldScene->update (duration, paused);

        if (!paused)
            doPhysics (duration);

        performUpdateSceneQueries ();

        updateWindowManager ();

        if (!paused && mPlayer->getPlayer().getCell()->isExterior())
        {
            ESM::Position pos = mPlayer->getPlayer().getRefData().getPosition();
            mPlayer->setLastKnownExteriorPosition(Ogre::Vector3(pos.pos));
        }
    }

    void World::updateWindowManager ()
    {
        // inform the GUI about focused object
        MWWorld::Ptr object = getFacedObject ();

        MWBase::Environment::get().getWindowManager()->setFocusObject(object);

        // retrieve object dimensions so we know where to place the floating label
        if (!object.isEmpty ())
        {
            Ogre::SceneNode* node = object.getRefData().getBaseNode();
            Ogre::AxisAlignedBox bounds = node->_getWorldAABB();
            if (bounds.isFinite())
            {
                Vector4 screenCoords = mRendering->boundingBoxToScreen(bounds);
                MWBase::Environment::get().getWindowManager()->setFocusObjectScreenCoords(
                    screenCoords[0], screenCoords[1], screenCoords[2], screenCoords[3]);
            }
        }
    }

    void World::performUpdateSceneQueries ()
    {
        if (!mRendering->occlusionQuerySupported())
        {
            // cast a ray from player to sun to detect if the sun is visible
            // this is temporary until we find a better place to put this code
            // currently its here because we need to access the physics system
            float* p = mPlayer->getPlayer().getRefData().getPosition().pos;
            Vector3 sun = mRendering->getSkyManager()->getRealSunPos();
            mRendering->getSkyManager()->setGlare(!mPhysics->castRay(Ogre::Vector3(p[0], p[1], p[2]), sun));
        }

        updateFacedHandle ();
    }

    void World::updateFacedHandle ()
    {
        float telekinesisRangeBonus =
                mPlayer->getPlayer().getClass().getCreatureStats(mPlayer->getPlayer()).getMagicEffects()
                .get(ESM::MagicEffect::Telekinesis).mMagnitude;
        telekinesisRangeBonus = feetToGameUnits(telekinesisRangeBonus);

        float activationDistance = getMaxActivationDistance() + telekinesisRangeBonus;
        activationDistance += mRendering->getCameraDistance();

        // send new query
        // figure out which object we want to test against
        std::vector < std::pair < float, std::string > > results;
        if (MWBase::Environment::get().getWindowManager()->isGuiMode())
        {
            float x, y;
            MWBase::Environment::get().getWindowManager()->getMousePosition(x, y);
            results = mPhysics->getFacedHandles(x, y, activationDistance);
            if (MWBase::Environment::get().getWindowManager()->isConsoleMode())
                results = mPhysics->getFacedHandles(x, y, getMaxActivationDistance ()*50);
        }
        else
        {
            results = mPhysics->getFacedHandles(activationDistance);
        }

        // ignore the player and other things we're not interested in
        std::vector < std::pair < float, std::string > >::iterator it = results.begin();
        while (it != results.end())
        {
            if ( (*it).second.find("HeightField") != std::string::npos // not interested in terrain
            || getPtrViaHandle((*it).second) == mPlayer->getPlayer() ) // not interested in player (unless you want to talk to yourself)
            {
                it = results.erase(it);
            }
            else
                ++it;
        }

        if (results.empty())
        {
            mFacedHandle = "";
            mFacedDistance = FLT_MAX;
        }
        else
        {
            mFacedHandle = results.front().second;
            mFacedDistance = results.front().first;
        }
    }

    bool World::isCellExterior() const
    {
        CellStore *currentCell = mWorldScene->getCurrentCell();
        if (currentCell)
        {
            return currentCell->mCell->isExterior();
        }
        return false;
    }

    bool World::isCellQuasiExterior() const
    {
        CellStore *currentCell = mWorldScene->getCurrentCell();
        if (currentCell)
        {
            if (!(currentCell->mCell->mData.mFlags & ESM::Cell::QuasiEx))
                return false;
            else
                return true;
        }
        return false;
    }

    int World::getCurrentWeather() const
    {
        return mWeatherManager->getWeatherID();
    }

    void World::changeWeather(const std::string& region, const unsigned int id)
    {
        mWeatherManager->changeWeather(region, id);
    }

    void World::modRegion(const std::string &regionid, const std::vector<char> &chances)
    {
        mWeatherManager->modRegion(regionid, chances);
    }

    OEngine::Render::Fader* World::getFader()
    {
        return mRendering->getFader();
    }

    Ogre::Vector2 World::getNorthVector (CellStore* cell)
    {
        MWWorld::CellRefList<ESM::Static>& statics = cell->mStatics;
        MWWorld::LiveCellRef<ESM::Static>* ref = statics.find("northmarker");
        if (!ref)
            return Vector2(0, 1);
        Ogre::SceneNode* node = ref->mData.getBaseNode();
        Vector3 dir = node->_getDerivedOrientation() * Ogre::Vector3(0,1,0);
        Vector2 d = Vector2(dir.x, dir.y);
        return d;
    }

    void World::getDoorMarkers (CellStore* cell, std::vector<World::DoorMarker>& out)
    {
        MWWorld::CellRefList<ESM::Door>& doors = cell->mDoors;
        CellRefList<ESM::Door>::List& refList = doors.mList;
        for (CellRefList<ESM::Door>::List::iterator it = refList.begin(); it != refList.end(); ++it)
        {
            MWWorld::LiveCellRef<ESM::Door>& ref = *it;

            if (ref.mRef.mTeleport)
            {
                World::DoorMarker newMarker;
                newMarker.name = MWClass::Door::getDestination(ref);

                ESM::Position pos = ref.mData.getPosition ();

                newMarker.x = pos.pos[0];
                newMarker.y = pos.pos[1];
                out.push_back(newMarker);
            }
        }
    }

    void World::getInteriorMapPosition (Ogre::Vector2 position, float& nX, float& nY, int &x, int& y)
    {
        mRendering->getInteriorMapPosition(position, nX, nY, x, y);
    }

    bool World::isPositionExplored (float nX, float nY, int x, int y, bool interior)
    {
        return mRendering->isPositionExplored(nX, nY, x, y, interior);
    }

    void World::setWaterHeight(const float height)
    {
        mRendering->setWaterHeight(height);
    }

    void World::toggleWater()
    {
        mRendering->toggleWater();
    }

    void World::PCDropped (const Ptr& item)
    {
        std::string script = MWWorld::Class::get(item).getScript(item);

        // Set OnPCDrop Variable on item's script, if it has a script with that variable declared
        if(script != "")
            item.getRefData().getLocals().setVarByInt(script, "onpcdrop", 1);
    }

    bool World::placeObject (const MWWorld::Ptr& object, float cursorX, float cursorY, int amount)
    {
        std::pair<bool, Ogre::Vector3> result = mPhysics->castRay(cursorX, cursorY);

        if (!result.first)
            return false;

        CellStore* cell;
        if (isCellExterior())
        {
            int cellX, cellY;
            positionToIndex(result.second[0], result.second[1], cellX, cellY);
            cell = mCells.getExterior(cellX, cellY);
        }
        else
            cell = getPlayerPtr().getCell();

        ESM::Position pos = getPlayerPtr().getRefData().getPosition();
        pos.pos[0] = result.second[0];
        pos.pos[1] = result.second[1];
        pos.pos[2] = result.second[2];
        // We want only the Z part of the player's rotation
        pos.rot[0] = 0;
        pos.rot[1] = 0;

        // copy the object and set its count
        int origCount = object.getRefData().getCount();
        object.getRefData().setCount(amount);
        Ptr dropped = copyObjectToCell(object, *cell, pos, true);
        object.getRefData().setCount(origCount);

        // only the player place items in the world, so no need to check actor
        PCDropped(dropped);

        return true;
    }

    bool World::canPlaceObject(float cursorX, float cursorY)
    {
        std::pair<bool, Ogre::Vector3> result = mPhysics->castRay(cursorX, cursorY);

        /// \todo also check if the wanted position is on a flat surface, and not e.g. against a vertical wall!

        if (!result.first)
            return false;
        return true;
    }


    Ptr World::copyObjectToCell(const Ptr &object, CellStore &cell, ESM::Position pos, bool adjustPos)
    {
        if (object.getClass().isActor() || adjustPos)
        {
            Ogre::Vector3 min, max;
            if (mPhysics->getObjectAABB(object, min, max)) {
                pos.pos[0] -= (min.x + max.x) / 2;
                pos.pos[1] -= (min.y + max.y) / 2;
                pos.pos[2] -= min.z;
            }
        }

        if (cell.isExterior())
        {
            int cellX, cellY;
            positionToIndex(pos.pos[0], pos.pos[1], cellX, cellY);
            cell = *mCells.getExterior(cellX, cellY);
        }

        MWWorld::Ptr dropped =
            MWWorld::Class::get(object).copyToCell(object, cell, pos);

        if (mWorldScene->isCellActive(cell)) {
            if (dropped.getRefData().isEnabled()) {
                mWorldScene->addObjectToScene(dropped);
            }
            std::string script = MWWorld::Class::get(dropped).getScript(dropped);
            if (!script.empty()) {
                mLocalScripts.add(script, dropped);
            }
            addContainerScripts(dropped, &cell);
        }

        return dropped;
    }

    void World::dropObjectOnGround (const Ptr& actor, const Ptr& object, int amount)
    {
        MWWorld::CellStore* cell = actor.getCell();

        ESM::Position pos =
            actor.getRefData().getPosition();
        // We want only the Z part of the actor's rotation
        pos.rot[0] = 0;
        pos.rot[1] = 0;

        Ogre::Vector3 orig =
            Ogre::Vector3(pos.pos);
        Ogre::Vector3 dir = Ogre::Vector3(0, 0, -1);

        float len = (pos.pos[2] >= 0) ? pos.pos[2] : -pos.pos[2];
        len += 100.0;

        std::pair<bool, Ogre::Vector3> hit =
            mPhysics->castRay(orig, dir, len);
        pos.pos[2] = hit.second.z;

        // copy the object and set its count
        int origCount = object.getRefData().getCount();
        object.getRefData().setCount(amount);
        Ptr dropped = copyObjectToCell(object, *cell, pos);
        object.getRefData().setCount(origCount);

        if(actor == mPlayer->getPlayer()) // Only call if dropped by player
            PCDropped(dropped);
    }

    void World::processChangedSettings(const Settings::CategorySettingVector& settings)
    {
        mRendering->processChangedSettings(settings);
    }

    void World::getTriangleBatchCount(unsigned int &triangles, unsigned int &batches)
    {
        mRendering->getTriangleBatchCount(triangles, batches);
    }

    bool
    World::isFlying(const MWWorld::Ptr &ptr) const
    {
        if(!ptr.getClass().isActor())
            return false;

        if (ptr.getClass().getCreatureStats(ptr).isDead())
            return false;

        if (ptr.getClass().isFlying(ptr))
            return true;

        const MWMechanics::CreatureStats &stats = ptr.getClass().getCreatureStats(ptr);
        if(stats.getMagicEffects().get(ESM::MagicEffect::Levitate).mMagnitude > 0
                && isLevitationEnabled())
            return true;

        const OEngine::Physic::PhysicActor *actor = mPhysEngine->getCharacter(ptr.getRefData().getHandle());
        if(!actor || !actor->getCollisionMode())
            return true;

        return false;
    }

    bool
    World::isSlowFalling(const MWWorld::Ptr &ptr) const
    {
        if(!ptr.getClass().isActor())
            return false;

        const MWMechanics::CreatureStats &stats = ptr.getClass().getCreatureStats(ptr);
        if(stats.getMagicEffects().get(ESM::MagicEffect::SlowFall).mMagnitude > 0)
            return true;

        return false;
    }

    bool World::isSubmerged(const MWWorld::Ptr &object) const
    {
        float *fpos = object.getRefData().getPosition().pos;
        Ogre::Vector3 pos(fpos[0], fpos[1], fpos[2]);

        const OEngine::Physic::PhysicActor *actor = mPhysEngine->getCharacter(object.getRefData().getHandle());
        if(actor) pos.z += 1.85*actor->getHalfExtents().z;

        return isUnderwater(object.getCell(), pos);
    }

    bool
    World::isSwimming(const MWWorld::Ptr &object) const
    {
        /// \todo add check ifActor() - only actors can swim
        float *fpos = object.getRefData().getPosition().pos;
        Ogre::Vector3 pos(fpos[0], fpos[1], fpos[2]);

        /// \fixme 3/4ths submerged?
        const OEngine::Physic::PhysicActor *actor = mPhysEngine->getCharacter(object.getRefData().getHandle());
        if(actor) pos.z += actor->getHalfExtents().z * 1.5;

        return isUnderwater(object.getCell(), pos);
    }

    bool
    World::isUnderwater(const MWWorld::CellStore* cell, const Ogre::Vector3 &pos) const
    {
        if (!(cell->mCell->mData.mFlags & ESM::Cell::HasWater)) {
            return false;
        }
        return pos.z < cell->mWaterLevel;
    }

    bool World::isOnGround(const MWWorld::Ptr &ptr) const
    {
        RefData &refdata = ptr.getRefData();
        const OEngine::Physic::PhysicActor *physactor = mPhysEngine->getCharacter(refdata.getHandle());
        return physactor && physactor->getOnGround();
    }

    bool World::vanityRotateCamera(float * rot)
    {
        return mRendering->vanityRotateCamera(rot);
    }

    void World::setCameraDistance(float dist, bool adjust, bool override_)
    {
        return mRendering->setCameraDistance(dist, adjust, override_);
    }

    void World::setupPlayer()
    {
        const ESM::NPC *player = mStore.get<ESM::NPC>().find("player");
        if (!mPlayer)
            mPlayer = new MWWorld::Player(player, *this);
        else
            mPlayer->set(player);

        Ptr ptr = mPlayer->getPlayer();
        mRendering->setupPlayer(ptr);
    }

    void World::renderPlayer()
    {
        mRendering->renderPlayer(mPlayer->getPlayer());
        mPhysics->addActor(mPlayer->getPlayer());
        mRendering->resetCamera();
    }

    int World::canRest ()
    {
        CellStore *currentCell = mWorldScene->getCurrentCell();

        Ptr player = mPlayer->getPlayer();
        RefData &refdata = player.getRefData();
        Ogre::Vector3 playerPos(refdata.getPosition().pos);

        const OEngine::Physic::PhysicActor *physactor = mPhysEngine->getCharacter(refdata.getHandle());
        if((!physactor->getOnGround()&&physactor->getCollisionMode()) || isUnderwater(currentCell, playerPos))
            return 2;
        if((currentCell->mCell->mData.mFlags&ESM::Cell::NoSleep) ||
           Class::get(player).getNpcStats(player).isWerewolf())
            return 1;

        return 0;
    }

    MWRender::Animation* World::getAnimation(const MWWorld::Ptr &ptr)
    {
        return mRendering->getAnimation(ptr);
    }

    void World::playVideo (const std::string &name, bool allowSkipping)
    {
        mRendering->playVideo(name, allowSkipping);
    }

    void World::stopVideo ()
    {
        mRendering->stopVideo();
    }

    void World::frameStarted (float dt, bool paused)
    {
        mRendering->frameStarted(dt, paused);
    }

    void World::screenshot(Ogre::Image &image, int w, int h)
    {
        mRendering->screenshot(image, w, h);
    }

    void World::activateDoor(const MWWorld::Ptr& door)
    {
        if (mDoorStates.find(door) != mDoorStates.end())
        {
            // if currently opening, then close, if closing, then open
            mDoorStates[door] = !mDoorStates[door];
        }
        else
        {
            if (door.getRefData().getLocalRotation().rot[2] == 0)
                mDoorStates[door] = 1; // open
            else
                mDoorStates[door] = 0; // close
        }
    }

    bool World::getOpenOrCloseDoor(const Ptr &door)
    {
        if (mDoorStates.find(door) != mDoorStates.end())
            return !mDoorStates[door]; // if currently opening or closing, then do the opposite
        return door.getRefData().getLocalRotation().rot[2] == 0;
    }

    bool World::getPlayerStandingOn (const MWWorld::Ptr& object)
    {
        MWWorld::Ptr player = mPlayer->getPlayer();
        if (!mPhysEngine->getCharacter("player")->getOnGround())
            return false;
        btVector3 from (player.getRefData().getPosition().pos[0], player.getRefData().getPosition().pos[1], player.getRefData().getPosition().pos[2]);
        btVector3 to = from - btVector3(0,0,5);
        std::pair<std::string, float> result = mPhysEngine->rayTest(from, to);
        return result.first == object.getRefData().getBaseNode()->getName();
    }

    bool World::getActorStandingOn (const MWWorld::Ptr& object)
    {
        return mPhysEngine->isAnyActorStandingOn(object.getRefData().getBaseNode()->getName());
    }

    float World::getWindSpeed()
    {
        if (isCellExterior() || isCellQuasiExterior())
            return mWeatherManager->getWindSpeed();
        else
            return 0.f;
    }

    void World::getContainersOwnedBy (const MWWorld::Ptr& npc, std::vector<MWWorld::Ptr>& out)
    {
        const Scene::CellStoreCollection& collection = mWorldScene->getActiveCells();
        for (Scene::CellStoreCollection::const_iterator cellIt = collection.begin(); cellIt != collection.end(); ++cellIt)
        {
            MWWorld::CellRefList<ESM::Container>& containers = (*cellIt)->mContainers;
            CellRefList<ESM::Container>::List& refList = containers.mList;
            for (CellRefList<ESM::Container>::List::iterator container = refList.begin(); container != refList.end(); ++container)
            {
                MWWorld::Ptr ptr (&*container, *cellIt);
                if (Misc::StringUtils::ciEqual(ptr.getCellRef().mOwner, npc.getCellRef().mRefID))
                    out.push_back(ptr);
            }
        }
    }

    struct ListHandlesFunctor
    {
        std::vector<std::string> mHandles;

        bool operator() (Ptr ptr)
        {
            Ogre::SceneNode* handle = ptr.getRefData().getBaseNode();
            if (handle)
                mHandles.push_back(handle->getName());
            return true;
        }
    };

    void World::getItemsOwnedBy (const MWWorld::Ptr& npc, std::vector<MWWorld::Ptr>& out)
    {
        const Scene::CellStoreCollection& collection = mWorldScene->getActiveCells();
        for (Scene::CellStoreCollection::const_iterator cellIt = collection.begin(); cellIt != collection.end(); ++cellIt)
        {
            ListHandlesFunctor functor;
            (*cellIt)->forEach<ListHandlesFunctor>(functor);

            for (std::vector<std::string>::iterator it = functor.mHandles.begin(); it != functor.mHandles.end(); ++it)
                if (Misc::StringUtils::ciEqual(searchPtrViaHandle(*it).getCellRef().mOwner, npc.getCellRef().mRefID))
                    out.push_back(searchPtrViaHandle(*it));
        }
    }

    bool World::getLOS(const MWWorld::Ptr& npc,const MWWorld::Ptr& targetNpc)
    {
        Ogre::Vector3 halfExt1 = mPhysEngine->getCharacter(npc.getRefData().getHandle())->getHalfExtents();
        float* pos1 = npc.getRefData().getPosition().pos;
        Ogre::Vector3 halfExt2 = mPhysEngine->getCharacter(targetNpc.getRefData().getHandle())->getHalfExtents();
        float* pos2 = targetNpc.getRefData().getPosition().pos;

        btVector3 from(pos1[0],pos1[1],pos1[2]+halfExt1.z);
        btVector3 to(pos2[0],pos2[1],pos2[2]+halfExt2.z);

        std::pair<std::string, float> result = mPhysEngine->rayTest(from, to,false);
        if(result.first == "") return true;
        return false;
    }

    void World::enableActorCollision(const MWWorld::Ptr& actor, bool enable)
    {
        OEngine::Physic::PhysicActor *physicActor = mPhysEngine->getCharacter(actor.getRefData().getHandle());

        physicActor->enableCollisions(enable);
    }

    bool World::findInteriorPosition(const std::string &name, ESM::Position &pos)
    {
        typedef MWWorld::CellRefList<ESM::Door>::List DoorList;

        pos.rot[0] = pos.rot[1] = pos.rot[2] = 0;
        pos.pos[0] = pos.pos[1] = pos.pos[2] = 0;

        MWWorld::CellStore *cellStore = getInterior(name);

        if (0 == cellStore) {
            return false;
        }
        const DoorList &doors = cellStore->mDoors.mList;
        for (DoorList::const_iterator it = doors.begin(); it != doors.end(); ++it) {
            if (!it->mRef.mTeleport) {
                continue;
            }

            MWWorld::CellStore *source = 0;

            // door to exterior
            if (it->mRef.mDestCell.empty()) {
                int x, y;
                const float *pos = it->mRef.mDoorDest.pos;
                positionToIndex(pos[0], pos[1], x, y);
                source = getExterior(x, y);
            }
            // door to interior
            else {
                source = getInterior(it->mRef.mDestCell);
            }
            if (0 != source) {
                // Find door leading to our current teleport door
                // and use it destination to position inside cell.
                const DoorList &doors = source->mDoors.mList;
                for (DoorList::const_iterator jt = doors.begin(); jt != doors.end(); ++jt) {
                    if (it->mRef.mTeleport &&
                        Misc::StringUtils::ciEqual(name, jt->mRef.mDestCell))
                    {
                        /// \note Using _any_ door pointed to the interior,
                        /// not the one pointed to current door.
                        pos = jt->mRef.mDoorDest;
                        return true;
                    }
                }
            }
        }
        return false;
    }

    bool World::findExteriorPosition(const std::string &name, ESM::Position &pos)
    {
        pos.rot[0] = pos.rot[1] = pos.rot[2] = 0;

        if (const ESM::Cell *ext = getExterior(name)) {
            int x = ext->getGridX();
            int y = ext->getGridY();
            indexToPosition(x, y, pos.pos[0], pos.pos[1], true);

            // Note: Z pos will be adjusted by adjustPosition later
            pos.pos[2] = 0;

            return true;
        }
        return false;
    }

    void World::enableTeleporting(bool enable)
    {
        mTeleportEnabled = enable;
    }

    bool World::isTeleportingEnabled() const
    {
        return mTeleportEnabled;
    }

    void World::enableLevitation(bool enable)
    {
        mLevitationEnabled = enable;
    }

    bool World::isLevitationEnabled() const
    {
        return mLevitationEnabled;
    }

    void World::setWerewolf(const MWWorld::Ptr& actor, bool werewolf)
    {
        MWMechanics::NpcStats& npcStats = Class::get(actor).getNpcStats(actor);

        // The actor does not have to change state
        if (npcStats.isWerewolf() == werewolf)
            return;

        npcStats.setWerewolf(werewolf);

        // This is a bit dangerous. Equipped items other than WerewolfRobe may reference
        // bones that do not even exist with the werewolf object root.
        // Therefore, make sure to unequip everything at once, and only fire the change event
        // (which will rebuild the animation parts) afterwards. unequipAll will do this for us.
        MWWorld::InventoryStore& invStore = MWWorld::Class::get(actor).getInventoryStore(actor);
        invStore.unequipAll(actor);

        if(werewolf)
        {
            InventoryStore &inv = actor.getClass().getInventoryStore(actor);

            inv.equip(InventoryStore::Slot_Robe, inv.ContainerStore::add("werewolfrobe", 1, actor), actor);
        }
        else
        {
            actor.getClass().getContainerStore(actor).remove("werewolfrobe", 1, actor);
        }

        // NpcAnimation::updateParts will already rebuild the animation when it detects change of Npc type.
        // the following is just for reattaching the camera properly.
        mRendering->rebuildPtr(actor);

        if(actor.getRefData().getHandle() == "player")
        {
            // Update the GUI only when called on the player
            MWBase::WindowManager* windowManager = MWBase::Environment::get().getWindowManager();
            windowManager->unsetSelectedWeapon();

            if (werewolf)
            {
                windowManager->forceHide(MWGui::GW_Inventory);
                windowManager->forceHide(MWGui::GW_Magic);
            }
            else
            {
                windowManager->unsetForceHide(MWGui::GW_Inventory);
                windowManager->unsetForceHide(MWGui::GW_Magic);
            }
        }
    }

    void World::applyWerewolfAcrobatics(const Ptr &actor)
    {
        const Store<ESM::GameSetting> &gmst = getStore().get<ESM::GameSetting>();
        MWMechanics::NpcStats &stats = Class::get(actor).getNpcStats(actor);

        stats.getSkill(ESM::Skill::Acrobatics).setBase(gmst.find("fWerewolfAcrobatics")->getFloat());
    }

    bool World::getGodModeState()
    {
        return mGodMode;
    }

    bool World::toggleGodMode()
    {
        mGodMode = !mGodMode;

        return mGodMode;
    }

    void World::loadContentFiles(const Files::Collections& fileCollections,
        const std::vector<std::string>& content, ContentLoader& contentLoader)
    {
        std::vector<std::string>::const_iterator it(content.begin());
        std::vector<std::string>::const_iterator end(content.end());
        for (int idx = 0; it != end; ++it, ++idx)
        {
            boost::filesystem::path filename(*it);
            const Files::MultiDirCollection& col = fileCollections.getCollection(filename.extension().string());
            if (col.doesExist(*it))
            {
                contentLoader.load(col.getPath(*it), idx);
            }
        }
    }

    bool World::startSpellCast(const Ptr &actor)
    {
        MWMechanics::CreatureStats& stats = actor.getClass().getCreatureStats(actor);

        std::string message;
        bool fail = false;
        bool isPlayer = (actor == getPlayerPtr());

        std::string selectedSpell = stats.getSpells().getSelectedSpell();

        if (!selectedSpell.empty())
        {
            const ESM::Spell* spell = getStore().get<ESM::Spell>().search(selectedSpell);

            // Check mana
            MWMechanics::DynamicStat<float> magicka = stats.getMagicka();
            if (magicka.getCurrent() < spell->mData.mCost)
            {
                message = "#{sMagicInsufficientSP}";
                fail = true;
            }

            // If this is a power, check if it was already used in the last 24h
            if (!fail && spell->mData.mType == ESM::Spell::ST_Power)
            {
                if (stats.canUsePower(spell->mId))
                    stats.usePower(spell->mId);
                else
                {
                    message = "#{sPowerAlreadyUsed}";
                    fail = true;
                }
            }

            // Reduce mana
            if (!fail)
            {
                magicka.setCurrent(magicka.getCurrent() - spell->mData.mCost);
                stats.setMagicka(magicka);
            }
        }

        if (isPlayer && fail)
            MWBase::Environment::get().getWindowManager()->messageBox(message);

        return !fail;
    }

    void World::castSpell(const Ptr &actor)
    {
        MWMechanics::CreatureStats& stats = actor.getClass().getCreatureStats(actor);
        InventoryStore& inv = actor.getClass().getInventoryStore(actor);

        MWWorld::Ptr target = getFacedObject();

        std::string selectedSpell = stats.getSpells().getSelectedSpell();

        MWMechanics::CastSpell cast(actor, target);

        if (!selectedSpell.empty())
        {
            const ESM::Spell* spell = getStore().get<ESM::Spell>().search(selectedSpell);

            cast.cast(spell);
        }
        else if (inv.getSelectedEnchantItem() != inv.end())
        {
            cast.cast(*inv.getSelectedEnchantItem());
        }
    }

    void World::launchProjectile (const std::string& id, bool stack, const ESM::EffectList& effects,
                                   const MWWorld::Ptr& actor, const std::string& sourceName)
    {
        std::string projectileModel;
        std::string sound;
        float speed = 0;
        for (std::vector<ESM::ENAMstruct>::const_iterator iter (effects.mList.begin());
            iter!=effects.mList.end(); ++iter)
        {
            if (iter->mRange != ESM::RT_Target)
                continue;

            const ESM::MagicEffect *magicEffect = getStore().get<ESM::MagicEffect>().find (
                iter->mEffectID);

            projectileModel = magicEffect->mBolt;
            if (projectileModel.empty())
                projectileModel = "VFX_DefaultBolt";

            static const std::string schools[] = {
                "alteration", "conjuration", "destruction", "illusion", "mysticism", "restoration"
            };

            if (!magicEffect->mBoltSound.empty())
                sound = magicEffect->mBoltSound;
            else
                sound = schools[magicEffect->mData.mSchool] + " bolt";

            speed = magicEffect->mData.mSpeed;
            break;
        }
        if (projectileModel.empty())
            return;

        // Spawn at 0.75 * ActorHeight
        float height = mPhysEngine->getCharacter(actor.getRefData().getHandle())->getHalfExtents().z * 2 * 0.75;

        MWWorld::ManualRef ref(getStore(), projectileModel);
        ESM::Position pos;
        pos.pos[0] = actor.getRefData().getPosition().pos[0];
        pos.pos[1] = actor.getRefData().getPosition().pos[1];
        pos.pos[2] = actor.getRefData().getPosition().pos[2] + height;
        pos.rot[0] = actor.getRefData().getPosition().rot[0];
        pos.rot[1] = actor.getRefData().getPosition().rot[1];
        pos.rot[2] = actor.getRefData().getPosition().rot[2];
        ref.getPtr().getCellRef().mPos = pos;
        MWWorld::Ptr ptr = copyObjectToCell(ref.getPtr(), *actor.getCell(), pos);

        ProjectileState state;
        state.mSourceName = sourceName;
        state.mId = id;
        state.mActorHandle = actor.getRefData().getHandle();
        state.mSpeed = speed;
        state.mEffects = effects;
        state.mStack = stack;

        MWBase::SoundManager *sndMgr = MWBase::Environment::get().getSoundManager();
        sndMgr->playSound3D(ptr, sound, 1.0f, 1.0f);

        mProjectiles[ptr] = state;
    }

    void World::moveProjectiles(float duration)
    {
        std::map<std::string, ProjectileState> moved;
        for (std::map<MWWorld::Ptr, ProjectileState>::iterator it = mProjectiles.begin(); it != mProjectiles.end();)
        {
            if (!mWorldScene->isCellActive(*it->first.getCell()))
            {
                mProjectiles.erase(it++);
                continue;
            }

            MWWorld::Ptr ptr = it->first;

            Ogre::Vector3 rot(ptr.getRefData().getPosition().rot);

            // TODO: Why -rot.z, but not -rot.x? (note: same issue in MovementSolver::move)
            Ogre::Quaternion orient = Ogre::Quaternion(Ogre::Radian(-rot.z), Ogre::Vector3::UNIT_Z);
            orient = orient * Ogre::Quaternion(Ogre::Radian(rot.x), Ogre::Vector3::UNIT_X);


            static float fTargetSpellMaxSpeed = getStore().get<ESM::GameSetting>().find("fTargetSpellMaxSpeed")->getFloat();
            float speed = fTargetSpellMaxSpeed * it->second.mSpeed;

            Ogre::Vector3 direction = orient.yAxis();
            direction.normalise();
            Ogre::Vector3 pos(ptr.getRefData().getPosition().pos);
            Ogre::Vector3 newPos = pos + direction * duration * speed;

            // Check for impact
            btVector3 from(pos.x, pos.y, pos.z);
            btVector3 to(newPos.x, newPos.y, newPos.z);
            std::vector<std::pair<float, std::string> > collisions = mPhysEngine->rayTest2(from, to);
            bool explode = false;
            for (std::vector<std::pair<float, std::string> >::iterator cIt = collisions.begin(); cIt != collisions.end() && !explode; ++cIt)
            {
                MWWorld::Ptr obstacle = searchPtrViaHandle(cIt->second);
                if (obstacle == ptr)
                    continue;

                explode = true;

                MWWorld::Ptr caster = searchPtrViaHandle(it->second.mActorHandle);
                if (caster.isEmpty())
                    caster = obstacle;
                if (obstacle.isEmpty())
                {
                    // Terrain
                }
                else
                {
                    MWMechanics::CastSpell cast(caster, obstacle);
                    cast.mStack = it->second.mStack;
                    cast.mId = it->second.mId;
                    cast.mSourceName = it->second.mSourceName;
                    cast.inflict(obstacle, caster, it->second.mEffects, ESM::RT_Target, false);
                }

                deleteObject(ptr);
                mProjectiles.erase(it++);
            }

            if (explode)
            {
                // TODO: Explode
                continue;
            }

            std::string handle = ptr.getRefData().getHandle();

            moveObject(ptr, newPos.x, newPos.y, newPos.z);

            // HACK: Re-fetch Ptrs if necessary, since the cell might have changed
            if (!ptr.getRefData().getCount())
            {
                moved[handle] = it->second;
                mProjectiles.erase(it++);
            }
            else
                ++it;
        }

        // HACK: Re-fetch Ptrs if necessary, since the cell might have changed
        for (std::map<std::string, ProjectileState>::iterator it = moved.begin(); it != moved.end(); ++it)
        {
            MWWorld::Ptr newPtr = searchPtrViaHandle(it->first);
            if (newPtr.isEmpty()) // The projectile went into an inactive cell and was deleted
                continue;
            mProjectiles[getPtrViaHandle(it->first)] = it->second;
        }
    }

    void World::objectLeftActiveCell(Ptr object, Ptr movedPtr)
    {
        // For now, projectiles moved to an inactive cell are just deleted, because there's no reliable way to hold on to the meta information
        if (mProjectiles.find(object) != mProjectiles.end())
        {
            deleteObject(movedPtr);
        }
    }

    const std::vector<std::string>& World::getContentFiles() const
    {
        return mContentFiles;
    }

    void World::breakInvisibility(const Ptr &actor)
    {
        actor.getClass().getCreatureStats(actor).getActiveSpells().purgeEffect(ESM::MagicEffect::Invisibility);
        if (actor.getClass().isNpc())
            actor.getClass().getInventoryStore(actor).purgeEffect(ESM::MagicEffect::Invisibility);
    }

    bool World::isDark() const
    {
        return mWeatherManager->isDark();
    }

    bool World::findInteriorPositionInWorldSpace(MWWorld::CellStore* cell, Ogre::Vector3& result)
    {
        if (cell->isExterior())
            return false;
        MWWorld::CellRefList<ESM::Door>& doors = cell->mDoors;
        CellRefList<ESM::Door>::List& refList = doors.mList;

        // Check if any door in the cell leads to an exterior directly
        for (CellRefList<ESM::Door>::List::iterator it = refList.begin(); it != refList.end(); ++it)
        {
            MWWorld::LiveCellRef<ESM::Door>& ref = *it;
            if (ref.mRef.mTeleport && ref.mRef.mDestCell.empty())
            {
                ESM::Position pos = ref.mRef.mDoorDest;
                result = Ogre::Vector3(pos.pos);
                return true;
            }
        }

        // No luck :(
        return false;
    }

    void World::teleportToClosestMarker (const MWWorld::Ptr& ptr,
                                          const std::string& id)
    {
        Ogre::Vector3 worldPos;
        if (!findInteriorPositionInWorldSpace(ptr.getCell(), worldPos))
            worldPos = mPlayer->getLastKnownExteriorPosition();

        MWWorld::Ptr closestMarker;
        float closestDistance = FLT_MAX;

        std::vector<MWWorld::Ptr> markers;
        mCells.getExteriorPtrs(id, markers);

        for (std::vector<MWWorld::Ptr>::iterator it = markers.begin(); it != markers.end(); ++it)
        {
            ESM::Position pos = it->getRefData().getPosition();
            Ogre::Vector3 markerPos = Ogre::Vector3(pos.pos);
            float distance = worldPos.squaredDistance(markerPos);
            if (distance < closestDistance)
            {
                closestDistance = distance;
                closestMarker = *it;
            }

        }

        MWWorld::ActionTeleport action("", closestMarker.getRefData().getPosition());
        action.execute(ptr);
    }

    void World::updateWeather(float duration)
    {
        if (mPlayer->wasTeleported())
        {
            mPlayer->setTeleported(false);
            mWeatherManager->switchToNextWeather(true);
        }

        mWeatherManager->update(duration);
    }

    struct AddDetectedReference
    {
        AddDetectedReference(std::vector<Ptr>& out, Ptr detector, World::DetectionType type, float squaredDist)
            : mOut(out), mDetector(detector), mType(type), mSquaredDist(squaredDist)
        {
        }

        std::vector<Ptr>& mOut;
        Ptr mDetector;
        float mSquaredDist;
        World::DetectionType mType;
        bool operator() (MWWorld::Ptr ptr)
        {
            if (Ogre::Vector3(ptr.getRefData().getPosition().pos).squaredDistance(
                        Ogre::Vector3(mDetector.getRefData().getPosition().pos)) >= mSquaredDist)
                return true;

            if (!ptr.getRefData().isEnabled())
                return true;

            // Consider references inside containers as well
            if (ptr.getClass().isActor() || ptr.getClass().getTypeName() == typeid(ESM::Container).name())
            {
                MWWorld::ContainerStore& store = ptr.getClass().getContainerStore(ptr);
                {
                    for (MWWorld::ContainerStoreIterator it = store.begin(); it != store.end(); ++it)
                    {
                        if (needToAdd(*it))
                        {
                            mOut.push_back(ptr);
                            return true;
                        }
                    }
                }
            }

            if (needToAdd(ptr))
                mOut.push_back(ptr);

            return true;
        }

        bool needToAdd (MWWorld::Ptr ptr)
        {
            if (mType == World::Detect_Creature && ptr.getClass().getTypeName() != typeid(ESM::Creature).name())
                return false;
            if (mType == World::Detect_Key && !ptr.getClass().isKey(ptr))
                return false;
            if (mType == World::Detect_Enchantment && ptr.getClass().getEnchantment(ptr).empty())
                return false;
            return true;
        }
    };

    void World::listDetectedReferences(const Ptr &ptr, std::vector<Ptr> &out, DetectionType type)
    {
        const MWMechanics::MagicEffects& effects = ptr.getClass().getCreatureStats(ptr).getMagicEffects();
        float dist=0;
        if (type == World::Detect_Creature)
            dist = effects.get(ESM::MagicEffect::DetectAnimal).mMagnitude;
        else if (type == World::Detect_Key)
            dist = effects.get(ESM::MagicEffect::DetectKey).mMagnitude;
        else if (type == World::Detect_Enchantment)
            dist = effects.get(ESM::MagicEffect::DetectEnchantment).mMagnitude;

        if (!dist)
            return;

        dist = feetToGameUnits(dist);

        AddDetectedReference functor (out, ptr, type, dist*dist);

        const Scene::CellStoreCollection& active = mWorldScene->getActiveCells();
        for (Scene::CellStoreCollection::const_iterator it = active.begin(); it != active.end(); ++it)
        {
            MWWorld::CellStore* cellStore = *it;
            cellStore->forEach(functor);
        }
    }

    float World::feetToGameUnits(float feet)
    {
        // Looks like there is no GMST for this. This factor was determined in experiments
        // with the Telekinesis effect.
        return feet * 22;
    }

    MWWorld::Ptr World::getPlayerPtr()
    {
        return mPlayer->getPlayer();
    }

    void World::updateDialogueGlobals()
    {
        MWWorld::Ptr player = getPlayerPtr();
        int bounty = player.getClass().getNpcStats(player).getBounty();
        int playerGold = player.getClass().getContainerStore(player).count(ContainerStore::sGoldId);

        float fCrimeGoldDiscountMult = getStore().get<ESM::GameSetting>().find("fCrimeGoldDiscountMult")->getFloat();
        float fCrimeGoldTurnInMult = getStore().get<ESM::GameSetting>().find("fCrimeGoldTurnInMult")->getFloat();

        int discount = bounty*fCrimeGoldDiscountMult;
        int turnIn = bounty * fCrimeGoldTurnInMult;

        mGlobalVariables->setInt("pchascrimegold", (bounty <= playerGold) ? 1 : 0);

        mGlobalVariables->setInt("pchasgolddiscount", (discount <= playerGold) ? 1 : 0);
        mGlobalVariables->setInt("crimegolddiscount", discount);

        mGlobalVariables->setInt("crimegoldturnin", turnIn);
        mGlobalVariables->setInt("pchasturnin", (turnIn <= playerGold) ? 1 : 0);
    }

    void World::confiscateStolenItems(const Ptr &ptr)
    {
        Ogre::Vector3 playerPos;
        if (!findInteriorPositionInWorldSpace(ptr.getCell(), playerPos))
            playerPos = mPlayer->getLastKnownExteriorPosition();

        MWWorld::Ptr closestChest;
        float closestDistance = FLT_MAX;

        std::vector<MWWorld::Ptr> chests;
        mCells.getInteriorPtrs("stolen_goods", chests);

        Ogre::Vector3 chestPos;
        for (std::vector<MWWorld::Ptr>::iterator it = chests.begin(); it != chests.end(); ++it)
        {
            if (!findInteriorPositionInWorldSpace(it->getCell(), chestPos))
                continue;

            float distance = playerPos.squaredDistance(chestPos);
            if (distance < closestDistance)
            {
                closestDistance = distance;
                closestChest = *it;
            }
        }

        if (!closestChest.isEmpty())
        {
            ContainerStore& store = ptr.getClass().getContainerStore(ptr);
            for (ContainerStoreIterator it = store.begin(); it != store.end(); ++it)
            {
                if (!it->getCellRef().mOwner.empty() && it->getCellRef().mOwner != "player")
                {
                    closestChest.getClass().getContainerStore(closestChest).add(*it, it->getRefData().getCount(), closestChest);
                    store.remove(*it, it->getRefData().getCount(), ptr);
                }
            }
        }
    }

    void World::goToJail()
    {
        if (!mGoToJail)
        {
            // Save for next update, since the player should be able to read the dialog text first
            mGoToJail = true;
            return;
        }
        else
        {
            mGoToJail = false;

            MWWorld::Ptr player = getPlayerPtr();
            teleportToClosestMarker(player, "prisonmarker");
            int bounty = player.getClass().getNpcStats(player).getBounty();
            player.getClass().getNpcStats(player).setBounty(0);
            confiscateStolenItems(player);

            int iDaysinPrisonMod = getStore().get<ESM::GameSetting>().find("iDaysinPrisonMod")->getInt();
            int days = std::max(1, bounty / iDaysinPrisonMod);

            advanceTime(days * 24);

            std::set<int> skills;
            for (int day=0; day<days; ++day)
            {
                int skill = std::rand()/ (static_cast<double> (RAND_MAX) + 1) * ESM::Skill::Length;
                skills.insert(skill);

                MWMechanics::SkillValue& value = player.getClass().getNpcStats(player).getSkill(skill);
                if (skill == ESM::Skill::Security || skill == ESM::Skill::Sneak)
                    value.setBase(std::min(100, value.getBase()+1));
                else
                    value.setBase(value.getBase()-1);
            }

            const Store<ESM::GameSetting>& gmst = getStore().get<ESM::GameSetting>();

            std::string message;
            if (days == 1)
                message = gmst.find("sNotifyMessage42")->getString();
            else
                message = gmst.find("sNotifyMessage43")->getString();

            std::stringstream dayStr;
            dayStr << days;
            if (message.find("%d") != std::string::npos)
                message.replace(message.find("%d"), 2, dayStr.str());

            for (std::set<int>::iterator it = skills.begin(); it != skills.end(); ++it)
            {
                std::string skillName = gmst.find(ESM::Skill::sSkillNameIds[*it])->getString();
                std::stringstream skillValue;
                skillValue << player.getClass().getNpcStats(player).getSkill(*it).getBase();
                std::string skillMsg = gmst.find("sNotifyMessage44")->getString();
                if (*it == ESM::Skill::Sneak || *it == ESM::Skill::Security)
                    skillMsg = gmst.find("sNotifyMessage39")->getString();

                if (skillMsg.find("%s") != std::string::npos)
                    skillMsg.replace(skillMsg.find("%s"), 2, skillName);
                if (skillMsg.find("%d") != std::string::npos)
                    skillMsg.replace(skillMsg.find("%d"), 2, skillValue.str());
                message += "\n" + skillMsg;
            }

            std::vector<std::string> buttons;
            buttons.push_back("#{sOk}");
            MWBase::Environment::get().getWindowManager()->messageBox(message, buttons);
        }
    }

    void World::spawnRandomCreature(const std::string &creatureList)
    {
        const ESM::CreatureLevList* list = getStore().get<ESM::CreatureLevList>().find(creatureList);

        int iNumberCreatures = getStore().get<ESM::GameSetting>().find("iNumberCreatures")->getInt();
        int numCreatures = 1 + std::rand()/ (static_cast<double> (RAND_MAX) + 1) * iNumberCreatures; // [1, iNumberCreatures]

        for (int i=0; i<numCreatures; ++i)
        {
            std::string selectedCreature = MWMechanics::getLevelledItem(list, true);
            if (selectedCreature.empty())
                return;

            ESM::Position ipos = mPlayer->getPlayer().getRefData().getPosition();
            Ogre::Vector3 pos(ipos.pos);
            Ogre::Quaternion rot(Ogre::Radian(-ipos.rot[2]), Ogre::Vector3::UNIT_Z);
            const float distance = 50;
            pos = pos + distance*rot.yAxis();
            ipos.pos[0] = pos.x;
            ipos.pos[1] = pos.y;
            ipos.pos[2] = pos.z;
            ipos.rot[0] = 0;
            ipos.rot[1] = 0;
            ipos.rot[2] = 0;

            MWWorld::CellStore* cell = mPlayer->getPlayer().getCell();
            MWWorld::ManualRef ref(getStore(), selectedCreature, 1);
            ref.getPtr().getCellRef().mPos = ipos;

            safePlaceObject(ref.getPtr(),*cell,ipos);
        }
    }

    void World::spawnBloodEffect(const Ptr &ptr, const Vector3 &worldPosition)
    {
        int type = ptr.getClass().getBloodTexture(ptr);
        std::string texture;
        switch (type)
        {
        case 2:
            texture = getFallback()->getFallbackString("Blood_Texture_2");
            break;
        case 1:
            texture = getFallback()->getFallbackString("Blood_Texture_1");
            break;
        case 0:
        default:
            texture = getFallback()->getFallbackString("Blood_Texture_0");
            break;
        }

        std::stringstream modelName;
        modelName << "Blood_Model_";
        int roll = std::rand()/ (static_cast<double> (RAND_MAX) + 1) * 3; // [0, 2]
        modelName << roll;
        std::string model = "meshes\\" + getFallback()->getFallbackString(modelName.str());

        mRendering->spawnEffect(model, texture, worldPosition);
    }
}<|MERGE_RESOLUTION|>--- conflicted
+++ resolved
@@ -192,12 +192,9 @@
     : mPlayer (0), mLocalScripts (mStore),
       mSky (true), mCells (mStore, mEsm),
       mActivationDistanceOverride (mActivationDistanceOverride),
-      mFallback(fallbackMap), mPlayIntro(0), mTeleportEnabled(true), mLevitationEnabled(false),
-<<<<<<< HEAD
-      mFacedDistance(FLT_MAX), mGodMode(false), mContentFiles (contentFiles)
-=======
-      mFacedDistance(FLT_MAX), mGodMode(false), mGoToJail(false)
->>>>>>> 149d77de
+      mFallback(fallbackMap), mPlayIntro(0), mTeleportEnabled(true), mLevitationEnabled(true),
+      mFacedDistance(FLT_MAX), mGodMode(false), mContentFiles (contentFiles),
+      mGoToJail(false)
     {
         mPhysics = new PhysicsSystem(renderer);
         mPhysEngine = mPhysics->getEngine();
@@ -240,19 +237,10 @@
 
     void World::startNewGame()
     {
-<<<<<<< HEAD
-=======
         mGoToJail = false;
         mLevitationEnabled = true;
         mTeleportEnabled = true;
-        mWorldScene->changeToVoid();
-
-        mStore.clearDynamic();
-        mStore.setUp();
-
-        mCells.clear();
-
->>>>>>> 149d77de
+
         // Rebuild player
         setupPlayer();
 
@@ -2545,13 +2533,13 @@
         int discount = bounty*fCrimeGoldDiscountMult;
         int turnIn = bounty * fCrimeGoldTurnInMult;
 
-        mGlobalVariables->setInt("pchascrimegold", (bounty <= playerGold) ? 1 : 0);
-
-        mGlobalVariables->setInt("pchasgolddiscount", (discount <= playerGold) ? 1 : 0);
-        mGlobalVariables->setInt("crimegolddiscount", discount);
-
-        mGlobalVariables->setInt("crimegoldturnin", turnIn);
-        mGlobalVariables->setInt("pchasturnin", (turnIn <= playerGold) ? 1 : 0);
+        mGlobalVariables["pchascrimegold"].setInteger((bounty <= playerGold) ? 1 : 0);
+
+        mGlobalVariables["pchasgolddiscount"].setInteger((discount <= playerGold) ? 1 : 0);
+        mGlobalVariables["crimegolddiscount"].setInteger(discount);
+
+        mGlobalVariables["crimegoldturnin"].setInteger(turnIn);
+        mGlobalVariables["pchasturnin"].setInteger((turnIn <= playerGold) ? 1 : 0);
     }
 
     void World::confiscateStolenItems(const Ptr &ptr)
