#include "worldimp.hpp"

#include <libs/openengine/bullet/physic.hpp>

#include <components/bsa/bsa_archive.hpp>
#include <components/files/collections.hpp>
#include <components/compiler/locals.hpp>

#include "../mwbase/environment.hpp"
#include "../mwbase/soundmanager.hpp"
#include "../mwbase/mechanicsmanager.hpp"
#include "../mwbase/windowmanager.hpp"
#include "../mwbase/scriptmanager.hpp"

#include "../mwmechanics/creaturestats.hpp"
#include "../mwmechanics/movement.hpp"

#include "../mwrender/sky.hpp"

#include "../mwclass/door.hpp"

#include "player.hpp"
#include "manualref.hpp"
#include "cellfunctors.hpp"
#include "containerstore.hpp"
#include "inventorystore.hpp"

using namespace Ogre;

namespace
{
/*  // NOTE this code is never instantiated (proper copy in localscripts.cpp),
    //      so this commented out to not produce syntactic errors

    template<typename T>
    void listCellScripts (const MWWorld::ESMStore& store,
        MWWorld::CellRefList<T>& cellRefList, MWWorld::LocalScripts& localScripts,
        MWWorld::Ptr::CellStore *cell)
    {
        for (typename MWWorld::CellRefList<T>::List::iterator iter (
            cellRefList.mList.begin());
            iter!=cellRefList.mList.end(); ++iter)
        {
            if (!iter->mBase->mScript.empty() && iter->mData.getCount())
            {
                if (const ESM::Script *script = store.get<ESM::Script>().find (iter->mBase->mScript))
                {
                    iter->mData.setLocals (*script);

                    localScripts.add (iter->mBase->mScript, MWWorld::Ptr (&*iter, cell));
                }
            }
        }
    }
*/
    template<typename T>
    MWWorld::LiveCellRef<T> *searchViaHandle (const std::string& handle,
        MWWorld::CellRefList<T>& refList)
    {
        typedef typename MWWorld::CellRefList<T>::List::iterator iterator;

        for (iterator iter (refList.mList.begin()); iter!=refList.mList.end(); ++iter)
        {
            if (iter->mData.getCount() > 0 && iter->mData.getBaseNode()){
            if (iter->mData.getHandle()==handle)
            {
                return &*iter;
            }
            }
        }
        return 0;
    }
}

namespace MWWorld
{
    Ptr World::getPtrViaHandle (const std::string& handle, Ptr::CellStore& cell)
    {
        if (MWWorld::LiveCellRef<ESM::Activator> *ref =
            searchViaHandle (handle, cell.mActivators))
            return Ptr (ref, &cell);
        if (MWWorld::LiveCellRef<ESM::Potion> *ref = searchViaHandle (handle, cell.mPotions))
            return Ptr (ref, &cell);
        if (MWWorld::LiveCellRef<ESM::Apparatus> *ref = searchViaHandle (handle, cell.mAppas))
            return Ptr (ref, &cell);
        if (MWWorld::LiveCellRef<ESM::Armor> *ref = searchViaHandle (handle, cell.mArmors))
            return Ptr (ref, &cell);
        if (MWWorld::LiveCellRef<ESM::Book> *ref = searchViaHandle (handle, cell.mBooks))
            return Ptr (ref, &cell);
        if (MWWorld::LiveCellRef<ESM::Clothing> *ref = searchViaHandle (handle, cell.mClothes))
            return Ptr (ref, &cell);
        if (MWWorld::LiveCellRef<ESM::Container> *ref =
            searchViaHandle (handle, cell.mContainers))
            return Ptr (ref, &cell);
        if (MWWorld::LiveCellRef<ESM::Creature> *ref =
            searchViaHandle (handle, cell.mCreatures))
            return Ptr (ref, &cell);
        if (MWWorld::LiveCellRef<ESM::Door> *ref = searchViaHandle (handle, cell.mDoors))
            return Ptr (ref, &cell);
        if (MWWorld::LiveCellRef<ESM::Ingredient> *ref =
            searchViaHandle (handle, cell.mIngreds))
            return Ptr (ref, &cell);
        if (MWWorld::LiveCellRef<ESM::Light> *ref = searchViaHandle (handle, cell.mLights))
            return Ptr (ref, &cell);
        if (MWWorld::LiveCellRef<ESM::Lockpick> *ref = searchViaHandle (handle, cell.mLockpicks))
            return Ptr (ref, &cell);
        if (MWWorld::LiveCellRef<ESM::Miscellaneous> *ref = searchViaHandle (handle, cell.mMiscItems))
            return Ptr (ref, &cell);
        if (MWWorld::LiveCellRef<ESM::NPC> *ref = searchViaHandle (handle, cell.mNpcs))
            return Ptr (ref, &cell);
        if (MWWorld::LiveCellRef<ESM::Probe> *ref = searchViaHandle (handle, cell.mProbes))
            return Ptr (ref, &cell);
        if (MWWorld::LiveCellRef<ESM::Repair> *ref = searchViaHandle (handle, cell.mRepairs))
            return Ptr (ref, &cell);
        if (MWWorld::LiveCellRef<ESM::Static> *ref = searchViaHandle (handle, cell.mStatics))
            return Ptr (ref, &cell);
        if (MWWorld::LiveCellRef<ESM::Weapon> *ref = searchViaHandle (handle, cell.mWeapons))
            return Ptr (ref, &cell);
        return Ptr();
    }


    int World::getDaysPerMonth (int month) const
    {
        switch (month)
        {
            case 0: return 31;
            case 1: return 28;
            case 2: return 31;
            case 3: return 30;
            case 4: return 31;
            case 5: return 30;
            case 6: return 31;
            case 7: return 31;
            case 8: return 30;
            case 9: return 31;
            case 10: return 30;
            case 11: return 31;
        }

        throw std::runtime_error ("month out of range");
    }

    void World::adjustSky()
    {
        if (mSky && (isCellExterior() || isCellQuasiExterior()))
        {
            mRendering->skySetHour (mGlobalVariables->getFloat ("gamehour"));
            mRendering->skySetDate (mGlobalVariables->getInt ("day"),
                mGlobalVariables->getInt ("month"));

            mRendering->skyEnable();
        }
        else
            mRendering->skyDisable();
    }

    World::World (OEngine::Render::OgreRenderer& renderer,
        const Files::Collections& fileCollections,
        const std::vector<std::string>& master, const std::vector<std::string>& plugins,
	const boost::filesystem::path& resDir, const boost::filesystem::path& cacheDir, bool newGame,
        ToUTF8::Utf8Encoder* encoder, const std::map<std::string,std::string>& fallbackMap, int mActivationDistanceOverride)
    : mPlayer (0), mLocalScripts (mStore), mGlobalVariables (0),
      mSky (true), mCells (mStore, mEsm),
      mNumFacing(0), mActivationDistanceOverride (mActivationDistanceOverride),
      mFallback(fallbackMap), mNewGame(newGame)
    {
        mPhysics = new PhysicsSystem(renderer);
        mPhysEngine = mPhysics->getEngine();

        mRendering = new MWRender::RenderingManager(renderer, resDir, cacheDir, mPhysEngine,&mFallback);

        mPhysEngine->setSceneManager(renderer.getScene());

        mWeatherManager = new MWWorld::WeatherManager(mRendering,&mFallback);

        int idx = 0;
        // NOTE: We might need to reserve one more for the running game / save.
        mEsm.resize(master.size() + plugins.size());
        for (std::vector<std::string>::size_type i = 0; i < master.size(); i++, idx++)
        {
            boost::filesystem::path masterPath (fileCollections.getCollection (".esm").getPath (master[i]));

            std::cout << "Loading ESM " << masterPath.string() << "\n";

            // This parses the ESM file
            ESM::ESMReader lEsm;
            lEsm.setEncoder(encoder);
            lEsm.setIndex(idx);
            lEsm.setGlobalReaderList(&mEsm);
            lEsm.open (masterPath.string());
            mEsm[idx] = lEsm;
            mStore.load (mEsm[idx]);
        }

        for (std::vector<std::string>::size_type i = 0; i < plugins.size(); i++, idx++)
        {
            boost::filesystem::path pluginPath (fileCollections.getCollection (".esp").getPath (plugins[i]));

            std::cout << "Loading ESP " << pluginPath.string() << "\n";

            // This parses the ESP file
            ESM::ESMReader lEsm;
            lEsm.setEncoder(encoder);
            lEsm.setIndex(idx);
            lEsm.setGlobalReaderList(&mEsm);
            lEsm.open (pluginPath.string());
            mEsm[idx] = lEsm;
            mStore.load (mEsm[idx]);
        }

        mStore.setUp();

        // global variables
        mGlobalVariables = new Globals (mStore);

        if (mNewGame)
        {
            // set new game mark
            mGlobalVariables->setInt ("chargenstate", 1);
        }

        mGlobalVariables->setInt ("pcrace", 3);

        mWorldScene = new Scene(*mRendering, mPhysics);

        lastTick = mTimer.getMilliseconds();
    }


    World::~World()
    {
        delete mWeatherManager;
        delete mWorldScene;
        delete mGlobalVariables;
        delete mRendering;
        delete mPhysics;

        delete mPlayer;
    }

    const ESM::Cell *World::getExterior (const std::string& cellName) const
    {
        // first try named cells
        const ESM::Cell *cell = mStore.get<ESM::Cell>().searchExtByName (cellName);
        if (cell != 0) {
            return cell;
        }

        // didn't work -> now check for regions
        const MWWorld::Store<ESM::Region> &regions = mStore.get<ESM::Region>();
        MWWorld::Store<ESM::Region>::iterator it = regions.begin();
        for (; it != regions.end(); ++it)
        {
            if (Misc::StringUtils::ciEqual(cellName, it->mName))
            {
                return mStore.get<ESM::Cell>().searchExtByRegion(it->mId);
            }
        }

        return 0;
    }

    const MWWorld::Fallback *World::getFallback() const
    {
        return &mFallback;
    }

    Ptr::CellStore *World::getExterior (int x, int y)
    {
        return mCells.getExterior (x, y);
    }

    Ptr::CellStore *World::getInterior (const std::string& name)
    {
        return mCells.getInterior (name);
    }

    MWWorld::Player& World::getPlayer()
    {
        return *mPlayer;
    }

    const MWWorld::ESMStore& World::getStore() const
    {
        return mStore;
    }

    std::vector<ESM::ESMReader>& World::getEsmReader()
    {
        return mEsm;
    }

    LocalScripts& World::getLocalScripts()
    {
        return mLocalScripts;
    }

    bool World::hasCellChanged() const
    {
        return mWorldScene->hasCellChanged();
    }

    Globals::Data& World::getGlobalVariable (const std::string& name)
    {
        return (*mGlobalVariables)[name];
    }

    Globals::Data World::getGlobalVariable (const std::string& name) const
    {
        return (*mGlobalVariables)[name];
    }

    char World::getGlobalVariableType (const std::string& name) const
    {
        return mGlobalVariables->getType (name);
    }

    std::vector<std::string> World::getGlobals () const
    {
        return mGlobalVariables->getGlobals();
    }

    std::string World::getCurrentCellName () const
    {
        std::string name;

        Ptr::CellStore *cell = mWorldScene->getCurrentCell();
        if (cell->mCell->isExterior())
        {
            if (cell->mCell->mName != "")
            {
                name = cell->mCell->mName;
            }
            else
            {
                const ESM::Region* region =
                    MWBase::Environment::get().getWorld()->getStore().get<ESM::Region>().search(cell->mCell->mRegion);
                if (region)
                    name = region->mName;
                else
                {
                    const ESM::GameSetting *setting =
                        MWBase::Environment::get().getWorld()->getStore().get<ESM::GameSetting>().search("sDefaultCellname");

                    if (setting && setting->mValue.getType()==ESM::VT_String)
                        name = setting->mValue.getString();
                }

            }
        }
        else
        {
            name = cell->mCell->mName;
        }

        return name;
    }

    void World::removeRefScript (MWWorld::RefData *ref)
    {
        mLocalScripts.remove (ref);
    }

    Ptr World::getPtr (const std::string& name, bool activeOnly)
    {
        // the player is always in an active cell.
        if (name=="player")
        {
            return mPlayer->getPlayer();
        }

        // active cells
        for (Scene::CellStoreCollection::const_iterator iter (mWorldScene->getActiveCells().begin());
            iter!=mWorldScene->getActiveCells().end(); ++iter)
        {
            Ptr::CellStore* cellstore = *iter;
            Ptr ptr = mCells.getPtr (name, *cellstore);

            if (!ptr.isEmpty())
                return ptr;
        }

        if (!activeOnly)
        {
            Ptr ptr = mCells.getPtr (name);

            if (!ptr.isEmpty())
                return ptr;
        }

        throw std::runtime_error ("unknown ID: " + name);
    }

    Ptr World::getPtrViaHandle (const std::string& handle)
    {
        Ptr res = searchPtrViaHandle (handle);
        if (res.isEmpty ())
            throw std::runtime_error ("unknown Ogre handle: " + handle);
        return res;
    }

    Ptr World::searchPtrViaHandle (const std::string& handle)
    {
        if (mPlayer->getPlayer().getRefData().getHandle()==handle)
            return mPlayer->getPlayer();
        for (Scene::CellStoreCollection::const_iterator iter (mWorldScene->getActiveCells().begin());
            iter!=mWorldScene->getActiveCells().end(); ++iter)
        {
            Ptr::CellStore* cellstore = *iter;
            Ptr ptr = getPtrViaHandle (handle, *cellstore);

            if (!ptr.isEmpty())
                return ptr;
        }

        return MWWorld::Ptr();
    }

    void World::addContainerScripts(const Ptr& reference, Ptr::CellStore * cell)
    {
        if( reference.getTypeName()==typeid (ESM::Container).name() ||
            reference.getTypeName()==typeid (ESM::NPC).name() ||
            reference.getTypeName()==typeid (ESM::Creature).name())
        {
            MWWorld::ContainerStore& container = MWWorld::Class::get(reference).getContainerStore(reference);
            for(MWWorld::ContainerStoreIterator it = container.begin(); it != container.end(); ++it)
            {
                std::string script = MWWorld::Class::get(*it).getScript(*it);
                if(script != "")
                {
                    MWWorld::Ptr item = *it;
                    item.mCell = cell;
                    mLocalScripts.add (script, item);
                }
            }
        }
    }

    void World::enable (const Ptr& reference)
    {
        if (!reference.getRefData().isEnabled())
        {
            reference.getRefData().enable();

            if(mWorldScene->getActiveCells().find (reference.getCell()) != mWorldScene->getActiveCells().end() && reference.getRefData().getCount())
                mWorldScene->addObjectToScene (reference);
        }
    }

    void World::removeContainerScripts(const Ptr& reference)
    {
        if( reference.getTypeName()==typeid (ESM::Container).name() ||
            reference.getTypeName()==typeid (ESM::NPC).name() ||
            reference.getTypeName()==typeid (ESM::Creature).name())
        {
            MWWorld::ContainerStore& container = MWWorld::Class::get(reference).getContainerStore(reference);
            for(MWWorld::ContainerStoreIterator it = container.begin(); it != container.end(); ++it)
            {
                std::string script = MWWorld::Class::get(*it).getScript(*it);
                if(script != "")
                {
                    MWWorld::Ptr item = *it;
                    mLocalScripts.remove (item);
                }
            }
        }
    }

    void World::disable (const Ptr& reference)
    {
        if (reference.getRefData().isEnabled())
        {
            reference.getRefData().disable();

            if(mWorldScene->getActiveCells().find (reference.getCell())!=mWorldScene->getActiveCells().end() && reference.getRefData().getCount())
                mWorldScene->removeObjectFromScene (reference);
        }
    }

    void World::advanceTime (double hours)
    {
        mWeatherManager->advanceTime (hours);

        hours += mGlobalVariables->getFloat ("gamehour");

        setHour (hours);

        int days = hours / 24;

        if (days>0)
            mGlobalVariables->setInt ("dayspassed", days + mGlobalVariables->getInt ("dayspassed"));
    }

    void World::setHour (double hour)
    {
        if (hour<0)
            hour = 0;

        int days = hour / 24;

        hour = std::fmod (hour, 24);

        mGlobalVariables->setFloat ("gamehour", hour);

        mRendering->skySetHour (hour);

        mWeatherManager->setHour (hour);

        if (days>0)
            setDay (days + mGlobalVariables->getInt ("day"));
    }

    void World::setDay (int day)
    {
        if (day<1)
            day = 1;

        int month = mGlobalVariables->getInt ("month");

        while (true)
        {
            int days = getDaysPerMonth (month);
            if (day<=days)
                break;

            if (month<11)
            {
                ++month;
            }
            else
            {
                month = 0;
                mGlobalVariables->setInt ("year", mGlobalVariables->getInt ("year")+1);
            }

            day -= days;
        }

        mGlobalVariables->setInt ("day", day);
        mGlobalVariables->setInt ("month", month);

        mRendering->skySetDate (day, month);

        mWeatherManager->setDate (day, month);
    }

    void World::setMonth (int month)
    {
        if (month<0)
            month = 0;

        int years = month / 12;
        month = month % 12;

        int days = getDaysPerMonth (month);

        if (mGlobalVariables->getInt ("day")>days)
            mGlobalVariables->setInt ("day", days);

        mGlobalVariables->setInt ("month", month);

        if (years>0)
            mGlobalVariables->setInt ("year", years+mGlobalVariables->getInt ("year"));

        mRendering->skySetDate (mGlobalVariables->getInt ("day"), month);
    }

    int World::getDay()
    {
        return mGlobalVariables->getInt("day");
    }

    int World::getMonth()
    {
        return mGlobalVariables->getInt("month");
    }

    TimeStamp World::getTimeStamp() const
    {
        return TimeStamp (mGlobalVariables->getFloat ("gamehour"),
            mGlobalVariables->getInt ("dayspassed"));
    }

    bool World::toggleSky()
    {
        if (mSky)
        {
            mSky = false;
            mRendering->skyDisable();
            return false;
        }
        else
        {
            mSky = true;
            mRendering->skyEnable();
            return true;
        }
    }

    int World::getMasserPhase() const
    {
        return mRendering->skyGetMasserPhase();
    }

    int World::getSecundaPhase() const
    {
        return mRendering->skyGetSecundaPhase();
    }

    void World::setMoonColour (bool red)
    {
        mRendering->skySetMoonColour (red);
    }

    float World::getTimeScaleFactor() const
    {
        return mGlobalVariables->getFloat ("timescale");
    }

    void World::changeToInteriorCell (const std::string& cellName, const ESM::Position& position)
    {
        return mWorldScene->changeToInteriorCell(cellName, position);
    }

    void World::changeToExteriorCell (const ESM::Position& position)
    {
        return mWorldScene->changeToExteriorCell(position);
    }

    void World::markCellAsUnchanged()
    {
        return mWorldScene->markCellAsUnchanged();
    }

    float World::getMaxActivationDistance ()
    {
        if (mActivationDistanceOverride >= 0)
            return mActivationDistanceOverride;

        return (std::max) (getNpcActivationDistance (), getObjectActivationDistance ());
    }

    float World::getNpcActivationDistance ()
    {
        if (mActivationDistanceOverride >= 0)
            return mActivationDistanceOverride;

        return getStore().get<ESM::GameSetting>().find ("iMaxActivateDist")->getInt()*5/4;
    }

    float World::getObjectActivationDistance ()
    {
        if (mActivationDistanceOverride >= 0)
            return mActivationDistanceOverride;

        return getStore().get<ESM::GameSetting>().find ("iMaxActivateDist")->getInt();
    }

    MWWorld::Ptr World::getFacedObject()
    {
        std::pair<float, std::string> result;

        if (!mRendering->occlusionQuerySupported())
            result = mPhysics->getFacedHandle (*this, getMaxActivationDistance ());
        else
            result = std::make_pair (mFacedDistance, mFacedHandle);

        if (result.second.empty())
            return MWWorld::Ptr ();

        MWWorld::Ptr object = searchPtrViaHandle (result.second);
        float ActivationDistance;

        if (MWBase::Environment::get().getWindowManager()->isConsoleMode())
            ActivationDistance = getObjectActivationDistance ()*50;
        else if (object.getTypeName ().find("NPC") != std::string::npos)
            ActivationDistance = getNpcActivationDistance ();
        else
            ActivationDistance = getObjectActivationDistance ();

        if (result.first > ActivationDistance)
            return MWWorld::Ptr ();

        return object;
    }

    void World::deleteObject (const Ptr& ptr)
    {
        if (ptr.getRefData().getCount()>0)
        {
            ptr.getRefData().setCount (0);

            if (mWorldScene->getActiveCells().find (ptr.getCell())!=mWorldScene->getActiveCells().end() &&
                ptr.getRefData().isEnabled())
            {
                mWorldScene->removeObjectFromScene (ptr);
                mLocalScripts.remove (ptr);
                removeContainerScripts (ptr);
            }
        }
    }

    void World::moveObject(const Ptr &ptr, CellStore &newCell, float x, float y, float z)
    {
        ESM::Position &pos = ptr.getRefData().getPosition();

        pos.pos[0] = x;
        pos.pos[1] = y;
        pos.pos[2] = z;

        Ogre::Vector3 vec(x, y, z);

        CellStore *currCell = ptr.getCell();
        bool isPlayer = ptr == mPlayer->getPlayer();
        bool haveToMove = mWorldScene->isCellActive(*currCell) || isPlayer;

        if (*currCell != newCell)
        {
            removeContainerScripts(ptr);

            if (isPlayer)
            {
                if (!newCell.isExterior())
                    changeToInteriorCell(Misc::StringUtils::lowerCase(newCell.mCell->mName), pos);
                else
                {
                    int cellX = newCell.mCell->getGridX();
                    int cellY = newCell.mCell->getGridY();
                    mWorldScene->changeCell(cellX, cellY, pos, false);
                }
            }
            else
            {
                if (!mWorldScene->isCellActive(*currCell))
                    copyObjectToCell(ptr, newCell, pos);
                else if (!mWorldScene->isCellActive(newCell))
                {
                    MWWorld::Class::get(ptr)
                        .copyToCell(ptr, newCell)
                        .getRefData()
                        .setBaseNode(0);

                    mWorldScene->removeObjectFromScene(ptr);
                    mLocalScripts.remove(ptr);
                    removeContainerScripts (ptr);
                    haveToMove = false;
                }
                else
                {
                    MWWorld::Ptr copy =
                        MWWorld::Class::get(ptr).copyToCell(ptr, newCell, pos);

                    mRendering->updateObjectCell(ptr, copy);

                    MWBase::MechanicsManager *mechMgr = MWBase::Environment::get().getMechanicsManager();
                    mechMgr->updateCell(ptr, copy);

                    std::string script =
                        MWWorld::Class::get(ptr).getScript(ptr);
                    if (!script.empty())
                    {
                        mLocalScripts.remove(ptr);
                        removeContainerScripts (ptr);
                        mLocalScripts.add(script, copy);
                        addContainerScripts (copy, &newCell);
                    }
                }
                ptr.getRefData().setCount(0);
            }
        }
        if (haveToMove)
        {
            mRendering->moveObject(ptr, vec);
            mPhysics->moveObject (ptr);
        }
    }

    bool World::moveObjectImp(const Ptr& ptr, float x, float y, float z)
    {
        CellStore *cell = ptr.getCell();

        if (cell->isExterior()) {
            int cellX, cellY;
            positionToIndex(x, y, cellX, cellY);

            cell = getExterior(cellX, cellY);
        }

        moveObject(ptr, *cell, x, y, z);

        return cell != ptr.getCell();
    }

    void World::moveObject (const Ptr& ptr, float x, float y, float z)
    {
        moveObjectImp(ptr, x, y, z);
    }

    void World::scaleObject (const Ptr& ptr, float scale)
    {
        ptr.getCellRef().mScale = scale;
        MWWorld::Class::get(ptr).adjustScale(ptr,scale);

        if(ptr.getRefData().getBaseNode() == 0)
            return;
        mRendering->scaleObject(ptr, Vector3(scale,scale,scale));
        mPhysics->scaleObject(ptr);
    }

    void World::rotateObjectImp (const Ptr& ptr, Ogre::Vector3 rot, bool adjust)
    {
        const float two_pi = Ogre::Math::TWO_PI;
        const float pi = Ogre::Math::PI;

        float *objRot = ptr.getRefData().getPosition().rot;
        if(adjust)
        {
            objRot[0] += rot.x;
            objRot[1] += rot.y;
            objRot[2] += rot.z;
        }
        else
        {
            objRot[0] = rot.x;
            objRot[1] = rot.y;
            objRot[2] = rot.z;
        }

        if(Class::get(ptr).isActor())
        {
            /* HACK? Actors shouldn't really be rotating around X (or Y), but
             * currently it's done so for rotating the camera, which needs
             * clamping.
             */
            const float half_pi = Ogre::Math::HALF_PI;

            if(objRot[0] < -half_pi)     objRot[0] = -half_pi;
            else if(objRot[0] > half_pi) objRot[0] =  half_pi;
        }
        else
        {
            while(objRot[0] < -pi) objRot[0] += two_pi;
            while(objRot[0] >  pi) objRot[0] -= two_pi;
        }

        while(objRot[1] < -pi) objRot[1] += two_pi;
        while(objRot[1] >  pi) objRot[1] -= two_pi;

        while(objRot[2] < -pi) objRot[2] += two_pi;
        while(objRot[2] >  pi) objRot[2] -= two_pi;

        if(ptr.getRefData().getBaseNode() != 0)
        {
            mRendering->rotateObject(ptr);
            mPhysics->rotateObject(ptr);
        }
    }

    void World::localRotateObject (const Ptr& ptr, float x, float y, float z)
    {
        if (ptr.getRefData().getBaseNode() != 0) {

            ptr.getRefData().getLocalRotation().rot[0]=Ogre::Degree(x).valueRadians();
            ptr.getRefData().getLocalRotation().rot[1]=Ogre::Degree(y).valueRadians();
            ptr.getRefData().getLocalRotation().rot[2]=Ogre::Degree(z).valueRadians();

            float fullRotateRad=Ogre::Degree(360).valueRadians();

            while(ptr.getRefData().getLocalRotation().rot[0]>=fullRotateRad)
                ptr.getRefData().getLocalRotation().rot[0]-=fullRotateRad;
            while(ptr.getRefData().getLocalRotation().rot[1]>=fullRotateRad)
                ptr.getRefData().getLocalRotation().rot[1]-=fullRotateRad;
            while(ptr.getRefData().getLocalRotation().rot[2]>=fullRotateRad)
                ptr.getRefData().getLocalRotation().rot[2]-=fullRotateRad;

            while(ptr.getRefData().getLocalRotation().rot[0]<=-fullRotateRad)
                ptr.getRefData().getLocalRotation().rot[0]+=fullRotateRad;
            while(ptr.getRefData().getLocalRotation().rot[1]<=-fullRotateRad)
                ptr.getRefData().getLocalRotation().rot[1]+=fullRotateRad;
            while(ptr.getRefData().getLocalRotation().rot[2]<=-fullRotateRad)
                ptr.getRefData().getLocalRotation().rot[2]+=fullRotateRad;

            float *worldRot = ptr.getRefData().getPosition().rot;

            Ogre::Quaternion worldRotQuat(Ogre::Quaternion(Ogre::Radian(-worldRot[0]), Ogre::Vector3::UNIT_X)*
            Ogre::Quaternion(Ogre::Radian(-worldRot[1]), Ogre::Vector3::UNIT_Y)*
            Ogre::Quaternion(Ogre::Radian(-worldRot[2]), Ogre::Vector3::UNIT_Z));

            Ogre::Quaternion rot(Ogre::Quaternion(Ogre::Radian(Ogre::Degree(-x).valueRadians()), Ogre::Vector3::UNIT_X)*
            Ogre::Quaternion(Ogre::Radian(Ogre::Degree(-y).valueRadians()), Ogre::Vector3::UNIT_Y)*
            Ogre::Quaternion(Ogre::Radian(Ogre::Degree(-z).valueRadians()), Ogre::Vector3::UNIT_Z));

            ptr.getRefData().getBaseNode()->setOrientation(worldRotQuat*rot);
            mPhysics->rotateObject(ptr);
        }
    }

    void World::adjustPosition(const Ptr &ptr)
    {
        Ogre::Vector3 pos (ptr.getRefData().getPosition().pos[0], ptr.getRefData().getPosition().pos[1], ptr.getRefData().getPosition().pos[2]);

        if(!ptr.getRefData().getBaseNode())
        {
            // will be adjusted when Ptr's cell becomes active
            return;
        }

        float terrainHeight = mRendering->getTerrainHeightAt(pos);

        if (pos.z < terrainHeight)
            pos.z = terrainHeight+400; // place slightly above. will snap down to ground with code below

        ptr.getRefData().getPosition().pos[2] = pos.z;

        if (!isFlying(ptr))
        {
            Ogre::Vector3 traced = mPhysics->traceDown(ptr);
            if (traced.z < pos.z)
                pos.z = traced.z;
        }

        moveObject(ptr, pos.x, pos.y, pos.z);
    }

    void World::rotateObject (const Ptr& ptr,float x,float y,float z, bool adjust)
    {
        rotateObjectImp(ptr, Ogre::Vector3(Ogre::Degree(x).valueRadians(),
                                           Ogre::Degree(y).valueRadians(),
                                           Ogre::Degree(z).valueRadians()),
                        adjust);
    }

    void World::safePlaceObject(const MWWorld::Ptr& ptr,MWWorld::CellStore &Cell,ESM::Position pos)
    {
        copyObjectToCell(ptr,Cell,pos);
    }

    void World::indexToPosition (int cellX, int cellY, float &x, float &y, bool centre) const
    {
        const int cellSize = 8192;

        x = cellSize * cellX;
        y = cellSize * cellY;

        if (centre)
        {
            x += cellSize/2;
            y += cellSize/2;
        }
    }

    void World::positionToIndex (float x, float y, int &cellX, int &cellY) const
    {
        const int cellSize = 8192;

        cellX = static_cast<int> (x/cellSize);

        if (x<0)
            --cellX;

        cellY = static_cast<int> (y/cellSize);

        if (y<0)
            --cellY;
    }

    void World::doPhysics(const PtrMovementList &actors, float duration)
    {
        /* No duration? Shouldn't be any movement, then. */
        if(duration <= 0.0f)
            return;

        PtrMovementList::const_iterator player(actors.end());
        for(PtrMovementList::const_iterator iter(actors.begin());iter != actors.end();iter++)
        {
            if(iter->first.getRefData().getHandle() == "player")
            {
                /* Handle player last, in case a cell transition occurs */
                player = iter;
                continue;
            }

            rotateObjectImp(iter->first, Ogre::Vector3(iter->second.mRotation), true);

            Ogre::Vector3 vec = mPhysics->move(iter->first, Ogre::Vector3(iter->second.mPosition), duration,
                                               !isSwimming(iter->first) && !isFlying(iter->first));
            moveObjectImp(iter->first, vec.x, vec.y, vec.z);
        }
        if(player != actors.end())
        {
            rotateObjectImp(player->first, Ogre::Vector3(player->second.mRotation), true);

            Ogre::Vector3 vec = mPhysics->move(player->first, Ogre::Vector3(player->second.mPosition), duration,
                                               !isSwimming(player->first) && !isFlying(player->first));
            moveObjectImp(player->first, vec.x, vec.y, vec.z);
        }

        processDoors(duration);

        mPhysEngine->stepSimulation (duration);
    }

    void World::processDoors(float duration)
    {
        std::map<MWWorld::Ptr, int>::iterator it = mDoorStates.begin();
        while (it != mDoorStates.end())
        {
            if (!mWorldScene->isCellActive(*it->first.getCell()))
                mDoorStates.erase(it++);
            else
            {
                float oldRot = Ogre::Radian(it->first.getRefData().getLocalRotation().rot[2]).valueDegrees();
                float diff = duration * 90;
                float targetRot = std::min(std::max(0.f, oldRot + diff * (it->second ? 1 : -1)), 90.f);
                localRotateObject(it->first, 0, 0, targetRot);

                // AABB of the door
                Ogre::Vector3 min,max;
                mPhysics->getObjectAABB(it->first, min, max);
                Ogre::Vector3 dimensions = max-min;

                std::vector<std::string> collisions = mPhysics->getCollisions(it->first);
                for (std::vector<std::string>::iterator cit = collisions.begin(); cit != collisions.end(); ++cit)
                {
                    MWWorld::Ptr ptr = getPtrViaHandle(*cit);
                    if (MWWorld::Class::get(ptr).isActor())
                    {
                        // we collided with an actor, we need to undo the rotation and push the door away from the actor

                        // figure out on which side of the door the actor we collided with is
                        Ogre::Vector3 relativePos = it->first.getRefData().getBaseNode()->
                                convertWorldToLocalPosition(ptr.getRefData().getBaseNode()->_getDerivedPosition());

                        float axisToCheck = (dimensions.x > dimensions.y) ? relativePos.y : -relativePos.x;
                        if (axisToCheck >= 0)
                            targetRot = std::min(std::max(0.f, oldRot + diff*0.5f), 90.f);
                        else
                            targetRot = std::min(std::max(0.f, oldRot - diff*0.5f), 90.f);

                        localRotateObject(it->first, 0, 0, targetRot);
                        break;
                    }
                }

                if ((targetRot == 90.f && it->second) || targetRot == 0.f)
                    mDoorStates.erase(it++);
                else
                    ++it;
            }
        }
    }

    bool World::toggleCollisionMode()
    {
        return mPhysics->toggleCollisionMode();;
    }

    bool World::toggleRenderMode (RenderMode mode)
    {
        return mRendering->toggleRenderMode (mode);
    }

    const ESM::Potion *World::createRecord (const ESM::Potion& record)
    {
        return mStore.insert(record);
    }

    const ESM::Class *World::createRecord (const ESM::Class& record)
    {
        return mStore.insert(record);
    }

    const ESM::Spell *World::createRecord (const ESM::Spell& record)
    {
        return mStore.insert(record);
    }

    const ESM::Cell *World::createRecord (const ESM::Cell& record)
    {
        return mStore.insert(record);
    }

    const ESM::NPC *World::createRecord(const ESM::NPC &record)
    {
        bool update = false;

        if (Misc::StringUtils::ciEqual(record.mId, "player"))
        {
            std::vector<std::string> ids;
            getStore().get<ESM::Race>().listIdentifier(ids);

            unsigned int i=0;

            for (; i<ids.size(); ++i)
                if (Misc::StringUtils::ciEqual (ids[i], record.mRace))
                    break;

            mGlobalVariables->setInt ("pcrace", (i == ids.size()) ? 0 : i+1);

            const ESM::NPC *player =
                mPlayer->getPlayer().get<ESM::NPC>()->mBase;

            update = record.isMale() != player->isMale() ||
                     !Misc::StringUtils::ciEqual(record.mRace, player->mRace) ||
                     !Misc::StringUtils::ciEqual(record.mHead, player->mHead) ||
                     !Misc::StringUtils::ciEqual(record.mHair, player->mHair);
        }
        const ESM::NPC *ret = mStore.insert(record);
        if (update) {
            mRendering->renderPlayer(mPlayer->getPlayer());
        }
        return ret;
    }

    const ESM::Armor *World::createRecord (const ESM::Armor& record)
    {
        return mStore.insert(record);
    }

    const ESM::Weapon *World::createRecord (const ESM::Weapon& record)
    {
        return mStore.insert(record);
    }

    const ESM::Clothing *World::createRecord (const ESM::Clothing& record)
    {
        return mStore.insert(record);
    }

    const ESM::Enchantment *World::createRecord (const ESM::Enchantment& record)
    {
        return mStore.insert(record);
    }

    const ESM::Book *World::createRecord (const ESM::Book& record)
    {
        return mStore.insert(record);
    }

    void World::update (float duration, bool paused)
    {
        mWeatherManager->update (duration);

        mWorldScene->update (duration, paused);

        float pitch, yaw;
        Ogre::Vector3 eyepos;
        mRendering->getCameraData(eyepos, pitch, yaw);
        mPhysics->updateCameraData(eyepos, pitch, yaw);

        performUpdateSceneQueries ();

        updateWindowManager ();
    }

    void World::updateWindowManager ()
    {
        // inform the GUI about focused object
        MWWorld::Ptr object = getFacedObject ();

        MWBase::Environment::get().getWindowManager()->setFocusObject(object);

        // retrieve object dimensions so we know where to place the floating label
        if (!object.isEmpty ())
        {
            Ogre::SceneNode* node = object.getRefData().getBaseNode();
            Ogre::AxisAlignedBox bounds = node->_getWorldAABB();
            if (bounds.isFinite())
            {
                Vector4 screenCoords = mRendering->boundingBoxToScreen(bounds);
                MWBase::Environment::get().getWindowManager()->setFocusObjectScreenCoords(
                    screenCoords[0], screenCoords[1], screenCoords[2], screenCoords[3]);
            }
        }
    }

    void World::performUpdateSceneQueries ()
    {
        if (!mRendering->occlusionQuerySupported())
        {
            // cast a ray from player to sun to detect if the sun is visible
            // this is temporary until we find a better place to put this code
            // currently its here because we need to access the physics system
            float* p = mPlayer->getPlayer().getRefData().getPosition().pos;
            Vector3 sun = mRendering->getSkyManager()->getRealSunPos();
            mRendering->getSkyManager()->setGlare(!mPhysics->castRay(Ogre::Vector3(p[0], p[1], p[2]), sun));
        }

        updateFacedHandle ();
    }

    void World::updateFacedHandle ()
    {
        // send new query
        // figure out which object we want to test against
        std::vector < std::pair < float, std::string > > results;
        if (MWBase::Environment::get().getWindowManager()->isGuiMode())
        {
            float x, y;
            MWBase::Environment::get().getWindowManager()->getMousePosition(x, y);
            results = mPhysics->getFacedHandles(x, y, getMaxActivationDistance ());
            if (MWBase::Environment::get().getWindowManager()->isConsoleMode())
                results = mPhysics->getFacedHandles(x, y, getMaxActivationDistance ()*50);
        }
        else
        {
            results = mPhysics->getFacedHandles(getMaxActivationDistance ());
        }

        // ignore the player and other things we're not interested in
        std::vector < std::pair < float, std::string > >::iterator it = results.begin();
        while (it != results.end())
        {
            if ( (*it).second.find("HeightField") != std::string::npos // not interested in terrain
            || getPtrViaHandle((*it).second) == mPlayer->getPlayer() ) // not interested in player (unless you want to talk to yourself)
            {
                it = results.erase(it);
            }
            else
                ++it;
        }

        if (results.size() == 0)
        {
            mFacedHandle = "";
            mFacedDistance = FLT_MAX;
        }
        else
        {
            mFacedHandle = results.front().second;
            mFacedDistance = results.front().first;
        }
    }

    bool World::isCellExterior() const
    {
        Ptr::CellStore *currentCell = mWorldScene->getCurrentCell();
        if (currentCell)
        {
            return currentCell->mCell->isExterior();
        }
        return false;
    }

    bool World::isCellQuasiExterior() const
    {
        Ptr::CellStore *currentCell = mWorldScene->getCurrentCell();
        if (currentCell)
        {
            if (!(currentCell->mCell->mData.mFlags & ESM::Cell::QuasiEx))
                return false;
            else
                return true;
        }
        return false;
    }

    int World::getCurrentWeather() const
    {
        return mWeatherManager->getWeatherID();
    }

    void World::changeWeather(const std::string& region, const unsigned int id)
    {
        mWeatherManager->changeWeather(region, id);
    }

    OEngine::Render::Fader* World::getFader()
    {
        return mRendering->getFader();
    }

    Ogre::Vector2 World::getNorthVector (CellStore* cell)
    {
        MWWorld::CellRefList<ESM::Static>& statics = cell->mStatics;
        MWWorld::LiveCellRef<ESM::Static>* ref = statics.find("northmarker");
        if (!ref)
            return Vector2(0, 1);
        Ogre::SceneNode* node = ref->mData.getBaseNode();
        Vector3 dir = node->_getDerivedOrientation() * Ogre::Vector3(0,1,0);
        Vector2 d = Vector2(dir.x, dir.y);
        return d;
    }

    std::vector<World::DoorMarker> World::getDoorMarkers (CellStore* cell)
    {
        std::vector<World::DoorMarker> result;

        MWWorld::CellRefList<ESM::Door>& doors = cell->mDoors;
        CellRefList<ESM::Door>::List& refList = doors.mList;
        for (CellRefList<ESM::Door>::List::iterator it = refList.begin(); it != refList.end(); ++it)
        {
            MWWorld::LiveCellRef<ESM::Door>& ref = *it;

            if (ref.mRef.mTeleport)
            {
                World::DoorMarker newMarker;
                newMarker.name = MWClass::Door::getDestination(ref);

                ESM::Position pos = ref.mData.getPosition ();

                newMarker.x = pos.pos[0];
                newMarker.y = pos.pos[1];
                result.push_back(newMarker);
            }
        }

        return result;
    }

    void World::getInteriorMapPosition (Ogre::Vector2 position, float& nX, float& nY, int &x, int& y)
    {
        mRendering->getInteriorMapPosition(position, nX, nY, x, y);
    }

    bool World::isPositionExplored (float nX, float nY, int x, int y, bool interior)
    {
        return mRendering->isPositionExplored(nX, nY, x, y, interior);
    }

    void World::setWaterHeight(const float height)
    {
        mRendering->setWaterHeight(height);
    }

    void World::toggleWater()
    {
        mRendering->toggleWater();
    }

    void World::PCDropped (const Ptr& item)
    {
        std::string script = MWWorld::Class::get(item).getScript(item);

        // Set OnPCDrop Variable on item's script, if it has a script with that variable declared
        if(script != "")
            item.mRefData->getLocals().setVarByInt(script, "onpcdrop", 1);
    }

    bool World::placeObject (const Ptr& object, float cursorX, float cursorY)
    {
        std::pair<bool, Ogre::Vector3> result = mPhysics->castRay(cursorX, cursorY);

        if (!result.first)
            return false;

        CellStore* cell;
        if (isCellExterior())
        {
            int cellX, cellY;
            positionToIndex(result.second[0], result.second[1], cellX, cellY);
            cell = mCells.getExterior(cellX, cellY);
        }
        else
            cell = getPlayer().getPlayer().getCell();

        ESM::Position pos = getPlayer().getPlayer().getRefData().getPosition();
        pos.pos[0] = result.second[0];
        pos.pos[1] = result.second[1];
        pos.pos[2] = result.second[2];
        // We want only the Z part of the player's rotation
        pos.rot[0] = 0;
        pos.rot[1] = 0;

        Ptr dropped = copyObjectToCell(object, *cell, pos);
        PCDropped(dropped);
        object.getRefData().setCount(0);

        return true;
    }

    bool World::canPlaceObject(float cursorX, float cursorY)
    {
        std::pair<bool, Ogre::Vector3> result = mPhysics->castRay(cursorX, cursorY);

        /// \todo also check if the wanted position is on a flat surface, and not e.g. against a vertical wall!

        if (!result.first)
            return false;
        return true;
    }


    Ptr World::copyObjectToCell(const Ptr &object, CellStore &cell, const ESM::Position &pos)
    {
        /// \todo add searching correct cell for position specified
        MWWorld::Ptr dropped =
            MWWorld::Class::get(object).copyToCell(object, cell, pos);

        Ogre::Vector3 min, max;
        if (mPhysics->getObjectAABB(object, min, max)) {
            float *pos = dropped.getRefData().getPosition().pos;
            pos[0] -= (min.x + max.x) / 2;
            pos[1] -= (min.y + max.y) / 2;
            pos[2] -= min.z;
        }

        if (mWorldScene->isCellActive(cell)) {
            if (dropped.getRefData().isEnabled()) {
                mWorldScene->addObjectToScene(dropped);
            }
            std::string script = MWWorld::Class::get(dropped).getScript(dropped);
            if (!script.empty()) {
                mLocalScripts.add(script, dropped);
            }
            addContainerScripts(dropped, &cell);
        }

        return dropped;
    }

    void World::dropObjectOnGround (const Ptr& actor, const Ptr& object)
    {
        MWWorld::Ptr::CellStore* cell = actor.getCell();

        ESM::Position pos =
            actor.getRefData().getPosition();
        // We want only the Z part of the actor's rotation
        pos.rot[0] = 0;
        pos.rot[1] = 0;

        Ogre::Vector3 orig =
            Ogre::Vector3(pos.pos[0], pos.pos[1], pos.pos[2]);
        Ogre::Vector3 dir = Ogre::Vector3(0, 0, -1);

        float len = (pos.pos[2] >= 0) ? pos.pos[2] : -pos.pos[2];
        len += 100.0;

        std::pair<bool, Ogre::Vector3> hit =
            mPhysics->castRay(orig, dir, len);
        pos.pos[2] = hit.second.z;

        Ptr dropped = copyObjectToCell(object, *cell, pos);
        if(actor == mPlayer->getPlayer()) // Only call if dropped by player
            PCDropped(dropped);
        object.getRefData().setCount(0);
    }

    void World::processChangedSettings(const Settings::CategorySettingVector& settings)
    {
        mRendering->processChangedSettings(settings);
    }

    void World::getTriangleBatchCount(unsigned int &triangles, unsigned int &batches)
    {
        mRendering->getTriangleBatchCount(triangles, batches);
    }

    bool
    World::isFlying(const MWWorld::Ptr &ptr) const
    {
        const MWWorld::Class &cls = MWWorld::Class::get(ptr);
        if(cls.isActor() && cls.getCreatureStats(ptr).getMagicEffects().get(MWMechanics::EffectKey(ESM::MagicEffect::Levitate)).mMagnitude > 0)
            return true;
        return false;
    }

    bool
    World::isSwimming(const MWWorld::Ptr &object) const
    {
        /// \todo add check ifActor() - only actors can swim
        float *fpos = object.getRefData().getPosition().pos;
        Ogre::Vector3 pos(fpos[0], fpos[1], fpos[2]);

        /// \fixme 3/4ths submerged?
        const OEngine::Physic::PhysicActor *actor = mPhysEngine->getCharacter(object.getRefData().getHandle());
        if(actor) pos.z += actor->getHalfExtents().z * 1.5;

        return isUnderwater(object.getCell(), pos);
    }

    bool
    World::isUnderwater(const MWWorld::Ptr::CellStore* cell, const Ogre::Vector3 &pos) const
    {
        if (!(cell->mCell->mData.mFlags & ESM::Cell::HasWater)) {
            return false;
        }
        return pos.z < cell->mWaterLevel;
    }

    bool World::isOnGround(const MWWorld::Ptr &ptr) const
    {
        RefData &refdata = ptr.getRefData();
        const OEngine::Physic::PhysicActor *physactor = mPhysEngine->getCharacter(refdata.getHandle());
        return physactor && physactor->getOnGround();
    }

    bool World::vanityRotateCamera(float * rot)
    {
        return mRendering->vanityRotateCamera(rot);
    }

    void World::setupPlayer()
    {
<<<<<<< HEAD
        const ESM::NPC *player = mStore.get<ESM::NPC>().find("player");
        mPlayer = new MWWorld::Player(player, *this);

        Ptr ptr = mPlayer->getPlayer();
        mRendering->setupPlayer(ptr);
        if(newGame)
=======
        const ESM::NPC* player = mStore.get<ESM::NPC>().find ("player");
        mPlayer = new MWWorld::Player (player, *this);
        mRendering->attachCameraTo(mPlayer->getPlayer());
        if (mNewGame)
>>>>>>> 93868c8b
        {
            MWWorld::Class::get(ptr).getContainerStore(ptr).fill(player->mInventory, "", mStore);
            MWWorld::Class::get(ptr).getInventoryStore(ptr).autoEquip(ptr);
        }
    }

    void World::renderPlayer()
    {
        mRendering->renderPlayer(mPlayer->getPlayer());
        mPhysics->addActor(mPlayer->getPlayer());
        if (mNewGame)
            toggleCollisionMode();
    }

    void World::setupExternalRendering (MWRender::ExternalRendering& rendering)
    {
        mRendering->setupExternalRendering (rendering);
    }

    int World::canRest ()
    {
        Ptr::CellStore *currentCell = mWorldScene->getCurrentCell();

        RefData &refdata = mPlayer->getPlayer().getRefData();
        Ogre::Vector3 playerPos(refdata.getPosition().pos);

        const OEngine::Physic::PhysicActor *physactor = mPhysEngine->getCharacter(refdata.getHandle());
        if((!physactor->getOnGround()&&physactor->getCollisionMode()) || isUnderwater(currentCell, playerPos))
            return 2;
        if((currentCell->mCell->mData.mFlags&ESM::Cell::NoSleep))
            return 1;

        return 0;
    }

    MWRender::Animation* World::getAnimation(const MWWorld::Ptr &ptr)
    {
        return mRendering->getAnimation(ptr);
    }

    void World::playVideo (const std::string &name, bool allowSkipping)
    {
        mRendering->playVideo(name, allowSkipping);
    }

    void World::stopVideo ()
    {
        mRendering->stopVideo();
    }

    void World::frameStarted (float dt)
    {
        mRendering->frameStarted(dt);
    }

    void World::activateDoor(const MWWorld::Ptr& door)
    {
        if (mDoorStates.find(door) != mDoorStates.end())
        {
            // if currently opening, then close, if closing, then open
            mDoorStates[door] = !mDoorStates[door];
        }
        else
        {
            if (door.getRefData().getLocalRotation().rot[2] == 0)
                mDoorStates[door] = 1; // open
            else
                mDoorStates[door] = 0; // close
        }
    }

    bool World::getOpenOrCloseDoor(const Ptr &door)
    {
        if (mDoorStates.find(door) != mDoorStates.end())
            return !mDoorStates[door]; // if currently opening or closing, then do the opposite
        return door.getRefData().getLocalRotation().rot[2] == 0;
    }
}<|MERGE_RESOLUTION|>--- conflicted
+++ resolved
@@ -1493,19 +1493,12 @@
 
     void World::setupPlayer()
     {
-<<<<<<< HEAD
         const ESM::NPC *player = mStore.get<ESM::NPC>().find("player");
         mPlayer = new MWWorld::Player(player, *this);
 
         Ptr ptr = mPlayer->getPlayer();
         mRendering->setupPlayer(ptr);
-        if(newGame)
-=======
-        const ESM::NPC* player = mStore.get<ESM::NPC>().find ("player");
-        mPlayer = new MWWorld::Player (player, *this);
-        mRendering->attachCameraTo(mPlayer->getPlayer());
         if (mNewGame)
->>>>>>> 93868c8b
         {
             MWWorld::Class::get(ptr).getContainerStore(ptr).fill(player->mInventory, "", mStore);
             MWWorld::Class::get(ptr).getInventoryStore(ptr).autoEquip(ptr);
