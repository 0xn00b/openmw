
#include "globals.hpp"

#include <stdexcept>

#include "esmstore.hpp"

namespace MWWorld
{
    std::vector<std::string> Globals::getGlobals () const
    {
        std::vector<std::string> retval;
        Collection::const_iterator it;
        for(it = mVariables.begin(); it != mVariables.end(); ++it){
            retval.push_back(it->first);
        }

        return retval;
    }

    Globals::Collection::const_iterator Globals::find (const std::string& name) const
    {
        Collection::const_iterator iter = mVariables.find (name);

        if (iter==mVariables.end())
            throw std::runtime_error ("unknown global variable: " + name);

        return iter;
    }

    Globals::Collection::iterator Globals::find (const std::string& name)
    {
        Collection::iterator iter = mVariables.find (name);

        if (iter==mVariables.end())
            throw std::runtime_error ("unknown global variable: " + name);

        return iter;
    }

    Globals::Globals (const MWWorld::ESMStore& store)
    {
        const MWWorld::Store<ESM::Global> &globals = store.get<ESM::Global>();
        MWWorld::Store<ESM::Global>::iterator iter = globals.begin();
        for (; iter != globals.end(); ++iter)
        {
            char type = ' ';
            Data value;

            switch (iter->mValue.getType())
            {
                case ESM::VT_Short:

                    type = 's';
                    value.mShort = iter->mValue.getInteger();
                    break;

                case ESM::VT_Long:

                    type = 'l';
                    value.mLong = iter->mValue.getInteger();
                    break;

                case ESM::VT_Float:

                    type = 'f';
                    value.mFloat = iter->mValue.getFloat();
                    break;

                default:

                    throw std::runtime_error ("unsupported global variable type");
            }

            mVariables.insert (std::make_pair (iter->mId, std::make_pair (type, value)));
        }

        if (mVariables.find ("dayspassed")==mVariables.end())
        {
            // vanilla Morrowind does not define dayspassed.
            Data value;
<<<<<<< HEAD
            value.mLong = 0;
=======
            value.mLong = 1; // but the addons start counting at 1 :(
>>>>>>> b2be0d3e

            mVariables.insert (std::make_pair ("dayspassed", std::make_pair ('l', value)));
        }
    }

    const Globals::Data& Globals::operator[] (const std::string& name) const
    {
        Collection::const_iterator iter = find (name);

        return iter->second.second;
    }

    Globals::Data& Globals::operator[] (const std::string& name)
    {
        Collection::iterator iter = find (name);

        return iter->second.second;
    }

    void Globals::setInt (const std::string& name, int value)
    {
        Collection::iterator iter = find (name);

        switch (iter->second.first)
        {
            case 's': iter->second.second.mShort = value; break;
            case 'l': iter->second.second.mLong = value; break;
            case 'f': iter->second.second.mFloat = value; break;

            default: throw std::runtime_error ("unsupported global variable type");
        }
    }

    void Globals::setFloat (const std::string& name, float value)
    {
        Collection::iterator iter = find (name);

        switch (iter->second.first)
        {
            case 's': iter->second.second.mShort = value; break;
            case 'l': iter->second.second.mLong = value; break;
            case 'f': iter->second.second.mFloat = value; break;

            default: throw std::runtime_error ("unsupported global variable type");
        }
    }

    int Globals::getInt (const std::string& name) const
    {
        Collection::const_iterator iter = find (name);

        switch (iter->second.first)
        {
            case 's': return iter->second.second.mShort;
            case 'l': return iter->second.second.mLong;
            case 'f': return iter->second.second.mFloat;

            default: throw std::runtime_error ("unsupported global variable type");
        }
    }

    float Globals::getFloat (const std::string& name) const
    {
        Collection::const_iterator iter = find (name);

        switch (iter->second.first)
        {
            case 's': return iter->second.second.mShort;
            case 'l': return iter->second.second.mLong;
            case 'f': return iter->second.second.mFloat;

            default: throw std::runtime_error ("unsupported global variable type");
        }
    }

    char Globals::getType (const std::string& name) const
    {
        Collection::const_iterator iter = mVariables.find (name);

        if (iter==mVariables.end())
            return ' ';

        return iter->second.first;
    }
}
<|MERGE_RESOLUTION|>--- conflicted
+++ resolved
@@ -79,11 +79,7 @@
         {
             // vanilla Morrowind does not define dayspassed.
             Data value;
-<<<<<<< HEAD
-            value.mLong = 0;
-=======
             value.mLong = 1; // but the addons start counting at 1 :(
->>>>>>> b2be0d3e
 
             mVariables.insert (std::make_pair ("dayspassed", std::make_pair ('l', value)));
         }
