#ifndef GAME_MWWORLD_WORLDIMP_H
#define GAME_MWWORLD_WORLDIMP_H

#include <components/esm_store/store.hpp>

#include "../mwrender/debugging.hpp"

#include "ptr.hpp"
#include "scene.hpp"
#include "physicssystem.hpp"
#include "cells.hpp"
#include "localscripts.hpp"
#include "timestamp.hpp"

#include "../mwbase/world.hpp"

namespace Ogre
{
    class Vector3;
}

namespace ESM
{
    struct Position;
}

namespace Files
{
    class Collections;
}

namespace Render
{
    class OgreRenderer;
}

namespace MWRender
{
    class SkyManager;
    class CellRender;
}

namespace MWWorld
{
    class WeatherManager;
    class Player;

    /// \brief The game world and its visual representation

    class World : public MWBase::World
    {
            MWRender::RenderingManager* mRendering;

            MWWorld::WeatherManager* mWeatherManager;

            MWWorld::Scene *mWorldScene;
            MWWorld::Player *mPlayer;
            ESM::ESMReader mEsm;
            ESMS::ESMStore mStore;
            LocalScripts mLocalScripts;
            MWWorld::Globals *mGlobalVariables;
            MWWorld::PhysicsSystem *mPhysics;
            bool mSky;
            int mNextDynamicRecord;

            Cells mCells;

            OEngine::Physic::PhysicEngine* mPhysEngine;

            // not implemented
            World (const World&);
            World& operator= (const World&);

            Ptr getPtrViaHandle (const std::string& handle, Ptr::CellStore& cellStore);

            std::string mFacedHandle;
            Ptr mFaced1;
            Ptr mFaced2;
            std::string mFaced1Name;
            std::string mFaced2Name;
            int mNumFacing;
            std::map<std::string,std::string> mFallback;

            unsigned long lastTick;
            Ogre::Timer mTimer;

            int getDaysPerMonth (int month) const;

            bool moveObjectImp (const Ptr& ptr, float x, float y, float z);
            ///< @return true if the active cell (cell player is in) changed

            virtual void
            copyObjectToCell(const Ptr &ptr, CellStore &cell, const ESM::Position &pos);

        public:

            World (OEngine::Render::OgreRenderer& renderer,
                const Files::Collections& fileCollections,
                const std::string& master, const boost::filesystem::path& resDir, const boost::filesystem::path& cacheDir, bool newGame,
                const std::string& encoding, std::map<std::string,std::string> fallbackMap);

            virtual ~World();

            virtual OEngine::Render::Fader* getFader();
            ///< \ŧodo remove this function. Rendering details should not be exposed.

            virtual CellStore *getExterior (int x, int y);

            virtual CellStore *getInterior (const std::string& name);

            virtual void setWaterHeight(const float height);

            virtual void toggleWater();

            virtual void adjustSky();

            virtual void getTriangleBatchCount(unsigned int &triangles, unsigned int &batches);

            virtual void setFallbackValues (const std::map<std::string,std::string>& fallbackMap);

            virtual std::string getFallback (const std::string& key) const;

            virtual std::string getFallback (const std::string& key, const std::string& def) const;

            virtual Player& getPlayer();

            virtual const ESMS::ESMStore& getStore() const;

            virtual ESM::ESMReader& getEsmReader();

            virtual LocalScripts& getLocalScripts();

            virtual bool hasCellChanged() const;
            ///< Has the player moved to a different cell, since the last frame?

            virtual bool isCellExterior() const;

            virtual bool isCellQuasiExterior() const;

            virtual Ogre::Vector2 getNorthVector (CellStore* cell);
            ///< get north vector (OGRE coordinates) for given interior cell

            virtual std::vector<DoorMarker> getDoorMarkers (MWWorld::CellStore* cell);
            ///< get a list of teleport door markers for a given cell, to be displayed on the local map

            virtual void getInteriorMapPosition (Ogre::Vector2 position, float& nX, float& nY, int &x, int& y);
            ///< see MWRender::LocalMap::getInteriorMapPosition

            virtual bool isPositionExplored (float nX, float nY, int x, int y, bool interior);
            ///< see MWRender::LocalMap::isPositionExplored

            virtual Globals::Data& getGlobalVariable (const std::string& name);

            virtual Globals::Data getGlobalVariable (const std::string& name) const;

            virtual char getGlobalVariableType (const std::string& name) const;
            ///< Return ' ', if there is no global variable with this name.

            virtual Ptr getPtr (const std::string& name, bool activeOnly);
            ///< Return a pointer to a liveCellRef with the given name.
            /// \param activeOnly do non search inactive cells.

            virtual Ptr getPtrViaHandle (const std::string& handle);
            ///< Return a pointer to a liveCellRef with the given Ogre handle.

            virtual void enable (const Ptr& ptr);

            virtual void disable (const Ptr& ptr);

            virtual void advanceTime (double hours);
            ///< Advance in-game time.

            virtual void setHour (double hour);
            ///< Set in-game time hour.

            virtual void setMonth (int month);
            ///< Set in-game time month.

            virtual void setDay (int day);
            ///< Set in-game time day.

            virtual TimeStamp getTimeStamp() const;
            ///< Return current in-game time stamp.

            virtual bool toggleSky();
            ///< \return Resulting mode

            virtual void changeWeather (const std::string& region, unsigned int id);

            virtual int getCurrentWeather() const;

            virtual int getMasserPhase() const;

            virtual int getSecundaPhase() const;

            virtual void setMoonColour (bool red);

            virtual float getTimeScaleFactor() const;

            virtual void changeToInteriorCell (const std::string& cellName,
                const ESM::Position& position);
            ///< Move to interior cell.

            virtual void changeToExteriorCell (const ESM::Position& position);
            ///< Move to exterior cell.

            virtual const ESM::Cell *getExterior (const std::string& cellName) const;
            ///< Return a cell matching the given name or a 0-pointer, if there is no such cell.

            virtual void markCellAsUnchanged();

            virtual std::string getFacedHandle();
            ///< Return handle of the object the player is looking at

            virtual void deleteObject (const Ptr& ptr);

            virtual void moveObject (const Ptr& ptr, float x, float y, float z);
            virtual void moveObject (const Ptr& ptr, CellStore &newCell, float x, float y, float z);

            virtual void scaleObject (const Ptr& ptr, float scale);

            /// Rotates object, uses degrees
            /// \param adjust indicates rotation should be set or adjusted
            virtual void rotateObject (const Ptr& ptr,float x,float y,float z, bool adjust = false);

            virtual void indexToPosition (int cellX, int cellY, float &x, float &y, bool centre = false)
                const;
            ///< Convert cell numbers to position.

            virtual void positionToIndex (float x, float y, int &cellX, int &cellY) const;
            ///< Convert position to cell numbers

            virtual void doPhysics (const std::vector<std::pair<std::string, Ogre::Vector3> >& actors,
                float duration);
            ///< Run physics simulation and modify \a world accordingly.

            virtual bool toggleCollisionMode();
            ///< Toggle collision mode for player. If disabled player object should ignore
            /// collisions and gravity.
            ///< \return Resulting mode

            virtual bool toggleRenderMode (RenderMode mode);
            ///< Toggle a render mode.
            ///< \return Resulting mode

            virtual std::pair<std::string, const ESM::Potion *> createRecord (const ESM::Potion& record);
            ///< Create a new recrod (of type potion) in the ESM store.
            /// \return ID, pointer to created record

            virtual std::pair<std::string, const ESM::Class *> createRecord (const ESM::Class& record);
            ///< Create a new recrod (of type class) in the ESM store.
            /// \return ID, pointer to created record

            virtual const ESM::Cell *createRecord (const ESM::Cell& record);
            ///< Create a new recrod (of type cell) in the ESM store.
            /// \return ID, pointer to created record

            virtual void playAnimationGroup (const MWWorld::Ptr& ptr, const std::string& groupName,
                int mode, int number = 1);
            ///< Run animation for a MW-reference. Calls to this function for references that are
            /// currently not in the rendered scene should be ignored.
            ///
            /// \param mode: 0 normal, 1 immediate start, 2 immediate loop
            /// \param number How offen the animation should be run

            virtual void skipAnimation (const MWWorld::Ptr& ptr);
            ///< Skip the animation for the given MW-reference for one frame. Calls to this function for
            /// references that are currently not in the rendered scene should be ignored.

            virtual void update (float duration);

            virtual bool placeObject (const Ptr& object, float cursorX, float cursorY);
            ///< place an object into the gameworld at the specified cursor position
            /// @param object
            /// @param cursor X (relative 0-1)
            /// @param cursor Y (relative 0-1)
            /// @return true if the object was placed, or false if it was rejected because the position is too far away

            virtual void dropObjectOnGround (const Ptr& object);

            virtual bool canPlaceObject(float cursorX, float cursorY);
            ///< @return true if it is possible to place on object at specified cursor location

            virtual void processChangedSettings(const Settings::CategorySettingVector& settings);

            virtual bool isSwimming(const MWWorld::Ptr &object);
            virtual bool isUnderwater(const ESM::Cell &cell, const Ogre::Vector3 &pos);

            virtual void togglePOV() {
                mRendering->togglePOV();
            }

            virtual void togglePreviewMode(bool enable) {
                mRendering->togglePreviewMode(enable);
            }

            virtual bool toggleVanityMode(bool enable, bool force) {
                return mRendering->toggleVanityMode(enable, force);
            }

            virtual void allowVanityMode(bool allow) {
                mRendering->allowVanityMode(allow);
            }

            virtual void togglePlayerLooking(bool enable) {
                mRendering->togglePlayerLooking(enable);
            }

            virtual void renderPlayer();
<<<<<<< HEAD

            virtual void updateCharacterPreview(int sizeX, int sizeY);
            virtual void updateRaceSelectionPreview(float angle);
            virtual MWWorld::Ptr getCharacterPreviewItemSelected(int posX, int posY);
=======
            
            virtual void setupExternalRendering (MWRender::ExternalRendering& rendering);
>>>>>>> b7c9285b
    };
}

#endif<|MERGE_RESOLUTION|>--- conflicted
+++ resolved
@@ -307,15 +307,8 @@
             }
 
             virtual void renderPlayer();
-<<<<<<< HEAD
-
-            virtual void updateCharacterPreview(int sizeX, int sizeY);
-            virtual void updateRaceSelectionPreview(float angle);
-            virtual MWWorld::Ptr getCharacterPreviewItemSelected(int posX, int posY);
-=======
             
             virtual void setupExternalRendering (MWRender::ExternalRendering& rendering);
->>>>>>> b7c9285b
     };
 }
 
