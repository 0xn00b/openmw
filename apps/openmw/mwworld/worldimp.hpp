--- conflicted
+++ resolved
@@ -112,14 +112,9 @@
 
             World (OEngine::Render::OgreRenderer& renderer,
                 const Files::Collections& fileCollections,
-<<<<<<< HEAD
                 const std::vector<std::string>& master, const std::vector<std::string>& plugins,
         	const boost::filesystem::path& resDir, const boost::filesystem::path& cacheDir, bool newGame,
-                const std::string& encoding, std::map<std::string,std::string> fallbackMap);
-=======
-                const std::string& master, const boost::filesystem::path& resDir, const boost::filesystem::path& cacheDir, bool newGame,
                 ToUTF8::Utf8Encoder* encoder, std::map<std::string,std::string> fallbackMap, int mActivationDistanceOverride);
->>>>>>> 19dff822
 
             virtual ~World();
 
