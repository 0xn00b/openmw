#ifndef GAME_MWWORLD_WORLDIMP_H
#define GAME_MWWORLD_WORLDIMP_H

#include <osg/ref_ptr>

#include <components/settings/settings.hpp>
#include <components/fallback/fallback.hpp>

#include "../mwbase/world.hpp"

#include "ptr.hpp"
#include "scene.hpp"
#include "esmstore.hpp"
#include "cells.hpp"
#include "localscripts.hpp"
#include "timestamp.hpp"
#include "globals.hpp"
#include "contentloader.hpp"

namespace osg
{
    class Group;
}

namespace osgViewer
{
    class Viewer;
}

namespace Resource
{
    class ResourceSystem;
}

namespace SceneUtil
{
    class WorkQueue;
}

namespace ESM
{
    struct Position;
}

namespace Files
{
    class Collections;
}

namespace MWRender
{
    class SkyManager;
    class Animation;
    class Camera;
}

namespace ToUTF8
{
    class Utf8Encoder;
}

struct ContentLoader;

namespace MWWorld
{
    class WeatherManager;
    class Player;
    class ProjectileManager;

    /// \brief The game world and its visual representation

    class World final: public MWBase::World
    {
            Resource::ResourceSystem* mResourceSystem;

            Fallback::Map mFallback;

            std::vector<ESM::ESMReader> mEsm;
            MWWorld::ESMStore mStore;
            LocalScripts mLocalScripts;
            MWWorld::Globals mGlobalVariables;
            bool mSky;

            ESM::Variant* mGameHour;
            ESM::Variant* mDaysPassed;
            ESM::Variant* mDay;
            ESM::Variant* mMonth;
            ESM::Variant* mYear;
            ESM::Variant* mTimeScale;

            Cells mCells;

            std::string mCurrentWorldSpace;

            std::unique_ptr<MWWorld::Player> mPlayer;
            std::unique_ptr<MWPhysics::PhysicsSystem> mPhysics;
            std::unique_ptr<MWRender::RenderingManager> mRendering;
            std::unique_ptr<MWWorld::Scene> mWorldScene;
            std::unique_ptr<MWWorld::WeatherManager> mWeatherManager;
            std::shared_ptr<ProjectileManager> mProjectileManager;

            bool mGodMode;
            bool mScriptsEnabled;
            std::vector<std::string> mContentFiles;

            std::string mUserDataPath;

            // not implemented
            World (const World&);
            World& operator= (const World&);

            int mActivationDistanceOverride;

            std::string mStartupScript;

            std::map<MWWorld::Ptr, int> mDoorStates;
            ///< only holds doors that are currently moving. 1 = opening, 2 = closing

            std::string mStartCell;

            void updateWeather(float duration, bool paused = false);
            int getDaysPerMonth (int month) const;

            void rotateObjectImp (const Ptr& ptr, const osg::Vec3f& rot, bool adjust);

            Ptr moveObjectImp (const Ptr& ptr, float x, float y, float z, bool movePhysics=true);
            ///< @return an updated Ptr in case the Ptr's cell changes

            Ptr copyObjectToCell(const ConstPtr &ptr, CellStore* cell, ESM::Position pos, int count, bool adjustPos);

            void updateSoundListener();
            void updatePlayer(bool paused);

            void preloadSpells();

            MWWorld::Ptr getFacedObject(float maxDistance, bool ignorePlayer=true);

    public: // FIXME
            void removeContainerScripts(const Ptr& reference) override;
    private:
            void addContainerScripts(const Ptr& reference, CellStore* cell);
            void PCDropped (const Ptr& item);

            void processDoors(float duration);
            ///< Run physics simulation and modify \a world accordingly.

            void doPhysics(float duration);
            ///< Run physics simulation and modify \a world accordingly.

            void ensureNeededRecords();

            void fillGlobalVariables();

            /**
             * @brief loadContentFiles - Loads content files (esm,esp,omwgame,omwaddon)
             * @param fileCollections- Container which holds content file names and their paths
             * @param content - Container which holds content file names
             * @param contentLoader -
             */
            void loadContentFiles(const Files::Collections& fileCollections,
                const std::vector<std::string>& content, ContentLoader& contentLoader);

            float mSwimHeightScale;

            float mDistanceToFacedObject;

            bool mTeleportEnabled;
            bool mLevitationEnabled;
            bool mGoToJail;
            int mDaysInPrison;

            float mSpellPreloadTimer;

            float feetToGameUnits(float feet);
            float getActivationDistancePlusTelekinesis();

            MWWorld::ConstPtr getClosestMarker( const MWWorld::Ptr &ptr, const std::string &id );
            MWWorld::ConstPtr getClosestMarkerFromExteriorPosition( const osg::Vec3f& worldPos, const std::string &id );

        public:

            World (
                osgViewer::Viewer* viewer,
                osg::ref_ptr<osg::Group> rootNode,
                Resource::ResourceSystem* resourceSystem, SceneUtil::WorkQueue* workQueue,
                const Files::Collections& fileCollections,
                const std::vector<std::string>& contentFiles,
                ToUTF8::Utf8Encoder* encoder, const std::map<std::string,std::string>& fallbackMap,
                int activationDistanceOverride, const std::string& startCell, const std::string& startupScript, const std::string& resourcePath, const std::string& userDataPath);

            virtual ~World();

            void startNewGame (bool bypass) override;
            ///< \param bypass Bypass regular game start.

            void clear() override;

            int countSavedGameRecords() const override;
            int countSavedGameCells() const override;

            void write (ESM::ESMWriter& writer, Loading::Listener& progress) const override;

            void readRecord (ESM::ESMReader& reader, uint32_t type,
                const std::map<int, int>& contentFileMap) override;

            CellStore *getExterior (int x, int y) override;

            CellStore *getInterior (const std::string& name) override;

            CellStore *getCell (const ESM::CellId& id) override;

            //switch to POV before showing player's death animation
            void useDeathCamera() override;

            void setWaterHeight(const float height) override;

            bool toggleWater() override;
            bool toggleWorld() override;

            void adjustSky() override;

            const Fallback::Map *getFallback() const override;

            Player& getPlayer() override;
            MWWorld::Ptr getPlayerPtr() override;

            const MWWorld::ESMStore& getStore() const override;

            std::vector<ESM::ESMReader>& getEsmReader() override;

            LocalScripts& getLocalScripts() override;

            bool hasCellChanged() const override;
            ///< Has the set of active cells changed, since the last frame?

            bool isCellExterior() const override;

            bool isCellQuasiExterior() const override;

            osg::Vec2f getNorthVector (const CellStore* cell) override;
            ///< get north vector for given interior cell

            void getDoorMarkers (MWWorld::CellStore* cell, std::vector<DoorMarker>& out) override;
            ///< get a list of teleport door markers for a given cell, to be displayed on the local map

            void setGlobalInt (const std::string& name, int value) override;
            ///< Set value independently from real type.

            void setGlobalFloat (const std::string& name, float value) override;
            ///< Set value independently from real type.

            int getGlobalInt (const std::string& name) const override;
            ///< Get value independently from real type.

            float getGlobalFloat (const std::string& name) const override;
            ///< Get value independently from real type.

            char getGlobalVariableType (const std::string& name) const override;
            ///< Return ' ', if there is no global variable with this name.

            std::string getCellName (const MWWorld::CellStore *cell = 0) const override;
            ///< Return name of the cell.
            ///
            /// \note If cell==0, the cell the player is currently in will be used instead to
            /// generate a name.

            void removeRefScript (MWWorld::RefData *ref) override;
            //< Remove the script attached to ref from mLocalScripts

            Ptr getPtr (const std::string& name, bool activeOnly) override;
            ///< Return a pointer to a liveCellRef with the given name.
            /// \param activeOnly do non search inactive cells.

            Ptr searchPtr (const std::string& name, bool activeOnly) override;
            ///< Return a pointer to a liveCellRef with the given name.
            /// \param activeOnly do non search inactive cells.

            Ptr searchPtrViaActorId (int actorId) override;
            ///< Search is limited to the active cells.

            MWWorld::Ptr findContainer (const MWWorld::ConstPtr& ptr) override;
            ///< Return a pointer to a liveCellRef which contains \a ptr.
            /// \note Search is limited to the active cells.

            void adjustPosition (const Ptr& ptr, bool force) override;
            ///< Adjust position after load to be on ground. Must be called after model load.
            /// @param force do this even if the ptr is flying

            void fixPosition (const Ptr& actor) override;
            ///< Attempt to fix position so that the Ptr is no longer inside collision geometry.

            void enable (const Ptr& ptr) override;

            void disable (const Ptr& ptr) override;

            void advanceTime (double hours, bool incremental = false) override;
            ///< Advance in-game time.

            void setHour (double hour) override;
            ///< Set in-game time hour.

            void setMonth (int month) override;
            ///< Set in-game time month.

            void setDay (int day) override;
            ///< Set in-game time day.

            int getDay() const override;
            int getMonth() const override;
            int getYear() const override;

            std::string getMonthName (int month = -1) const override;
            ///< Return name of month (-1: current month)

            TimeStamp getTimeStamp() const override;
            ///< Return current in-game time stamp.

            bool toggleSky() override;
            ///< \return Resulting mode

            void changeWeather (const std::string& region, const unsigned int id) override;

            int getCurrentWeather() const override;

            int getMasserPhase() const override;

            int getSecundaPhase() const override;

            void setMoonColour (bool red) override;

            void modRegion(const std::string &regionid, const std::vector<char> &chances) override;

            float getTimeScaleFactor() const override;

            void changeToInteriorCell (const std::string& cellName, const ESM::Position& position, bool adjustPlayerPos, bool changeEvent = true) override;
            ///< Move to interior cell.
            ///< @param changeEvent If false, do not trigger cell change flag or detect worldspace changes

            void changeToExteriorCell (const ESM::Position& position, bool adjustPlayerPos, bool changeEvent = true) override;
            ///< Move to exterior cell.
            ///< @param changeEvent If false, do not trigger cell change flag or detect worldspace changes

            void changeToCell (const ESM::CellId& cellId, const ESM::Position& position, bool adjustPlayerPos, bool changeEvent=true) override;
            ///< @param changeEvent If false, do not trigger cell change flag or detect worldspace changes

            const ESM::Cell *getExterior (const std::string& cellName) const override;
            ///< Return a cell matching the given name or a 0-pointer, if there is no such cell.

            void markCellAsUnchanged() override;

            MWWorld::Ptr getFacedObject() override;
            ///< Return pointer to the object the player is looking at, if it is within activation range

            float getDistanceToFacedObject() override;

            /// Returns a pointer to the object the provided object would hit (if within the
            /// specified distance), and the point where the hit occurs. This will attempt to
            /// use the "Head" node as a basis.
            std::pair<MWWorld::Ptr,osg::Vec3f> getHitContact(const MWWorld::ConstPtr &ptr, float distance, std::vector<MWWorld::Ptr> &targets) override;

            /// @note No-op for items in containers. Use ContainerStore::removeItem instead.
            void deleteObject (const Ptr& ptr) override;

            void undeleteObject (const Ptr& ptr) override;

            MWWorld::Ptr moveObject (const Ptr& ptr, float x, float y, float z) override;
            ///< @return an updated Ptr in case the Ptr's cell changes

            MWWorld::Ptr moveObject (const Ptr& ptr, CellStore* newCell, float x, float y, float z, bool movePhysics=true) override;
            ///< @return an updated Ptr

            void scaleObject (const Ptr& ptr, float scale) override;

            /// World rotates object, uses radians
            /// @note Rotations via this method use a different rotation order than the initial rotations in the CS. This
            /// could be considered a bug, but is needed for MW compatibility.
            /// \param adjust indicates rotation should be set or adjusted
            void rotateObject (const Ptr& ptr,float x,float y,float z, bool adjust = false) override;

            MWWorld::Ptr placeObject(const MWWorld::ConstPtr& ptr, MWWorld::CellStore* cell, ESM::Position pos) override;
            ///< Place an object. Makes a copy of the Ptr.

            MWWorld::Ptr safePlaceObject (const MWWorld::ConstPtr& ptr, const MWWorld::ConstPtr& referenceObject, MWWorld::CellStore* referenceCell, int direction, float distance) override;
            ///< Place an object in a safe place next to \a referenceObject. \a direction and \a distance specify the wanted placement
            /// relative to \a referenceObject (but the object may be placed somewhere else if the wanted location is obstructed).

            float getMaxActivationDistance() override;

            void indexToPosition (int cellX, int cellY, float &x, float &y, bool centre = false)
                const override;
            ///< Convert cell numbers to position.

            void positionToIndex (float x, float y, int &cellX, int &cellY) const override;
            ///< Convert position to cell numbers

            void queueMovement(const Ptr &ptr, const osg::Vec3f &velocity) override;
            ///< Queues movement for \a ptr (in local space), to be applied in the next call to
            /// doPhysics.

            bool castRay (float x1, float y1, float z1, float x2, float y2, float z2) override;
            ///< cast a Ray and return true if there is an object in the ray path.

            bool toggleCollisionMode() override;
            ///< Toggle collision mode for player. If disabled player object should ignore
            /// collisions and gravity.
            ///< \return Resulting mode

            bool toggleRenderMode (MWRender::RenderMode mode) override;
            ///< Toggle a render mode.
            ///< \return Resulting mode

            const ESM::Potion *createRecord (const ESM::Potion& record) override;
            ///< Create a new record (of type potion) in the ESM store.
            /// \return pointer to created record

            const ESM::Spell *createRecord (const ESM::Spell& record) override;
            ///< Create a new record (of type spell) in the ESM store.
            /// \return pointer to created record

            const ESM::Class *createRecord (const ESM::Class& record) override;
            ///< Create a new record (of type class) in the ESM store.
            /// \return pointer to created record

            const ESM::Cell *createRecord (const ESM::Cell& record) override;
            ///< Create a new record (of type cell) in the ESM store.
            /// \return pointer to created record

            const ESM::NPC *createRecord(const ESM::NPC &record) override;
            ///< Create a new record (of type npc) in the ESM store.
            /// \return pointer to created record

            const ESM::Armor *createRecord (const ESM::Armor& record) override;
            ///< Create a new record (of type armor) in the ESM store.
            /// \return pointer to created record

            const ESM::Weapon *createRecord (const ESM::Weapon& record) override;
            ///< Create a new record (of type weapon) in the ESM store.
            /// \return pointer to created record

            const ESM::Clothing *createRecord (const ESM::Clothing& record) override;
            ///< Create a new record (of type clothing) in the ESM store.
            /// \return pointer to created record

            const ESM::Enchantment *createRecord (const ESM::Enchantment& record) override;
            ///< Create a new record (of type enchantment) in the ESM store.
            /// \return pointer to created record

            const ESM::Book *createRecord (const ESM::Book& record) override;
            ///< Create a new record (of type book) in the ESM store.
            /// \return pointer to created record

            const ESM::CreatureLevList *createOverrideRecord (const ESM::CreatureLevList& record) override;
            ///< Write this record to the ESM store, allowing it to override a pre-existing record with the same ID.
            /// \return pointer to created record

            const ESM::ItemLevList *createOverrideRecord (const ESM::ItemLevList& record) override;
            ///< Write this record to the ESM store, allowing it to override a pre-existing record with the same ID.
            /// \return pointer to created record

            void update (float duration, bool paused) override;

            void updateWindowManager () override;

            MWWorld::Ptr placeObject (const MWWorld::ConstPtr& object, float cursorX, float cursorY, int amount) override;
            ///< copy and place an object into the gameworld at the specified cursor position
            /// @param object
            /// @param cursor X (relative 0-1)
            /// @param cursor Y (relative 0-1)
            /// @param number of objects to place

            MWWorld::Ptr dropObjectOnGround (const MWWorld::Ptr& actor, const MWWorld::ConstPtr& object, int amount) override;
            ///< copy and place an object into the gameworld at the given actor's position
            /// @param actor giving the dropped object position
            /// @param object
            /// @param number of objects to place

            bool canPlaceObject(float cursorX, float cursorY) override;
            ///< @return true if it is possible to place on object at specified cursor location

            void processChangedSettings(const Settings::CategorySettingVector& settings) override;

            bool isFlying(const MWWorld::Ptr &ptr) const override;
            bool isSlowFalling(const MWWorld::Ptr &ptr) const override;
            ///Is the head of the creature underwater?
            bool isSubmerged(const MWWorld::ConstPtr &object) const override;
            bool isSwimming(const MWWorld::ConstPtr &object) const override;
            bool isUnderwater(const MWWorld::CellStore* cell, const osg::Vec3f &pos) const override;
            bool isUnderwater(const MWWorld::ConstPtr &object, const float heightRatio) const override;
            bool isWading(const MWWorld::ConstPtr &object) const override;
            bool isWaterWalkingCastableOnTarget(const MWWorld::ConstPtr &target) const override;
            bool isOnGround(const MWWorld::Ptr &ptr) const override;

            osg::Matrixf getActorHeadTransform(const MWWorld::ConstPtr& actor) const override;

            void togglePOV() override;

            bool isFirstPerson() const override;

            void togglePreviewMode(bool enable) override;

            bool toggleVanityMode(bool enable) override;

            void allowVanityMode(bool allow) override;

            void togglePlayerLooking(bool enable) override;

            void changeVanityModeScale(float factor) override;

            bool vanityRotateCamera(float * rot) override;
            void setCameraDistance(float dist, bool adjust = false, bool override = true) override;

            void setupPlayer() override;
            void renderPlayer() override;

            /// open or close a non-teleport door (depending on current state)
            void activateDoor(const MWWorld::Ptr& door) override;

            /// update movement state of a non-teleport door as specified
            /// @param state see MWClass::setDoorState
            /// @note throws an exception when invoked on a teleport door
            void activateDoor(const MWWorld::Ptr& door, int state) override;

            bool getPlayerStandingOn (const MWWorld::ConstPtr& object) override; ///< @return true if the player is standing on \a object
            bool getActorStandingOn (const MWWorld::ConstPtr& object) override; ///< @return true if any actor is standing on \a object
            bool getPlayerCollidingWith(const MWWorld::ConstPtr& object) override; ///< @return true if the player is colliding with \a object
            bool getActorCollidingWith (const MWWorld::ConstPtr& object) override; ///< @return true if any actor is colliding with \a object
            void hurtStandingActors (const MWWorld::ConstPtr& object, float dmgPerSecond) override;
            ///< Apply a health difference to any actors standing on \a object.
            /// To hurt actors, healthPerSecond should be a positive value. For a negative value, actors will be healed.
            void hurtCollidingActors (const MWWorld::ConstPtr& object, float dmgPerSecond) override;
            ///< Apply a health difference to any actors colliding with \a object.
            /// To hurt actors, healthPerSecond should be a positive value. For a negative value, actors will be healed.

            float getWindSpeed() override;

            void getContainersOwnedBy (const MWWorld::ConstPtr& npc, std::vector<MWWorld::Ptr>& out) override;
            ///< get all containers in active cells owned by this Npc
            void getItemsOwnedBy (const MWWorld::ConstPtr& npc, std::vector<MWWorld::Ptr>& out) override;
            ///< get all items in active cells owned by this Npc

            bool getLOS(const MWWorld::ConstPtr& actor,const MWWorld::ConstPtr& targetActor) override;
            ///< get Line of Sight (morrowind stupid implementation)

            float getDistToNearestRayHit(const osg::Vec3f& from, const osg::Vec3f& dir, float maxDist, bool includeWater = false) override;

            void enableActorCollision(const MWWorld::Ptr& actor, bool enable) override;

            int canRest() override;
            ///< check if the player is allowed to rest \n
            /// 0 - yes \n
            /// 1 - only waiting \n
            /// 2 - player is underwater \n
            /// 3 - enemies are nearby (not implemented)

            /// \todo Probably shouldn't be here
            MWRender::Animation* getAnimation(const MWWorld::Ptr &ptr) override;
            const MWRender::Animation* getAnimation(const MWWorld::ConstPtr &ptr) const override;
            void reattachPlayerCamera() override;

            /// \todo this does not belong here
            void screenshot (osg::Image* image, int w, int h) override;

            /// Find center of exterior cell above land surface
            /// \return false if exterior with given name not exists, true otherwise
            bool findExteriorPosition(const std::string &name, ESM::Position &pos) override;

            /// Find position in interior cell near door entrance
            /// \return false if interior with given name not exists, true otherwise
            bool findInteriorPosition(const std::string &name, ESM::Position &pos) override;

            /// Enables or disables use of teleport spell effects (recall, intervention, etc).
            void enableTeleporting(bool enable) override;

            /// Returns true if teleport spell effects are allowed.
            bool isTeleportingEnabled() const override;

            /// Enables or disables use of levitation spell effect.
            void enableLevitation(bool enable) override;

            /// Returns true if levitation spell effect is allowed.
            bool isLevitationEnabled() const override;

            bool getGodModeState() override;

            bool toggleGodMode() override;

            bool toggleScripts() override;
            bool getScriptsEnabled() const override;

            /**
             * @brief startSpellCast attempt to start casting a spell. Might fail immediately if conditions are not met.
             * @param actor
             * @return true if the spell can be casted (i.e. the animation should start)
             */
            bool startSpellCast (const MWWorld::Ptr& actor) override;

            /**
             * @brief Cast the actual spell, should be called mid-animation
             * @param actor
             */
            void castSpell (const MWWorld::Ptr& actor) override;

            void launchMagicBolt (const std::string& spellId, const MWWorld::Ptr& caster, const osg::Vec3f& fallbackDirection) override;
            void launchProjectile (MWWorld::Ptr actor, MWWorld::ConstPtr projectile,
                                           const osg::Vec3f& worldPos, const osg::Quat& orient, MWWorld::Ptr bow, float speed, float attackStrength) override;

<<<<<<< HEAD
            void applyLoopingParticles(const MWWorld::Ptr& ptr);

=======
>>>>>>> fed3e56f
            const std::vector<std::string>& getContentFiles() const override;
            void breakInvisibility (const MWWorld::Ptr& actor) override;

            // Allow NPCs to use torches?
            bool useTorches() const override;

            bool findInteriorPositionInWorldSpace(const MWWorld::CellStore* cell, osg::Vec3f& result) override;

            /// Teleports \a ptr to the closest reference of \a id (e.g. DivineMarker, PrisonMarker, TempleMarker)
            /// @note id must be lower case
            void teleportToClosestMarker (const MWWorld::Ptr& ptr,
                                                  const std::string& id) override;

            /// List all references (filtered by \a type) detected by \a ptr. The range
            /// is determined by the current magnitude of the "Detect X" magic effect belonging to \a type.
            /// @note This also works for references in containers.
            void listDetectedReferences (const MWWorld::Ptr& ptr, std::vector<MWWorld::Ptr>& out,
                                                  DetectionType type) override;

            /// Update the value of some globals according to the world state, which may be used by dialogue entries.
            /// This should be called when initiating a dialogue.
            void updateDialogueGlobals() override;

            /// Moves all stolen items from \a ptr to the closest evidence chest.
            void confiscateStolenItems(const MWWorld::Ptr& ptr) override;

            void goToJail () override;

            /// Spawn a random creature from a levelled list next to the player
            void spawnRandomCreature(const std::string& creatureList) override;

            /// Spawn a blood effect for \a ptr at \a worldPosition
            void spawnBloodEffect (const MWWorld::Ptr& ptr, const osg::Vec3f& worldPosition) override;

            void spawnEffect (const std::string& model, const std::string& textureOverride, const osg::Vec3f& worldPos) override;

            void explodeSpell(const osg::Vec3f& origin, const ESM::EffectList& effects, const MWWorld::Ptr& caster, const MWWorld::Ptr& ignore,
                                      ESM::RangeType rangeType, const std::string& id, const std::string& sourceName,
                                      const bool fromProjectile=false) override;

            void activate (const MWWorld::Ptr& object, const MWWorld::Ptr& actor) override;

            /// @see MWWorld::WeatherManager::isInStorm
            bool isInStorm() const override;

            /// @see MWWorld::WeatherManager::getStormDirection
            osg::Vec3f getStormDirection() const override;

            /// Resets all actors in the current active cells to their original location within that cell.
            void resetActors() override;

            bool isWalkingOnWater (const MWWorld::ConstPtr& actor) const override;

            /// Return a vector aiming the actor's weapon towards a target.
            /// @note The length of the vector is the distance between actor and target.
            osg::Vec3f aimToTarget(const MWWorld::ConstPtr& actor, const MWWorld::ConstPtr& target) override;

            /// Return the distance between actor's weapon and target's collision box.
            float getHitDistance(const MWWorld::ConstPtr& actor, const MWWorld::ConstPtr& target) override;

            bool isPlayerInJail() const override;

            /// Return terrain height at \a worldPos position.
            float getTerrainHeightAt(const osg::Vec3f& worldPos) const override;

            /// Return physical or rendering half extents of the given actor.
            osg::Vec3f getHalfExtents(const MWWorld::ConstPtr& actor, bool rendering=false) const override;

            /// Export scene graph to a file and return the filename.
            /// \param ptr object to export scene graph for (if empty, export entire scene graph)
            std::string exportSceneGraph(const MWWorld::Ptr& ptr) override;

            /// Preload VFX associated with this effect list
            void preloadEffects(const ESM::EffectList* effectList) override;
    };
}

#endif<|MERGE_RESOLUTION|>--- conflicted
+++ resolved
@@ -604,11 +604,8 @@
             void launchProjectile (MWWorld::Ptr actor, MWWorld::ConstPtr projectile,
                                            const osg::Vec3f& worldPos, const osg::Quat& orient, MWWorld::Ptr bow, float speed, float attackStrength) override;
 
-<<<<<<< HEAD
             void applyLoopingParticles(const MWWorld::Ptr& ptr);
 
-=======
->>>>>>> fed3e56f
             const std::vector<std::string>& getContentFiles() const override;
             void breakInvisibility (const MWWorld::Ptr& actor) override;
 
