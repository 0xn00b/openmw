#include "maindialog.hpp"

<<<<<<< HEAD
#include <QtGui>
=======
#include <QFontDatabase>
#include <QInputDialog>
#include <QFileDialog>
#include <QCloseEvent>
#include <QTextCodec>
#include <QProcess>
#include <QFile>
#include <QDir>

#include <QDebug>
>>>>>>> b2be0d3e

#include "utils/checkablemessagebox.hpp"

#include "playpage.hpp"
#include "graphicspage.hpp"
#include "datafilespage.hpp"

MainDialog::MainDialog()
    : mGameSettings(mCfgMgr)
{
    // Install the stylesheet font
    QFile file;
    QFontDatabase fontDatabase;

    const QStringList fonts = fontDatabase.families();

    // Check if the font is installed
    if (!fonts.contains("EB Garamond")) {

        QString font = QString::fromStdString(mCfgMgr.getGlobalDataPath().string()) + QString("resources/mygui/EBGaramond-Regular.ttf");
        file.setFileName(font);

        if (!file.exists()) {
            font = QString::fromStdString(mCfgMgr.getLocalPath().string()) + QString("resources/mygui/EBGaramond-Regular.ttf");
        }

        fontDatabase.addApplicationFont(font);
    }

    setupUi(this);

    iconWidget->setViewMode(QListView::IconMode);
    iconWidget->setWrapping(false);
    iconWidget->setVerticalScrollBarPolicy(Qt::ScrollBarAlwaysOff); // Just to be sure
    iconWidget->setIconSize(QSize(48, 48));
    iconWidget->setMovement(QListView::Static);

    iconWidget->setSpacing(4);
    iconWidget->setCurrentRow(0);
    iconWidget->setFlow(QListView::LeftToRight);

    QPushButton *playButton = new QPushButton(tr("Play"));
    buttonBox->addButton(playButton, QDialogButtonBox::AcceptRole);

    connect(buttonBox, SIGNAL(rejected()), this, SLOT(close()));
    connect(buttonBox, SIGNAL(accepted()), this, SLOT(play()));

    // Remove what's this? button
    setWindowFlags(this->windowFlags() & ~Qt::WindowContextHelpButtonHint);

    createIcons();
}

void MainDialog::createIcons()
{
    if (!QIcon::hasThemeIcon("document-new"))
        QIcon::setThemeName("tango");

    // We create a fallback icon because the default fallback doesn't work
    QIcon graphicsIcon = QIcon(":/icons/tango/video-display.png");

    QListWidgetItem *playButton = new QListWidgetItem(iconWidget);
    playButton->setIcon(QIcon(":/images/openmw.png"));
    playButton->setText(tr("Play"));
    playButton->setTextAlignment(Qt::AlignCenter);
    playButton->setFlags(Qt::ItemIsSelectable | Qt::ItemIsEnabled);

    QListWidgetItem *graphicsButton = new QListWidgetItem(iconWidget);
    graphicsButton->setIcon(QIcon::fromTheme("video-display", graphicsIcon));
    graphicsButton->setText(tr("Graphics"));
    graphicsButton->setTextAlignment(Qt::AlignHCenter | Qt::AlignBottom | Qt::AlignAbsolute);
    graphicsButton->setFlags(Qt::ItemIsSelectable | Qt::ItemIsEnabled);

    QListWidgetItem *dataFilesButton = new QListWidgetItem(iconWidget);
    dataFilesButton->setIcon(QIcon(":/images/openmw-plugin.png"));
    dataFilesButton->setText(tr("Data Files"));
    dataFilesButton->setTextAlignment(Qt::AlignHCenter | Qt::AlignBottom);
    dataFilesButton->setFlags(Qt::ItemIsSelectable | Qt::ItemIsEnabled);

    connect(iconWidget,
            SIGNAL(currentItemChanged(QListWidgetItem*,QListWidgetItem*)),
            this, SLOT(changePage(QListWidgetItem*,QListWidgetItem*)));

}

void MainDialog::createPages()
{
    mPlayPage = new PlayPage(this);
    mGraphicsPage = new GraphicsPage(mCfgMgr, mGraphicsSettings, this);
    mDataFilesPage = new DataFilesPage(mCfgMgr, mGameSettings, mLauncherSettings, this);

    // Set the combobox of the play page to imitate the combobox on the datafilespage
    mPlayPage->setProfilesComboBoxModel(mDataFilesPage->profilesComboBoxModel());
    mPlayPage->setProfilesComboBoxIndex(mDataFilesPage->profilesComboBoxIndex());

    // Add the pages to the stacked widget
    pagesWidget->addWidget(mPlayPage);
    pagesWidget->addWidget(mGraphicsPage);
    pagesWidget->addWidget(mDataFilesPage);

    // Select the first page
    iconWidget->setCurrentItem(iconWidget->item(0), QItemSelectionModel::Select);
<<<<<<< HEAD

    connect(mPlayPage, SIGNAL(playButtonClicked()), this, SLOT(play()));

=======

    connect(mPlayPage, SIGNAL(playButtonClicked()), this, SLOT(play()));

>>>>>>> b2be0d3e
    connect(mPlayPage, SIGNAL(profileChanged(int)), mDataFilesPage, SLOT(setProfilesComboBoxIndex(int)));
    connect(mDataFilesPage, SIGNAL(profileChanged(int)), mPlayPage, SLOT(setProfilesComboBoxIndex(int)));

}

bool MainDialog::showFirstRunDialog()
<<<<<<< HEAD
{
    CheckableMessageBox msgBox(this);
    msgBox.setWindowTitle(tr("Morrowind installation detected"));

    QIcon icon = QApplication::style()->standardIcon(QStyle::SP_MessageBoxQuestion);
    int size = QApplication::style()->pixelMetric(QStyle::PM_MessageBoxIconSize);
    msgBox.setIconPixmap(icon.pixmap(size, size));


    QAbstractButton *importerButton =
            msgBox.addButton(tr("Import"), QDialogButtonBox::AcceptRole); // ActionRole doesn't work?!
    QAbstractButton *skipButton =
            msgBox.addButton(tr("Skip"), QDialogButtonBox::RejectRole);

    Q_UNUSED(skipButton); // Surpress compiler unused warning

    msgBox.setStandardButtons(QDialogButtonBox::NoButton);

    msgBox.setText(tr("<br><b>An existing Morrowind installation was detected</b><br><br> \
                      Would you like to import settings from Morrowind.ini?<br>"));

    msgBox.setCheckBoxText(tr("Include selected masters and plugins (creates a new profile)"));
    msgBox.exec();


    if (msgBox.clickedButton() == importerButton) {

        QStringList iniPaths;

        foreach (const QString &path, mGameSettings.getDataDirs()) {
            QDir dir(path);
            dir.setPath(dir.canonicalPath()); // Resolve symlinks

            if (!dir.cdUp())
                continue; // Cannot move from Data Files

            if (dir.exists(QString("Morrowind.ini")))
                iniPaths.append(dir.absoluteFilePath(QString("Morrowind.ini")));
        }

        if (iniPaths.isEmpty()) {
            QMessageBox msgBox;
            msgBox.setWindowTitle(tr("Error reading Morrowind configuration file"));
            msgBox.setIcon(QMessageBox::Warning);
            msgBox.setStandardButtons(QMessageBox::Ok);
            msgBox.setText(QObject::tr("<br><b>Could not find Morrowind.ini</b><br><br> \
                              The problem may be due to an incomplete installation of Morrowind.<br> \
                              Reinstalling Morrowind may resolve the problem."));
            msgBox.exec();
            return false;
        }

        if (iniPaths.count() > 1) {
            // Multiple Morrowind.ini files found
            bool ok;
                QString path = QInputDialog::getItem(this, tr("Multiple configurations found"),
                                                     tr("<br><b>There are multiple Morrowind.ini files found.</b><br><br> \
                                                        Please select the one you wish to import from:"), iniPaths, 0, false, &ok);
                if (ok && !path.isEmpty()) {
                    iniPaths.clear();
                    iniPaths.append(path);
                } else {
                    // Cancel was clicked TODO: should we abort here?
                    return false;
                }
        }

        // Create the file if it doesn't already exist, else the importer will fail
        QString path = QString::fromStdString(mCfgMgr.getUserPath().string()) + QString("openmw.cfg");
        QFile file(path);

        if (!file.exists()) {
            if (!file.open(QIODevice::ReadWrite)) {
                // File cannot be created
                QMessageBox msgBox;
                msgBox.setWindowTitle(tr("Error writing OpenMW configuration file"));
                msgBox.setIcon(QMessageBox::Critical);
                msgBox.setStandardButtons(QMessageBox::Ok);
                msgBox.setText(tr("<br><b>Could not open or create %0 for writing</b><br><br> \
                                  Please make sure you have the right permissions \
                                  and try again.<br>").arg(file.fileName()));
                msgBox.exec();
                return false;
            }

            file.close();
        }

        // Construct the arguments to run the importer
        QStringList arguments;

        if (msgBox.isChecked())
            arguments.append(QString("-g"));

        arguments.append(iniPaths.first());
        arguments.append(path);

        if (!startProgram(QString("mwiniimport"), arguments, false))
            return false;

        // Re-read the game settings
        if (!setupGameSettings())
            return false;

        // Add a new profile
        if (msgBox.isChecked()) {
            mLauncherSettings.setValue(QString("Profiles/CurrentProfile"), QString("Imported"));

            mLauncherSettings.remove(QString("Profiles/Imported/master"));
            mLauncherSettings.remove(QString("Profiles/Imported/plugin"));

            QStringList masters = mGameSettings.values(QString("master"));
            QStringList plugins = mGameSettings.values(QString("plugin"));

            foreach (const QString &master, masters) {
                mLauncherSettings.setMultiValue(QString("Profiles/Imported/master"), master);
            }

            foreach (const QString &plugin, plugins) {
                mLauncherSettings.setMultiValue(QString("Profiles/Imported/plugin"), plugin);
            }
        }

    }

    return true;
}

bool MainDialog::setup()
{
    if (!setupLauncherSettings())
        return false;

    if (!setupGameSettings())
        return false;

    if (!setupGraphicsSettings())
        return false;

    // Check if we need to show the importer
    if (mLauncherSettings.value(QString("General/firstrun"), QString("true")) == QLatin1String("true"))
    {
        if (!showFirstRunDialog())
            return false;
    }

    // Now create the pages as they need the settings
    createPages();

    // Call this so we can exit on Ogre errors before mainwindow is shown
    if (!mGraphicsPage->setupOgre())
        return false;

=======
{
    QStringList iniPaths;

    foreach (const QString &path, mGameSettings.getDataDirs()) {
        QDir dir(path);
        dir.setPath(dir.canonicalPath()); // Resolve symlinks

        if (!dir.cdUp())
            continue; // Cannot move from Data Files

        if (dir.exists(QString("Morrowind.ini")))
            iniPaths.append(dir.absoluteFilePath(QString("Morrowind.ini")));
    }

    // Ask the user where the Morrowind.ini is
    if (iniPaths.empty()) {
        QMessageBox msgBox;
        msgBox.setWindowTitle(tr("Error detecting Morrowind configuration"));
        msgBox.setIcon(QMessageBox::Warning);
        msgBox.setStandardButtons(QMessageBox::Cancel);
        msgBox.setText(QObject::tr("<br><b>Could not find Morrowind.ini</b><br><br> \
                                   OpenMW needs to import settings from this file.<br><br> \
                                   Press \"Browse...\" to specify the location manually.<br>"));

        QAbstractButton *dirSelectButton =
                msgBox.addButton(QObject::tr("B&rowse..."), QMessageBox::ActionRole);

        msgBox.exec();

        QString iniFile;
        if (msgBox.clickedButton() == dirSelectButton) {
            iniFile = QFileDialog::getOpenFileName(
                        NULL,
                        QObject::tr("Select configuration file"),
                        QDir::currentPath(),
                        QString(tr("Morrowind configuration file (*.ini)")));
        }

        if (iniFile.isEmpty())
            return false; // Cancel was clicked;

        QFileInfo info(iniFile);
        iniPaths.clear();
        iniPaths.append(info.absoluteFilePath());
    }

    CheckableMessageBox msgBox(this);
    msgBox.setWindowTitle(tr("Morrowind installation detected"));

    QIcon icon = QApplication::style()->standardIcon(QStyle::SP_MessageBoxQuestion);
    int size = QApplication::style()->pixelMetric(QStyle::PM_MessageBoxIconSize);
    msgBox.setIconPixmap(icon.pixmap(size, size));

    QAbstractButton *importerButton =
            msgBox.addButton(tr("Import"), QDialogButtonBox::AcceptRole); // ActionRole doesn't work?!
    QAbstractButton *skipButton =
            msgBox.addButton(tr("Skip"), QDialogButtonBox::RejectRole);

    Q_UNUSED(skipButton); // Surpress compiler unused warning

    msgBox.setStandardButtons(QDialogButtonBox::NoButton);
    msgBox.setText(tr("<br><b>An existing Morrowind configuration was detected</b><br> \
                      <br>Would you like to import settings from Morrowind.ini?<br> \
                      <br><b>Warning: In most cases OpenMW needs these settings to run properly</b><br>"));
    msgBox.setCheckBoxText(tr("Include selected masters and plugins (creates a new profile)"));
    msgBox.exec();


    if (msgBox.clickedButton() == importerButton) {

        if (iniPaths.count() > 1) {
            // Multiple Morrowind.ini files found
            bool ok;
            QString path = QInputDialog::getItem(this, tr("Multiple configurations found"),
                                                     tr("<br><b>There are multiple Morrowind.ini files found.</b><br><br> \
                                                        Please select the one you wish to import from:"), iniPaths, 0, false, &ok);
            if (ok && !path.isEmpty()) {
                iniPaths.clear();
                iniPaths.append(path);
            } else {
                // Cancel was clicked
                return false;
            }
        }

        // Create the file if it doesn't already exist, else the importer will fail
        QString path = QString::fromStdString(mCfgMgr.getUserPath().string()) + QString("openmw.cfg");
        QFile file(path);

        if (!file.exists()) {
            if (!file.open(QIODevice::ReadWrite)) {
                // File cannot be created
                QMessageBox msgBox;
                msgBox.setWindowTitle(tr("Error writing OpenMW configuration file"));
                msgBox.setIcon(QMessageBox::Critical);
                msgBox.setStandardButtons(QMessageBox::Ok);
                msgBox.setText(tr("<br><b>Could not open or create %0 for writing</b><br><br> \
                                  Please make sure you have the right permissions \
                                  and try again.<br>").arg(file.fileName()));
                msgBox.exec();
                return false;
            }

            file.close();
        }

        // Construct the arguments to run the importer
        QStringList arguments;

        if (msgBox.isChecked())
            arguments.append(QString("--game-files"));

        arguments.append(QString("--encoding"));
        arguments.append(mGameSettings.value(QString("encoding"), QString("win1252")));
        arguments.append(QString("--ini"));
        arguments.append(iniPaths.first());
        arguments.append(QString("--cfg"));
        arguments.append(path);

        if (!startProgram(QString("mwiniimport"), arguments, false))
            return false;

        // Re-read the game settings
        if (!setupGameSettings())
            return false;

        // Add a new profile
        if (msgBox.isChecked()) {
            mLauncherSettings.setValue(QString("Profiles/currentprofile"), QString("Imported"));

            mLauncherSettings.remove(QString("Profiles/Imported/master"));
            mLauncherSettings.remove(QString("Profiles/Imported/plugin"));

            QStringList masters = mGameSettings.values(QString("master"));
            QStringList plugins = mGameSettings.values(QString("plugin"));

            foreach (const QString &master, masters) {
                mLauncherSettings.setMultiValue(QString("Profiles/Imported/master"), master);
            }

            foreach (const QString &plugin, plugins) {
                mLauncherSettings.setMultiValue(QString("Profiles/Imported/plugin"), plugin);
            }
        }

    }

    return true;
}

bool MainDialog::setup()
{
    if (!setupLauncherSettings())
        return false;

    if (!setupGameSettings())
        return false;

    if (!setupGraphicsSettings())
        return false;

    // Check if we need to show the importer
    if (mLauncherSettings.value(QString("General/firstrun"), QString("true")) == QLatin1String("true"))
    {
        if (!showFirstRunDialog())
            return false;
    }

    // Now create the pages as they need the settings
    createPages();

    // Call this so we can exit on Ogre errors before mainwindow is shown
    if (!mGraphicsPage->setupOgre())
        return false;

>>>>>>> b2be0d3e
    loadSettings();
    return true;
}

void MainDialog::changePage(QListWidgetItem *current, QListWidgetItem *previous)
{
    if (!current)
        current = previous;

    pagesWidget->setCurrentIndex(iconWidget->row(current));
}

bool MainDialog::setupLauncherSettings()
{
    QString userPath = QString::fromStdString(mCfgMgr.getUserPath().string());

    QStringList paths;
    paths.append(QString("launcher.cfg"));
    paths.append(userPath + QString("launcher.cfg"));

    foreach (const QString &path, paths) {
        qDebug() << "Loading config file:" << qPrintable(path);
        QFile file(path);
        if (file.exists()) {
            if (!file.open(QIODevice::ReadOnly | QIODevice::Text)) {
                QMessageBox msgBox;
                msgBox.setWindowTitle(tr("Error opening OpenMW configuration file"));
                msgBox.setIcon(QMessageBox::Critical);
                msgBox.setStandardButtons(QMessageBox::Ok);
                msgBox.setText(QObject::tr("<br><b>Could not open %0 for reading</b><br><br> \
                                  Please make sure you have the right permissions \
                                  and try again.<br>").arg(file.fileName()));
                msgBox.exec();
                return false;
            }
            QTextStream stream(&file);
            stream.setCodec(QTextCodec::codecForName("UTF-8"));

            mLauncherSettings.readFile(stream);
        }
        file.close();
    }

    return true;
}

bool MainDialog::setupGameSettings()
{
    QString userPath = QString::fromStdString(mCfgMgr.getUserPath().string());
    QString globalPath = QString::fromStdString(mCfgMgr.getGlobalPath().string());

    QStringList paths;
    paths.append(userPath + QString("openmw.cfg"));
    paths.append(QString("openmw.cfg"));
    paths.append(globalPath + QString("openmw.cfg"));

    foreach (const QString &path, paths) {
        qDebug() << "Loading config file:" << qPrintable(path);

        QFile file(path);
        if (file.exists()) {
            if (!file.open(QIODevice::ReadOnly | QIODevice::Text)) {
                QMessageBox msgBox;
                msgBox.setWindowTitle(tr("Error opening OpenMW configuration file"));
                msgBox.setIcon(QMessageBox::Critical);
                msgBox.setStandardButtons(QMessageBox::Ok);
                msgBox.setText(QObject::tr("<br><b>Could not open %0 for reading</b><br><br> \
                                           Please make sure you have the right permissions \
                                           and try again.<br>").arg(file.fileName()));
                                           msgBox.exec();
                return false;
            }
            QTextStream stream(&file);
            stream.setCodec(QTextCodec::codecForName("UTF-8"));

            mGameSettings.readFile(stream);
        }
        file.close();
    }

    QStringList dataDirs;

    // Check if the paths actually contain data files
    foreach (const QString path, mGameSettings.getDataDirs()) {
        QDir dir(path);
        QStringList filters;
        filters << "*.esp" << "*.esm";

        if (!dir.entryList(filters).isEmpty())
            dataDirs.append(path);
    }

    if (dataDirs.isEmpty())
    {
        QMessageBox msgBox;
        msgBox.setWindowTitle(tr("Error detecting Morrowind installation"));
        msgBox.setIcon(QMessageBox::Warning);
        msgBox.setStandardButtons(QMessageBox::Cancel);
        msgBox.setText(QObject::tr("<br><b>Could not find the Data Files location</b><br><br> \
                                   The directory containing the data files was not found.<br><br> \
                                   Press \"Browse...\" to specify the location manually.<br>"));

        QAbstractButton *dirSelectButton =
                msgBox.addButton(QObject::tr("B&rowse..."), QMessageBox::ActionRole);

        msgBox.exec();

        QString selectedFile;
        if (msgBox.clickedButton() == dirSelectButton) {
            selectedFile = QFileDialog::getOpenFileName(
                        NULL,
                        QObject::tr("Select master file"),
                        QDir::currentPath(),
                        QString(tr("Morrowind master file (*.esm)")));
        }

        if (selectedFile.isEmpty())
            return false; // Cancel was clicked;

        QFileInfo info(selectedFile);

        // Add the new dir to the settings file and to the data dir container
        mGameSettings.setMultiValue(QString("data"), info.absolutePath());
        mGameSettings.addDataDir(info.absolutePath());
    }

    return true;
}

bool MainDialog::setupGraphicsSettings()
{
    QString userPath = QString::fromStdString(mCfgMgr.getUserPath().string());
    QString globalPath = QString::fromStdString(mCfgMgr.getGlobalPath().string());

    QFile localDefault(QString("settings-default.cfg"));
    QFile globalDefault(globalPath + QString("settings-default.cfg"));

    if (!localDefault.exists() && !globalDefault.exists()) {
        QMessageBox msgBox;
        msgBox.setWindowTitle(tr("Error reading OpenMW configuration file"));
        msgBox.setIcon(QMessageBox::Critical);
        msgBox.setStandardButtons(QMessageBox::Ok);
        msgBox.setText(QObject::tr("<br><b>Could not find settings-default.cfg</b><br><br> \
                                   The problem may be due to an incomplete installation of OpenMW.<br> \
                                   Reinstalling OpenMW may resolve the problem."));
                                   msgBox.exec();
        return false;
    }


    QStringList paths;
    paths.append(globalPath + QString("settings-default.cfg"));
    paths.append(QString("settings-default.cfg"));
    paths.append(userPath + QString("settings.cfg"));

    foreach (const QString &path, paths) {
        qDebug() << "Loading config file:" << qPrintable(path);
        QFile file(path);
        if (file.exists()) {
            if (!file.open(QIODevice::ReadOnly | QIODevice::Text)) {
                QMessageBox msgBox;
                msgBox.setWindowTitle(tr("Error opening OpenMW configuration file"));
                msgBox.setIcon(QMessageBox::Critical);
                msgBox.setStandardButtons(QMessageBox::Ok);
                msgBox.setText(QObject::tr("<br><b>Could not open %0 for reading</b><br><br> \
                                           Please make sure you have the right permissions \
                                           and try again.<br>").arg(file.fileName()));
                                           msgBox.exec();
                return false;
            }
            QTextStream stream(&file);
            stream.setCodec(QTextCodec::codecForName("UTF-8"));

            mGraphicsSettings.readFile(stream);
        }
        file.close();
    }

    return true;
}

void MainDialog::loadSettings()
{
    int width = mLauncherSettings.value(QString("General/MainWindow/width")).toInt();
    int height = mLauncherSettings.value(QString("General/MainWindow/height")).toInt();

    int posX = mLauncherSettings.value(QString("General/MainWindow/posx")).toInt();
    int posY = mLauncherSettings.value(QString("General/MainWindow/posy")).toInt();

    resize(width, height);
    move(posX, posY);
}

void MainDialog::saveSettings()
{
    QString width = QString::number(this->width());
    QString height = QString::number(this->height());

    mLauncherSettings.setValue(QString("General/MainWindow/width"), width);
    mLauncherSettings.setValue(QString("General/MainWindow/height"), height);

    QString posX = QString::number(this->pos().x());
    QString posY = QString::number(this->pos().y());

    mLauncherSettings.setValue(QString("General/MainWindow/posx"), posX);
    mLauncherSettings.setValue(QString("General/MainWindow/posy"), posY);

    mLauncherSettings.setValue(QString("General/firstrun"), QString("false"));

}

bool MainDialog::writeSettings()
{
    // Now write all config files
    saveSettings();
    mGraphicsPage->saveSettings();
    mDataFilesPage->saveSettings();

    QString userPath = QString::fromStdString(mCfgMgr.getUserPath().string());
    QDir dir(userPath);

    if (!dir.exists()) {
        if (!dir.mkpath(userPath)) {
            QMessageBox msgBox;
            msgBox.setWindowTitle(tr("Error creating OpenMW configuration directory"));
            msgBox.setIcon(QMessageBox::Critical);
            msgBox.setStandardButtons(QMessageBox::Ok);
            msgBox.setText(tr("<br><b>Could not create %0</b><br><br> \
                              Please make sure you have the right permissions \
                              and try again.<br>").arg(userPath));
            msgBox.exec();
            return false;
        }
    }

    // Game settings
    QFile file(userPath + QString("openmw.cfg"));

    if (!file.open(QIODevice::ReadWrite | QIODevice::Text | QIODevice::Truncate)) {
        // File cannot be opened or created
        QMessageBox msgBox;
        msgBox.setWindowTitle(tr("Error writing OpenMW configuration file"));
        msgBox.setIcon(QMessageBox::Critical);
        msgBox.setStandardButtons(QMessageBox::Ok);
        msgBox.setText(tr("<br><b>Could not open or create %0 for writing</b><br><br> \
                          Please make sure you have the right permissions \
                          and try again.<br>").arg(file.fileName()));
        msgBox.exec();
        return false;
    }

    QTextStream stream(&file);
    stream.setCodec(QTextCodec::codecForName("UTF-8"));

    mGameSettings.writeFile(stream);
    file.close();
<<<<<<< HEAD

    // Graphics settings
    file.setFileName(userPath + QString("settings.cfg"));

    if (!file.open(QIODevice::ReadWrite | QIODevice::Text | QIODevice::Truncate)) {
        // File cannot be opened or created
        QMessageBox msgBox;
        msgBox.setWindowTitle(tr("Error writing OpenMW configuration file"));
        msgBox.setIcon(QMessageBox::Critical);
        msgBox.setStandardButtons(QMessageBox::Ok);
        msgBox.setText(tr("<br><b>Could not open or create %0 for writing</b><br><br> \
                          Please make sure you have the right permissions \
                          and try again.<br>").arg(file.fileName()));
        msgBox.exec();
        return false;
    }

    stream.setDevice(&file);
    stream.setCodec(QTextCodec::codecForName("UTF-8"));

    mGraphicsSettings.writeFile(stream);
    file.close();

    // Launcher settings
    file.setFileName(userPath + QString("launcher.cfg"));

    if (!file.open(QIODevice::ReadWrite | QIODevice::Text | QIODevice::Truncate)) {
        // File cannot be opened or created
        QMessageBox msgBox;
        msgBox.setWindowTitle(tr("Error writing Launcher configuration file"));
        msgBox.setIcon(QMessageBox::Critical);
        msgBox.setStandardButtons(QMessageBox::Ok);
        msgBox.setText(tr("<br><b>Could not open or create %0 for writing</b><br><br> \
                          Please make sure you have the right permissions \
                          and try again.<br>").arg(file.fileName()));
        msgBox.exec();
        return false;
    }

    stream.setDevice(&file);
    stream.setCodec(QTextCodec::codecForName("UTF-8"));

    mLauncherSettings.writeFile(stream);
    file.close();

=======

    // Graphics settings
    file.setFileName(userPath + QString("settings.cfg"));

    if (!file.open(QIODevice::ReadWrite | QIODevice::Text | QIODevice::Truncate)) {
        // File cannot be opened or created
        QMessageBox msgBox;
        msgBox.setWindowTitle(tr("Error writing OpenMW configuration file"));
        msgBox.setIcon(QMessageBox::Critical);
        msgBox.setStandardButtons(QMessageBox::Ok);
        msgBox.setText(tr("<br><b>Could not open or create %0 for writing</b><br><br> \
                          Please make sure you have the right permissions \
                          and try again.<br>").arg(file.fileName()));
        msgBox.exec();
        return false;
    }

    stream.setDevice(&file);
    stream.setCodec(QTextCodec::codecForName("UTF-8"));

    mGraphicsSettings.writeFile(stream);
    file.close();

    // Launcher settings
    file.setFileName(userPath + QString("launcher.cfg"));

    if (!file.open(QIODevice::ReadWrite | QIODevice::Text | QIODevice::Truncate)) {
        // File cannot be opened or created
        QMessageBox msgBox;
        msgBox.setWindowTitle(tr("Error writing Launcher configuration file"));
        msgBox.setIcon(QMessageBox::Critical);
        msgBox.setStandardButtons(QMessageBox::Ok);
        msgBox.setText(tr("<br><b>Could not open or create %0 for writing</b><br><br> \
                          Please make sure you have the right permissions \
                          and try again.<br>").arg(file.fileName()));
        msgBox.exec();
        return false;
    }

    stream.setDevice(&file);
    stream.setCodec(QTextCodec::codecForName("UTF-8"));

    mLauncherSettings.writeFile(stream);
    file.close();

>>>>>>> b2be0d3e
    return true;
}

void MainDialog::closeEvent(QCloseEvent *event)
{
    writeSettings();
    event->accept();
}

void MainDialog::play()
{
    if (!writeSettings())
        qApp->quit();

    // Launch the game detached
    startProgram(QString("openmw"), true);
    qApp->quit();
}

bool MainDialog::startProgram(const QString &name, const QStringList &arguments, bool detached)
{
    QString path = name;
#ifdef Q_OS_WIN
    path.append(QString(".exe"));
#elif defined(Q_OS_MAC)
    QDir dir(QCoreApplication::applicationDirPath());
    path = dir.absoluteFilePath(name);
#else
    path.prepend(QString("./"));
#endif

    QFile file(path);

    QProcess process;
    QFileInfo info(file);

    if (!file.exists()) {
        QMessageBox msgBox;
        msgBox.setWindowTitle(tr("Error starting executable"));
        msgBox.setIcon(QMessageBox::Warning);
        msgBox.setStandardButtons(QMessageBox::Ok);
        msgBox.setText(tr("<br><b>Could not find %1</b><br><br> \
                        The application is not found.<br> \
                        Please make sure OpenMW is installed correctly and try again.<br>").arg(info.fileName()));
        msgBox.exec();

        return false;
    }

    if (!info.isExecutable()) {
        QMessageBox msgBox;
        msgBox.setWindowTitle(tr("Error starting executable"));
        msgBox.setIcon(QMessageBox::Warning);
        msgBox.setStandardButtons(QMessageBox::Ok);
        msgBox.setText(tr("<br><b>Could not start %1</b><br><br> \
                        The application is not executable.<br> \
                        Please make sure you have the right permissions and try again.<br>").arg(info.fileName()));
        msgBox.exec();

        return false;
    }

    // Start the executable
    if (detached) {
        if (!process.startDetached(path, arguments)) {
            QMessageBox msgBox;
            msgBox.setWindowTitle(tr("Error starting executable"));
            msgBox.setIcon(QMessageBox::Critical);
            msgBox.setStandardButtons(QMessageBox::Ok);
            msgBox.setText(tr("<br><b>Could not start %1</b><br><br> \
                              An error occurred while starting %1.<br><br> \
                              Press \"Show Details...\" for more information.<br>").arg(info.fileName()));
            msgBox.setDetailedText(process.errorString());
            msgBox.exec();

            return false;
        }
    } else {
        process.start(path, arguments);
        if (!process.waitForFinished()) {
            QMessageBox msgBox;
            msgBox.setWindowTitle(tr("Error starting executable"));
            msgBox.setIcon(QMessageBox::Critical);
            msgBox.setStandardButtons(QMessageBox::Ok);
            msgBox.setText(tr("<br><b>Could not start %1</b><br><br> \
                              An error occurred while starting %1.<br><br> \
                              Press \"Show Details...\" for more information.<br>").arg(info.fileName()));
            msgBox.setDetailedText(process.errorString());
            msgBox.exec();

            return false;
        }

<<<<<<< HEAD
        if (process.exitCode() != 0) {
=======
        if (process.exitCode() != 0 || process.exitStatus() == QProcess::CrashExit) {
>>>>>>> b2be0d3e
            QString error(process.readAllStandardError());
            error.append(tr("\nArguments:\n"));
            error.append(arguments.join(" "));

            QMessageBox msgBox;
            msgBox.setWindowTitle(tr("Error running executable"));
            msgBox.setIcon(QMessageBox::Critical);
            msgBox.setStandardButtons(QMessageBox::Ok);
            msgBox.setText(tr("<br><b>Executable %1 returned an error</b><br><br> \
                              An error occurred while running %1.<br><br> \
                              Press \"Show Details...\" for more information.<br>").arg(info.fileName()));
            msgBox.setDetailedText(error);
            msgBox.exec();

            return false;
        }
    }

    return true;

}<|MERGE_RESOLUTION|>--- conflicted
+++ resolved
@@ -1,8 +1,5 @@
 #include "maindialog.hpp"
 
-<<<<<<< HEAD
-#include <QtGui>
-=======
 #include <QFontDatabase>
 #include <QInputDialog>
 #include <QFileDialog>
@@ -13,7 +10,6 @@
 #include <QDir>
 
 #include <QDebug>
->>>>>>> b2be0d3e
 
 #include "utils/checkablemessagebox.hpp"
 
@@ -116,30 +112,67 @@
 
     // Select the first page
     iconWidget->setCurrentItem(iconWidget->item(0), QItemSelectionModel::Select);
-<<<<<<< HEAD
 
     connect(mPlayPage, SIGNAL(playButtonClicked()), this, SLOT(play()));
 
-=======
-
-    connect(mPlayPage, SIGNAL(playButtonClicked()), this, SLOT(play()));
-
->>>>>>> b2be0d3e
     connect(mPlayPage, SIGNAL(profileChanged(int)), mDataFilesPage, SLOT(setProfilesComboBoxIndex(int)));
     connect(mDataFilesPage, SIGNAL(profileChanged(int)), mPlayPage, SLOT(setProfilesComboBoxIndex(int)));
 
 }
 
 bool MainDialog::showFirstRunDialog()
-<<<<<<< HEAD
-{
+{
+    QStringList iniPaths;
+
+    foreach (const QString &path, mGameSettings.getDataDirs()) {
+        QDir dir(path);
+        dir.setPath(dir.canonicalPath()); // Resolve symlinks
+
+        if (!dir.cdUp())
+            continue; // Cannot move from Data Files
+
+        if (dir.exists(QString("Morrowind.ini")))
+            iniPaths.append(dir.absoluteFilePath(QString("Morrowind.ini")));
+    }
+
+    // Ask the user where the Morrowind.ini is
+    if (iniPaths.empty()) {
+        QMessageBox msgBox;
+        msgBox.setWindowTitle(tr("Error detecting Morrowind configuration"));
+        msgBox.setIcon(QMessageBox::Warning);
+        msgBox.setStandardButtons(QMessageBox::Cancel);
+        msgBox.setText(QObject::tr("<br><b>Could not find Morrowind.ini</b><br><br> \
+                                   OpenMW needs to import settings from this file.<br><br> \
+                                   Press \"Browse...\" to specify the location manually.<br>"));
+
+        QAbstractButton *dirSelectButton =
+                msgBox.addButton(QObject::tr("B&rowse..."), QMessageBox::ActionRole);
+
+        msgBox.exec();
+
+        QString iniFile;
+        if (msgBox.clickedButton() == dirSelectButton) {
+            iniFile = QFileDialog::getOpenFileName(
+                        NULL,
+                        QObject::tr("Select configuration file"),
+                        QDir::currentPath(),
+                        QString(tr("Morrowind configuration file (*.ini)")));
+        }
+
+        if (iniFile.isEmpty())
+            return false; // Cancel was clicked;
+
+        QFileInfo info(iniFile);
+        iniPaths.clear();
+        iniPaths.append(info.absoluteFilePath());
+    }
+
     CheckableMessageBox msgBox(this);
     msgBox.setWindowTitle(tr("Morrowind installation detected"));
 
     QIcon icon = QApplication::style()->standardIcon(QStyle::SP_MessageBoxQuestion);
     int size = QApplication::style()->pixelMetric(QStyle::PM_MessageBoxIconSize);
     msgBox.setIconPixmap(icon.pixmap(size, size));
-
 
     QAbstractButton *importerButton =
             msgBox.addButton(tr("Import"), QDialogButtonBox::AcceptRole); // ActionRole doesn't work?!
@@ -149,54 +182,28 @@
     Q_UNUSED(skipButton); // Surpress compiler unused warning
 
     msgBox.setStandardButtons(QDialogButtonBox::NoButton);
-
-    msgBox.setText(tr("<br><b>An existing Morrowind installation was detected</b><br><br> \
-                      Would you like to import settings from Morrowind.ini?<br>"));
-
+    msgBox.setText(tr("<br><b>An existing Morrowind configuration was detected</b><br> \
+                      <br>Would you like to import settings from Morrowind.ini?<br> \
+                      <br><b>Warning: In most cases OpenMW needs these settings to run properly</b><br>"));
     msgBox.setCheckBoxText(tr("Include selected masters and plugins (creates a new profile)"));
     msgBox.exec();
 
 
     if (msgBox.clickedButton() == importerButton) {
-
-        QStringList iniPaths;
-
-        foreach (const QString &path, mGameSettings.getDataDirs()) {
-            QDir dir(path);
-            dir.setPath(dir.canonicalPath()); // Resolve symlinks
-
-            if (!dir.cdUp())
-                continue; // Cannot move from Data Files
-
-            if (dir.exists(QString("Morrowind.ini")))
-                iniPaths.append(dir.absoluteFilePath(QString("Morrowind.ini")));
-        }
-
-        if (iniPaths.isEmpty()) {
-            QMessageBox msgBox;
-            msgBox.setWindowTitle(tr("Error reading Morrowind configuration file"));
-            msgBox.setIcon(QMessageBox::Warning);
-            msgBox.setStandardButtons(QMessageBox::Ok);
-            msgBox.setText(QObject::tr("<br><b>Could not find Morrowind.ini</b><br><br> \
-                              The problem may be due to an incomplete installation of Morrowind.<br> \
-                              Reinstalling Morrowind may resolve the problem."));
-            msgBox.exec();
-            return false;
-        }
 
         if (iniPaths.count() > 1) {
             // Multiple Morrowind.ini files found
             bool ok;
-                QString path = QInputDialog::getItem(this, tr("Multiple configurations found"),
+            QString path = QInputDialog::getItem(this, tr("Multiple configurations found"),
                                                      tr("<br><b>There are multiple Morrowind.ini files found.</b><br><br> \
                                                         Please select the one you wish to import from:"), iniPaths, 0, false, &ok);
-                if (ok && !path.isEmpty()) {
-                    iniPaths.clear();
-                    iniPaths.append(path);
-                } else {
-                    // Cancel was clicked TODO: should we abort here?
-                    return false;
-                }
+            if (ok && !path.isEmpty()) {
+                iniPaths.clear();
+                iniPaths.append(path);
+            } else {
+                // Cancel was clicked
+                return false;
+            }
         }
 
         // Create the file if it doesn't already exist, else the importer will fail
@@ -224,178 +231,6 @@
         QStringList arguments;
 
         if (msgBox.isChecked())
-            arguments.append(QString("-g"));
-
-        arguments.append(iniPaths.first());
-        arguments.append(path);
-
-        if (!startProgram(QString("mwiniimport"), arguments, false))
-            return false;
-
-        // Re-read the game settings
-        if (!setupGameSettings())
-            return false;
-
-        // Add a new profile
-        if (msgBox.isChecked()) {
-            mLauncherSettings.setValue(QString("Profiles/CurrentProfile"), QString("Imported"));
-
-            mLauncherSettings.remove(QString("Profiles/Imported/master"));
-            mLauncherSettings.remove(QString("Profiles/Imported/plugin"));
-
-            QStringList masters = mGameSettings.values(QString("master"));
-            QStringList plugins = mGameSettings.values(QString("plugin"));
-
-            foreach (const QString &master, masters) {
-                mLauncherSettings.setMultiValue(QString("Profiles/Imported/master"), master);
-            }
-
-            foreach (const QString &plugin, plugins) {
-                mLauncherSettings.setMultiValue(QString("Profiles/Imported/plugin"), plugin);
-            }
-        }
-
-    }
-
-    return true;
-}
-
-bool MainDialog::setup()
-{
-    if (!setupLauncherSettings())
-        return false;
-
-    if (!setupGameSettings())
-        return false;
-
-    if (!setupGraphicsSettings())
-        return false;
-
-    // Check if we need to show the importer
-    if (mLauncherSettings.value(QString("General/firstrun"), QString("true")) == QLatin1String("true"))
-    {
-        if (!showFirstRunDialog())
-            return false;
-    }
-
-    // Now create the pages as they need the settings
-    createPages();
-
-    // Call this so we can exit on Ogre errors before mainwindow is shown
-    if (!mGraphicsPage->setupOgre())
-        return false;
-
-=======
-{
-    QStringList iniPaths;
-
-    foreach (const QString &path, mGameSettings.getDataDirs()) {
-        QDir dir(path);
-        dir.setPath(dir.canonicalPath()); // Resolve symlinks
-
-        if (!dir.cdUp())
-            continue; // Cannot move from Data Files
-
-        if (dir.exists(QString("Morrowind.ini")))
-            iniPaths.append(dir.absoluteFilePath(QString("Morrowind.ini")));
-    }
-
-    // Ask the user where the Morrowind.ini is
-    if (iniPaths.empty()) {
-        QMessageBox msgBox;
-        msgBox.setWindowTitle(tr("Error detecting Morrowind configuration"));
-        msgBox.setIcon(QMessageBox::Warning);
-        msgBox.setStandardButtons(QMessageBox::Cancel);
-        msgBox.setText(QObject::tr("<br><b>Could not find Morrowind.ini</b><br><br> \
-                                   OpenMW needs to import settings from this file.<br><br> \
-                                   Press \"Browse...\" to specify the location manually.<br>"));
-
-        QAbstractButton *dirSelectButton =
-                msgBox.addButton(QObject::tr("B&rowse..."), QMessageBox::ActionRole);
-
-        msgBox.exec();
-
-        QString iniFile;
-        if (msgBox.clickedButton() == dirSelectButton) {
-            iniFile = QFileDialog::getOpenFileName(
-                        NULL,
-                        QObject::tr("Select configuration file"),
-                        QDir::currentPath(),
-                        QString(tr("Morrowind configuration file (*.ini)")));
-        }
-
-        if (iniFile.isEmpty())
-            return false; // Cancel was clicked;
-
-        QFileInfo info(iniFile);
-        iniPaths.clear();
-        iniPaths.append(info.absoluteFilePath());
-    }
-
-    CheckableMessageBox msgBox(this);
-    msgBox.setWindowTitle(tr("Morrowind installation detected"));
-
-    QIcon icon = QApplication::style()->standardIcon(QStyle::SP_MessageBoxQuestion);
-    int size = QApplication::style()->pixelMetric(QStyle::PM_MessageBoxIconSize);
-    msgBox.setIconPixmap(icon.pixmap(size, size));
-
-    QAbstractButton *importerButton =
-            msgBox.addButton(tr("Import"), QDialogButtonBox::AcceptRole); // ActionRole doesn't work?!
-    QAbstractButton *skipButton =
-            msgBox.addButton(tr("Skip"), QDialogButtonBox::RejectRole);
-
-    Q_UNUSED(skipButton); // Surpress compiler unused warning
-
-    msgBox.setStandardButtons(QDialogButtonBox::NoButton);
-    msgBox.setText(tr("<br><b>An existing Morrowind configuration was detected</b><br> \
-                      <br>Would you like to import settings from Morrowind.ini?<br> \
-                      <br><b>Warning: In most cases OpenMW needs these settings to run properly</b><br>"));
-    msgBox.setCheckBoxText(tr("Include selected masters and plugins (creates a new profile)"));
-    msgBox.exec();
-
-
-    if (msgBox.clickedButton() == importerButton) {
-
-        if (iniPaths.count() > 1) {
-            // Multiple Morrowind.ini files found
-            bool ok;
-            QString path = QInputDialog::getItem(this, tr("Multiple configurations found"),
-                                                     tr("<br><b>There are multiple Morrowind.ini files found.</b><br><br> \
-                                                        Please select the one you wish to import from:"), iniPaths, 0, false, &ok);
-            if (ok && !path.isEmpty()) {
-                iniPaths.clear();
-                iniPaths.append(path);
-            } else {
-                // Cancel was clicked
-                return false;
-            }
-        }
-
-        // Create the file if it doesn't already exist, else the importer will fail
-        QString path = QString::fromStdString(mCfgMgr.getUserPath().string()) + QString("openmw.cfg");
-        QFile file(path);
-
-        if (!file.exists()) {
-            if (!file.open(QIODevice::ReadWrite)) {
-                // File cannot be created
-                QMessageBox msgBox;
-                msgBox.setWindowTitle(tr("Error writing OpenMW configuration file"));
-                msgBox.setIcon(QMessageBox::Critical);
-                msgBox.setStandardButtons(QMessageBox::Ok);
-                msgBox.setText(tr("<br><b>Could not open or create %0 for writing</b><br><br> \
-                                  Please make sure you have the right permissions \
-                                  and try again.<br>").arg(file.fileName()));
-                msgBox.exec();
-                return false;
-            }
-
-            file.close();
-        }
-
-        // Construct the arguments to run the importer
-        QStringList arguments;
-
-        if (msgBox.isChecked())
             arguments.append(QString("--game-files"));
 
         arguments.append(QString("--encoding"));
@@ -461,7 +296,6 @@
     if (!mGraphicsPage->setupOgre())
         return false;
 
->>>>>>> b2be0d3e
     loadSettings();
     return true;
 }
@@ -718,7 +552,6 @@
 
     mGameSettings.writeFile(stream);
     file.close();
-<<<<<<< HEAD
 
     // Graphics settings
     file.setFileName(userPath + QString("settings.cfg"));
@@ -764,53 +597,6 @@
     mLauncherSettings.writeFile(stream);
     file.close();
 
-=======
-
-    // Graphics settings
-    file.setFileName(userPath + QString("settings.cfg"));
-
-    if (!file.open(QIODevice::ReadWrite | QIODevice::Text | QIODevice::Truncate)) {
-        // File cannot be opened or created
-        QMessageBox msgBox;
-        msgBox.setWindowTitle(tr("Error writing OpenMW configuration file"));
-        msgBox.setIcon(QMessageBox::Critical);
-        msgBox.setStandardButtons(QMessageBox::Ok);
-        msgBox.setText(tr("<br><b>Could not open or create %0 for writing</b><br><br> \
-                          Please make sure you have the right permissions \
-                          and try again.<br>").arg(file.fileName()));
-        msgBox.exec();
-        return false;
-    }
-
-    stream.setDevice(&file);
-    stream.setCodec(QTextCodec::codecForName("UTF-8"));
-
-    mGraphicsSettings.writeFile(stream);
-    file.close();
-
-    // Launcher settings
-    file.setFileName(userPath + QString("launcher.cfg"));
-
-    if (!file.open(QIODevice::ReadWrite | QIODevice::Text | QIODevice::Truncate)) {
-        // File cannot be opened or created
-        QMessageBox msgBox;
-        msgBox.setWindowTitle(tr("Error writing Launcher configuration file"));
-        msgBox.setIcon(QMessageBox::Critical);
-        msgBox.setStandardButtons(QMessageBox::Ok);
-        msgBox.setText(tr("<br><b>Could not open or create %0 for writing</b><br><br> \
-                          Please make sure you have the right permissions \
-                          and try again.<br>").arg(file.fileName()));
-        msgBox.exec();
-        return false;
-    }
-
-    stream.setDevice(&file);
-    stream.setCodec(QTextCodec::codecForName("UTF-8"));
-
-    mLauncherSettings.writeFile(stream);
-    file.close();
-
->>>>>>> b2be0d3e
     return true;
 }
 
@@ -904,11 +690,7 @@
             return false;
         }
 
-<<<<<<< HEAD
-        if (process.exitCode() != 0) {
-=======
         if (process.exitCode() != 0 || process.exitStatus() == QProcess::CrashExit) {
->>>>>>> b2be0d3e
             QString error(process.readAllStandardError());
             error.append(tr("\nArguments:\n"));
             error.append(arguments.join(" "));
