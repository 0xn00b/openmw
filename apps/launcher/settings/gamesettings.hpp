--- conflicted
+++ resolved
@@ -40,18 +40,16 @@
                 mSettings.insertMulti(key, value);
         }
 
-<<<<<<< HEAD
         inline void remove(const QString &key)
         {
             mSettings.remove(key);
         }
-=======
-    inline QStringList getDataDirs() { return mDataDirs; }
-    inline void addDataDir(const QString &dir) { if(!dir.isEmpty()) mDataDirs.append(dir); }
-    inline QString getDataLocal() {return mDataLocal; }
 
-    bool hasMaster();
->>>>>>> f5fbe736
+        inline QStringList getDataDirs() { return mDataDirs; }
+        inline void addDataDir(const QString &dir) { if(!dir.isEmpty()) mDataDirs.append(dir); }
+        inline QString getDataLocal() {return mDataLocal; }
+
+        bool hasMaster();
 
         inline QStringList getDataDirs() { return mDataDirs; }
         inline void addDataDir(const QString &dir) { if(!dir.isEmpty()) mDataDirs.append(dir); }
