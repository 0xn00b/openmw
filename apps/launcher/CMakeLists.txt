--- conflicted
+++ resolved
@@ -96,15 +96,8 @@
     components
 )
 
-<<<<<<< HEAD
-if(DPKG_PROGRAM)
-    INSTALL(TARGETS omwlauncher RUNTIME DESTINATION games COMPONENT omwlauncher)
-endif()
 
-if(BUILD_WITH_CODE_COVERAGE)
-=======
 if (BUILD_WITH_CODE_COVERAGE)
->>>>>>> 30281418
   add_definitions (--coverage)
   target_link_libraries(omwlauncher gcov)
 endif()
