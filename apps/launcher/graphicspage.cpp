#include "graphicspage.hpp"

<<<<<<< HEAD
#include <QtGui>
=======
#include <QDesktopWidget>
#include <QMessageBox>
#include <QDir>
>>>>>>> b2be0d3e

#include <cstdlib>

#include <boost/math/common_factor.hpp>

#include <components/files/configurationmanager.hpp>
#include <components/files/ogreplugin.hpp>

#include <components/fileorderlist/utils/naturalsort.hpp>

#include "settings/graphicssettings.hpp"

QString getAspect(int x, int y)
{
    int gcd = boost::math::gcd (x, y);
    int xaspect = x / gcd;
    int yaspect = y / gcd;
    // special case: 8 : 5 is usually referred to as 16:10
    if (xaspect == 8 && yaspect == 5)
        return QString("16:10");

    return QString(QString::number(xaspect) + ":" + QString::number(yaspect));
}

GraphicsPage::GraphicsPage(Files::ConfigurationManager &cfg, GraphicsSettings &graphicsSetting, QWidget *parent)
    : mCfgMgr(cfg)
    , mGraphicsSettings(graphicsSetting)
    , QWidget(parent)
{
    setupUi(this);

    // Set the maximum res we can set in windowed mode
    QRect res = QApplication::desktop()->screenGeometry();
    customWidthSpinBox->setMaximum(res.width());
    customHeightSpinBox->setMaximum(res.height());

    connect(rendererComboBox, SIGNAL(currentIndexChanged(const QString&)), this, SLOT(rendererChanged(const QString&)));
    connect(fullScreenCheckBox, SIGNAL(stateChanged(int)), this, SLOT(slotFullScreenChanged(int)));
    connect(standardRadioButton, SIGNAL(toggled(bool)), this, SLOT(slotStandardToggled(bool)));

}

bool GraphicsPage::setupOgre()
{
    // Create a log manager so we can surpress debug text to stdout/stderr
    Ogre::LogManager* logMgr = OGRE_NEW Ogre::LogManager;
    logMgr->createLog((mCfgMgr.getLogPath().string() + "/launcherOgre.log"), true, false, false);

    try
    {
        mOgre = new Ogre::Root("", "", "./launcherOgre.log");
    }
    catch(Ogre::Exception &ex)
    {
        QString ogreError = QString::fromStdString(ex.getFullDescription().c_str());
        QMessageBox msgBox;
        msgBox.setWindowTitle("Error creating Ogre::Root");
        msgBox.setIcon(QMessageBox::Critical);
        msgBox.setStandardButtons(QMessageBox::Ok);
        msgBox.setText(tr("<br><b>Failed to create the Ogre::Root object</b><br><br> \
        Press \"Show Details...\" for more information.<br>"));
        msgBox.setDetailedText(ogreError);
        msgBox.exec();

        qCritical("Error creating Ogre::Root, the error reported was:\n %s", qPrintable(ogreError));
        return false;
    }


    std::string pluginDir;
    const char* pluginEnv = getenv("OPENMW_OGRE_PLUGIN_DIR");
    if (pluginEnv)
        pluginDir = pluginEnv;
    else
    {
#if OGRE_PLATFORM == OGRE_PLATFORM_WIN32
        pluginDir = ".\\";
#endif
#if OGRE_PLATFORM == OGRE_PLATFORM_APPLE
        pluginDir = OGRE_PLUGIN_DIR;
#endif
#if OGRE_PLATFORM == OGRE_PLATFORM_LINUX
        pluginDir = OGRE_PLUGIN_DIR_REL;
#endif
    }

    QDir dir(QString::fromStdString(pluginDir));
    pluginDir = dir.absolutePath().toStdString();

    Files::loadOgrePlugin(pluginDir, "RenderSystem_GL", *mOgre);
    Files::loadOgrePlugin(pluginDir, "RenderSystem_GL3Plus", *mOgre);
    Files::loadOgrePlugin(pluginDir, "RenderSystem_Direct3D9", *mOgre);

#ifdef ENABLE_PLUGIN_GL
    mGLPlugin = new Ogre::GLPlugin();
    mOgre->installPlugin(mGLPlugin);
#endif
#ifdef ENABLE_PLUGIN_Direct3D9
    mD3D9Plugin = new Ogre::D3D9Plugin();
    mOgre->installPlugin(mD3D9Plugin);
#endif

    // Get the available renderers and put them in the combobox
    const Ogre::RenderSystemList &renderers = mOgre->getAvailableRenderers();

    for (Ogre::RenderSystemList::const_iterator r = renderers.begin(); r != renderers.end(); ++r) {
        mSelectedRenderSystem = *r;
        rendererComboBox->addItem((*r)->getName().c_str());
    }

    QString openGLName = QString("OpenGL Rendering Subsystem");
    QString direct3DName = QString("Direct3D9 Rendering Subsystem");

    // Create separate rendersystems
    mOpenGLRenderSystem = mOgre->getRenderSystemByName(openGLName.toStdString());
    mDirect3DRenderSystem = mOgre->getRenderSystemByName(direct3DName.toStdString());

    if (!mOpenGLRenderSystem && !mDirect3DRenderSystem) {
        QMessageBox msgBox;
        msgBox.setWindowTitle(tr("Error creating renderer"));
        msgBox.setIcon(QMessageBox::Critical);
        msgBox.setStandardButtons(QMessageBox::Ok);
        msgBox.setText(tr("<br><b>Could not select a valid render system</b><br><br> \
                          Please make sure the plugins.cfg file exists and contains a valid rendering plugin.<br>"));
        msgBox.exec();
        return false;
    }

    // Now fill the GUI elements
    int index = rendererComboBox->findText(mGraphicsSettings.value(QString("Video/render system")));
    if ( index != -1) {
        rendererComboBox->setCurrentIndex(index);
    } else {
#if OGRE_PLATFORM == OGRE_PLATFORM_WIN32
        rendererComboBox->setCurrentIndex(rendererComboBox->findText(direct3DName));
#else
        rendererComboBox->setCurrentIndex(rendererComboBox->findText(openGLName));
#endif
    }

    antiAliasingComboBox->clear();
    resolutionComboBox->clear();
    antiAliasingComboBox->addItems(getAvailableOptions(QString("FSAA"), mSelectedRenderSystem));
    resolutionComboBox->addItems(getAvailableResolutions(mSelectedRenderSystem));

    // Load the rest of the values
    loadSettings();
    return true;
}

void GraphicsPage::loadSettings()
{
    if (mGraphicsSettings.value(QString("Video/vsync")) == QLatin1String("true"))
        vSyncCheckBox->setCheckState(Qt::Checked);

    if (mGraphicsSettings.value(QString("Video/fullscreen")) == QLatin1String("true"))
        fullScreenCheckBox->setCheckState(Qt::Checked);

    int aaIndex = antiAliasingComboBox->findText(mGraphicsSettings.value(QString("Video/antialiasing")));
    if (aaIndex != -1)
        antiAliasingComboBox->setCurrentIndex(aaIndex);

    QString width = mGraphicsSettings.value(QString("Video/resolution x"));
    QString height = mGraphicsSettings.value(QString("Video/resolution y"));
    QString resolution = width + QString(" x ") + height;

    int resIndex = resolutionComboBox->findText(resolution, Qt::MatchStartsWith);

    if (resIndex != -1) {
        standardRadioButton->toggle();
        resolutionComboBox->setCurrentIndex(resIndex);
    } else {
        customRadioButton->toggle();
        customWidthSpinBox->setValue(width.toInt());
        customHeightSpinBox->setValue(height.toInt());

    }
}

void GraphicsPage::saveSettings()
{
    vSyncCheckBox->checkState() ? mGraphicsSettings.setValue(QString("Video/vsync"), QString("true"))
                                 : mGraphicsSettings.setValue(QString("Video/vsync"), QString("false"));

    fullScreenCheckBox->checkState() ? mGraphicsSettings.setValue(QString("Video/fullscreen"), QString("true"))
                                      : mGraphicsSettings.setValue(QString("Video/fullscreen"), QString("false"));

    mGraphicsSettings.setValue(QString("Video/antialiasing"), antiAliasingComboBox->currentText());
    mGraphicsSettings.setValue(QString("Video/render system"), rendererComboBox->currentText());


    if (standardRadioButton->isChecked()) {
        QRegExp resolutionRe(QString("(\\d+) x (\\d+).*"));

        if (resolutionRe.exactMatch(resolutionComboBox->currentText().simplified())) {
            mGraphicsSettings.setValue(QString("Video/resolution x"), resolutionRe.cap(1));
            mGraphicsSettings.setValue(QString("Video/resolution y"), resolutionRe.cap(2));
        }
    } else {
        mGraphicsSettings.setValue(QString("Video/resolution x"), QString::number(customWidthSpinBox->value()));
        mGraphicsSettings.setValue(QString("Video/resolution y"), QString::number(customHeightSpinBox->value()));
    }
}

QStringList GraphicsPage::getAvailableOptions(const QString &key, Ogre::RenderSystem *renderer)
{
    QStringList result;

    uint row = 0;
    Ogre::ConfigOptionMap options = renderer->getConfigOptions();

    for (Ogre::ConfigOptionMap::iterator i = options.begin (); i != options.end (); i++, row++)
    {
        Ogre::StringVector::iterator opt_it;
        uint idx = 0;

        for (opt_it = i->second.possibleValues.begin();
             opt_it != i->second.possibleValues.end(); opt_it++, idx++)
        {
            if (strcmp (key.toStdString().c_str(), i->first.c_str()) == 0) {
                result << ((key == "FSAA") ? QString("MSAA ") : QString("")) + QString::fromStdString((*opt_it).c_str()).simplified();
            }
        }
    }

    // Sort ascending
    qSort(result.begin(), result.end(), naturalSortLessThanCI);

    // Replace the zero option with Off
    int index = result.indexOf("MSAA 0");

    if (index != -1)
        result.replace(index, tr("Off"));

    return result;
}

QStringList GraphicsPage::getAvailableResolutions(Ogre::RenderSystem *renderer)
{
    QString key("Video Mode");
    QStringList result;

    uint row = 0;
    Ogre::ConfigOptionMap options = renderer->getConfigOptions();

    for (Ogre::ConfigOptionMap::iterator i = options.begin (); i != options.end (); i++, row++)
    {
        if (key.toStdString() != i->first)
            continue;

        Ogre::StringVector::iterator opt_it;
        uint idx = 0;

        for (opt_it = i->second.possibleValues.begin ();
             opt_it != i->second.possibleValues.end (); opt_it++, idx++)
        {
<<<<<<< HEAD
            QRegExp resolutionRe(QString("(\\d+) x (\\d+)"));
=======
            QRegExp resolutionRe(QString("(\\d+) x (\\d+).*"));
>>>>>>> b2be0d3e
            QString resolution = QString::fromStdString(*opt_it).simplified();

            if (resolutionRe.exactMatch(resolution)) {

                int width = resolutionRe.cap(1).toInt();
                int height = resolutionRe.cap(2).toInt();

                QString aspect = getAspect(width, height);
<<<<<<< HEAD

                if (aspect == QLatin1String("16:9") || aspect == QLatin1String("16:10")) {
                    resolution.append(tr("\t(Wide ") + aspect + ")");

                } else if (aspect == QLatin1String("4:3")) {
                    resolution.append(tr("\t(Standard 4:3)"));
                }
                // do not add duplicate resolutions
                if (!result.contains(resolution))
                    result.append(resolution);
=======
                QString cleanRes = resolutionRe.cap(1) + QString(" x ") + resolutionRe.cap(2);

                if (aspect == QLatin1String("16:9") || aspect == QLatin1String("16:10")) {
                    cleanRes.append(tr("\t(Wide ") + aspect + ")");

                } else if (aspect == QLatin1String("4:3")) {
                    cleanRes.append(tr("\t(Standard 4:3)"));
                }
                // do not add duplicate resolutions
                if (!result.contains(cleanRes))
                    result.append(cleanRes);
>>>>>>> b2be0d3e
            }
        }
    }

    // Sort the resolutions in descending order
    qSort(result.begin(), result.end(), naturalSortGreaterThanCI);

    return result;
}

void GraphicsPage::rendererChanged(const QString &renderer)
{
    mSelectedRenderSystem = mOgre->getRenderSystemByName(renderer.toStdString());

    antiAliasingComboBox->clear();
    resolutionComboBox->clear();

    antiAliasingComboBox->addItems(getAvailableOptions(QString("FSAA"), mSelectedRenderSystem));
    resolutionComboBox->addItems(getAvailableResolutions(mSelectedRenderSystem));
}

void GraphicsPage::slotFullScreenChanged(int state)
{
    if (state == Qt::Checked) {
        standardRadioButton->toggle();
        customRadioButton->setEnabled(false);
        customWidthSpinBox->setEnabled(false);
        customHeightSpinBox->setEnabled(false);
    } else {
        customRadioButton->setEnabled(true);
        customWidthSpinBox->setEnabled(true);
        customHeightSpinBox->setEnabled(true);
    }
}

void GraphicsPage::slotStandardToggled(bool checked)
{
    if (checked) {
        resolutionComboBox->setEnabled(true);
        customWidthSpinBox->setEnabled(false);
        customHeightSpinBox->setEnabled(false);
    } else {
        resolutionComboBox->setEnabled(false);
        customWidthSpinBox->setEnabled(true);
        customHeightSpinBox->setEnabled(true);
    }
}<|MERGE_RESOLUTION|>--- conflicted
+++ resolved
@@ -1,12 +1,8 @@
 #include "graphicspage.hpp"
 
-<<<<<<< HEAD
-#include <QtGui>
-=======
 #include <QDesktopWidget>
 #include <QMessageBox>
 #include <QDir>
->>>>>>> b2be0d3e
 
 #include <cstdlib>
 
@@ -263,11 +259,7 @@
         for (opt_it = i->second.possibleValues.begin ();
              opt_it != i->second.possibleValues.end (); opt_it++, idx++)
         {
-<<<<<<< HEAD
-            QRegExp resolutionRe(QString("(\\d+) x (\\d+)"));
-=======
             QRegExp resolutionRe(QString("(\\d+) x (\\d+).*"));
->>>>>>> b2be0d3e
             QString resolution = QString::fromStdString(*opt_it).simplified();
 
             if (resolutionRe.exactMatch(resolution)) {
@@ -276,18 +268,6 @@
                 int height = resolutionRe.cap(2).toInt();
 
                 QString aspect = getAspect(width, height);
-<<<<<<< HEAD
-
-                if (aspect == QLatin1String("16:9") || aspect == QLatin1String("16:10")) {
-                    resolution.append(tr("\t(Wide ") + aspect + ")");
-
-                } else if (aspect == QLatin1String("4:3")) {
-                    resolution.append(tr("\t(Standard 4:3)"));
-                }
-                // do not add duplicate resolutions
-                if (!result.contains(resolution))
-                    result.append(resolution);
-=======
                 QString cleanRes = resolutionRe.cap(1) + QString(" x ") + resolutionRe.cap(2);
 
                 if (aspect == QLatin1String("16:9") || aspect == QLatin1String("16:10")) {
@@ -299,7 +279,6 @@
                 // do not add duplicate resolutions
                 if (!result.contains(cleanRes))
                     result.append(cleanRes);
->>>>>>> b2be0d3e
             }
         }
     }
