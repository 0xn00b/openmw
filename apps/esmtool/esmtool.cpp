--- conflicted
+++ resolved
@@ -204,10 +204,10 @@
 
         if(quiet) continue;
 
-        cout << "    Refnum: " << ref.refnum << endl;
-        cout << "    ID: '" << ref.refID << "'\n";
-        cout << "    Owner: '" << ref.owner << "'\n";
-        cout << "    INTV: " << ref.intv << "   NAM9: " << ref.intv << endl;
+        cout << "    Refnum: " << ref.mRefnum << endl;
+        cout << "    ID: '" << ref.mRefID << "'\n";
+        cout << "    Owner: '" << ref.mOwner << "'\n";
+        cout << "    INTV: " << ref.mIntv << "   NAM9: " << ref.mIntv << endl;
     }
 }
 
@@ -283,86 +283,11 @@
         // Loop through all records
         while(esm.hasMoreRecs())
         {
-<<<<<<< HEAD
-        case REC_ACTI:
-          {
-            Activator ac;
-            ac.load(esm);
-            if(quiet) break;
-            cout << "  Name: " << ac.name << endl;
-            cout << "  Mesh: " << ac.model << endl;
-            cout << "  Script: " << ac.script << endl;
-            break;
-          }
-        case REC_ALCH:
-          {
-            Potion p;
-            p.load(esm, id);
-            if(quiet) break;
-            cout << "  Name: " << p.name << endl;
-            break;
-          }
-        case REC_APPA:
-          {
-            Apparatus p;
-            p.load(esm);
-            if(quiet) break;
-            cout << "  Name: " << p.name << endl;
-            break;
-          }
-        case REC_ARMO:
-          {
-            Armor am;
-            am.load(esm);
-            if(quiet) break;
-            cout << "  Name: " << am.name << endl;
-            cout << "  Mesh: " << am.model << endl;
-            cout << "  Icon: " << am.icon << endl;
-            cout << "  Script: " << am.script << endl;
-            cout << "  Enchantment: " << am.enchant << endl;
-            cout << "  Type: " << am.data.type << endl;
-            cout << "  Weight: " << am.data.weight << endl;
-            break;
-          }
-        case REC_BODY:
-          {
-            BodyPart bp;
-            bp.load(esm);
-            if(quiet) break;
-            cout << "  Name: " << bp.name << endl;
-            cout << "  Mesh: " << bp.model << endl;
-            break;
-          }
-        case REC_BOOK:
-          {
-            Book b;
-            b.load(esm);
-            if(quiet) break;
-            cout << "  Name: " << b.name << endl;
-            cout << "  Mesh: " << b.model << endl;
-            break;
-          }
-        case REC_BSGN:
-          {
-            BirthSign bs;
-            bs.load(esm);
-            if(quiet) break;
-            cout << "  Name: " << bs.name << endl;
-            cout << "  Texture: " << bs.texture << endl;
-            cout << "  Description: " << bs.description << endl;
-            break;
-          }
-        case REC_CELL:
-          {
-            Cell b;
-            b.load(esm);
-=======
             NAME n = esm.getRecName();
             uint32_t flags;
             esm.getRecHeader(flags);
 
             string id = esm.getHNOString("NAME");
->>>>>>> 76c4aa41
             if(!quiet)
                 cout << "\nRecord: " << n.toString()
                      << " '" << id << "'\n";
@@ -377,9 +302,9 @@
                 Activator& ac = *(Activator*)rec;
                 ac.load(esm);
                 if(quiet) break;
-                cout << "  Name: " << ac.name << endl;
-                cout << "  Mesh: " << ac.model << endl;
-                cout << "  Script: " << ac.script << endl;
+                cout << "  Name: " << ac.mName << endl;
+                cout << "  Mesh: " << ac.mModel << endl;
+                cout << "  Script: " << ac.mScript << endl;
                 break;
             }
             case REC_ALCH:
@@ -388,7 +313,7 @@
                 Potion& p = *(Potion*)rec;
                 p.load(esm);
                 if(quiet) break;
-                cout << "  Name: " << p.name << endl;
+                cout << "  Name: " << p.mName << endl;
                 break;
             }
             case REC_APPA:
@@ -397,7 +322,7 @@
                 Apparatus& p = *(Apparatus*)rec;
                 p.load(esm);
                 if(quiet) break;
-                cout << "  Name: " << p.name << endl;
+                cout << "  Name: " << p.mName << endl;
                 break;
             }
             case REC_ARMO:
@@ -406,13 +331,13 @@
                 Armor& am = *(Armor*)rec;
                 am.load(esm);
                 if(quiet) break;
-                cout << "  Name: " << am.name << endl;
-                cout << "  Mesh: " << am.model << endl;
-                cout << "  Icon: " << am.icon << endl;
-                cout << "  Script: " << am.script << endl;
-                cout << "  Enchantment: " << am.enchant << endl;
-                cout << "  Type: " << am.data.type << endl;
-                cout << "  Weight: " << am.data.weight << endl;
+                cout << "  Name: " << am.mName << endl;
+                cout << "  Mesh: " << am.mModel << endl;
+                cout << "  Icon: " << am.mIcon << endl;
+                cout << "  Script: " << am.mScript << endl;
+                cout << "  Enchantment: " << am.mEnchant << endl;
+                cout << "  Type: " << am.mData.mType << endl;
+                cout << "  Weight: " << am.mData.mWeight << endl;
                 break;
             }
             case REC_BODY:
@@ -421,8 +346,8 @@
                 BodyPart& bp = *(BodyPart*)rec;
                 bp.load(esm);
                 if(quiet) break;
-                cout << "  Name: " << bp.name << endl;
-                cout << "  Mesh: " << bp.model << endl;
+                cout << "  Name: " << bp.mName << endl;
+                cout << "  Mesh: " << bp.mModel << endl;
                 break;
             }
             case REC_BOOK:
@@ -431,8 +356,8 @@
                 Book& b = *(Book*)rec;
                 b.load(esm);
                 if(quiet) break;
-                cout << "  Name: " << b.name << endl;
-                cout << "  Mesh: " << b.model << endl;
+                cout << "  Name: " << b.mName << endl;
+                cout << "  Mesh: " << b.mModel << endl;
                 break;
             }
             case REC_BSGN:
@@ -441,9 +366,9 @@
                 BirthSign& bs = *(BirthSign*)rec;
                 bs.load(esm);
                 if(quiet) break;
-                cout << "  Name: " << bs.name << endl;
-                cout << "  Texture: " << bs.texture << endl;
-                cout << "  Description: " << bs.description << endl;
+                cout << "  Name: " << bs.mName << endl;
+                cout << "  Texture: " << bs.mTexture << endl;
+                cout << "  Description: " << bs.mDescription << endl;
                 break;
             }
             case REC_CELL:
@@ -453,8 +378,8 @@
                 b.load(esm);
                 if(!quiet)
                 {
-                    cout << "  Name: " << b.name << endl;
-                    cout << "  Region: " << b.region << endl;
+                    cout << "  Name: " << b.mName << endl;
+                    cout << "  Region: " << b.mRegion << endl;
                 }
                 if(loadCells)
                     loadCell(b, esm, info);
@@ -466,8 +391,8 @@
                 Class& b = *(Class*)rec;
                 b.load(esm);
                 if(quiet) break;
-                cout << "  Name: " << b.name << endl;
-                cout << "  Description: " << b.description << endl;
+                cout << "  Name: " << b.mName << endl;
+                cout << "  Description: " << b.mDescription << endl;
                 break;
             }
             case REC_CLOT:
@@ -476,7 +401,7 @@
                 Clothing& b = *(Clothing*)rec;
                 b.load(esm);
                 if(quiet) break;
-                cout << "  Name: " << b.name << endl;
+                cout << "  Name: " << b.mName << endl;
                 break;
             }
             case REC_CONT:
@@ -485,7 +410,7 @@
                 Container& b = *(Container*)rec;
                 b.load(esm);
                 if(quiet) break;
-                cout << "  Name: " << b.name << endl;
+                cout << "  Name: " << b.mName << endl;
                 break;
             }
             case REC_CREA:
@@ -494,7 +419,7 @@
                 Creature& b = *(Creature*)rec;
                 b.load(esm);
                 if(quiet) break;
-                cout << "  Name: " << b.name << endl;
+                cout << "  Name: " << b.mName << endl;
                 break;
             }
             case REC_DIAL:
@@ -510,11 +435,11 @@
                 Door& d = *(Door*)rec;
                 d.load(esm);
                 if(quiet) break;
-                cout << "  Name: " << d.name << endl;
-                cout << "  Mesh: " << d.model << endl;
-                cout << "  Script: " << d.script << endl;
-                cout << "  OpenSound: " << d.openSound << endl;
-                cout << "  CloseSound: " << d.closeSound << endl;
+                cout << "  Name: " << d.mName << endl;
+                cout << "  Mesh: " << d.mModel << endl;
+                cout << "  Script: " << d.mScript << endl;
+                cout << "  OpenSound: " << d.mOpenSound << endl;
+                cout << "  CloseSound: " << d.mCloseSound << endl;
                 break;
             }
             case REC_ENCH:
@@ -530,10 +455,10 @@
                 Faction& f = *(Faction*)rec;
                 f.load(esm);
                 if (quiet) break;
-                cout << "  Name: " << f.name << endl
-                     << "  Attr1: " << f.data.attribute1 << endl
-                     << "  Attr2: " << f.data.attribute2 << endl
-                     << "  Hidden: " << f.data.isHidden << endl;
+                cout << "  Name: " << f.mName << endl
+                     << "  Attr1: " << f.mData.mAttribute1 << endl
+                     << "  Attr2: " << f.mData.mAttribute2 << endl
+                     << "  Hidden: " << f.mData.mIsHidden << endl;
                 break;
             }
             case REC_GLOB:
@@ -547,17 +472,17 @@
             {
                 rec = new GameSetting();
                 GameSetting& b = *(GameSetting*)rec;
-                b.id = id;
+                b.setId(id);
                 b.load(esm);
                 if(quiet) break;
                 cout << "  Value: ";
-                if(b.type == VT_String)
-                    cout << "'" << b.str << "' (string)";
-                else if(b.type == VT_Float)
-                    cout << b.f << " (float)";
-                else if(b.type == VT_Int)
-                    cout << b.i << " (int)";
-                cout << "\n  Dirty: " << b.dirty << endl;
+                if(b.mType == VT_String)
+                    cout << "'" << b.mStr << "' (string)";
+                else if(b.mType == VT_Float)
+                    cout << b.mF << " (float)";
+                else if(b.mType == VT_Int)
+                    cout << b.mI << " (int)";
+                cout << "\n  Dirty: " << b.mDirty << endl;
                 break;
             }
             case REC_INFO:
@@ -566,8 +491,8 @@
                 DialInfo& p = *(DialInfo*)rec;
                 p.load(esm);
                 if(quiet) break;
-                cout << "  Id: " << p.id << endl;
-                cout << "  Text: " << p.response << endl;
+                cout << "  Id: " << p.getId() << endl;
+                cout << "  Text: " << p.mResponse << endl;
                 break;
             }
             case REC_INGR:
@@ -576,9 +501,9 @@
                 Ingredient& i = *(Ingredient*)rec;
                 i.load(esm);
                 if (quiet) break;
-                cout << "  Name: " << i.name << endl
-                     << "  Weight: " << i.data.weight << endl
-                     << "  Value: " << i.data.value << endl;
+                cout << "  Name: " << i.mName << endl
+                     << "  Weight: " << i.mData.mWeight << endl
+                     << "  Value: " << i.mData.mValue << endl;
                 break;
             }
             case REC_LAND:
@@ -587,7 +512,7 @@
                 Land& l = *(Land*)rec;
                 l.load(esm);
                 if (quiet) break;
-                cout << "  Coords: [" << l.X << "," << l.Y << "]" << endl;
+                cout << "  Coords: [" << l.mX << "," << l.mY << "]" << endl;
                 break;
             }
             case REC_LEVI:
@@ -596,7 +521,7 @@
                 ItemLevList& l = *(ItemLevList*)rec;
                 l.load(esm);
                 if (quiet) break;
-                cout << "  Number of items: " << l.list.size() << endl;
+                cout << "  Number of items: " << l.mList.size() << endl;
                 break;
             }
             case REC_LEVC:
@@ -605,7 +530,7 @@
                 CreatureLevList& l = *(CreatureLevList*)rec;
                 l.load(esm);
                 if (quiet) break;
-                cout << "  Number of items: " << l.list.size() << endl;
+                cout << "  Number of items: " << l.mList.size() << endl;
                 break;
             }
             case REC_LIGH:
@@ -614,9 +539,9 @@
                 Light& l = *(Light*)rec;
                 l.load(esm);
                 if (quiet) break;
-                cout << "  Name: " << l.name << endl
-                     << "  Weight: " << l.data.weight << endl
-                     << "  Value: " << l.data.value << endl;
+                cout << "  Name: " << l.mName << endl
+                     << "  Weight: " << l.mData.mWeight << endl
+                     << "  Value: " << l.mData.mValue << endl;
                 break;
             }
             case REC_LOCK:
@@ -625,8 +550,8 @@
                 Tool& l = *(Tool*)rec;
                 l.load(esm);
                 if (quiet) break;
-                cout << "  Name: " << l.name << endl
-                     << "  Quality: " << l.data.quality << endl;
+                cout << "  Name: " << l.mName << endl
+                     << "  Quality: " << l.mData.mQuality << endl;
                 break;
             }
             case REC_LTEX:
@@ -635,8 +560,8 @@
                 LandTexture& t = *(LandTexture*)rec;
                 t.load(esm);
                 if (quiet) break;
-                cout << "  Id: " << t.id << endl
-                     << "  Texture: " << t.texture << endl;
+                cout << "  Id: " << t.getId() << endl
+                     << "  Texture: " << t.mTexture << endl;
                 break;
             }
             case REC_MISC:
@@ -645,8 +570,8 @@
                 Miscellaneous& m = *(Miscellaneous*)rec;
                 m.load(esm);
                 if (quiet) break;
-                cout << "  Name: " << m.name << endl
-                     << "  Value: " << m.data.value << endl;
+                cout << "  Name: " << m.mName << endl
+                     << "  Value: " << m.mData.mValue << endl;
                 break;
             }
             case REC_MGEF:
@@ -655,8 +580,8 @@
                 MagicEffect& m = *(MagicEffect*)rec;
                 m.load(esm);
                 if (quiet) break;
-                cout << "  Index: " << m.index << endl
-                     << "  " << (m.data.flags & MagicEffect::Negative ? "Negative" : "Positive") << endl;
+                cout << "  Index: " << m.mIndex << endl
+                     << "  " << (m.mData.mFlags & MagicEffect::Negative ? "Negative" : "Positive") << endl;
                 break;
             }
             case REC_NPC_:
@@ -665,8 +590,8 @@
                 NPC& n = *(NPC*)rec;
                 n.load(esm);
                 if (quiet) break;
-                cout << "  Name: " << n.name << endl
-                     << "  Race: " << n.race << endl;
+                cout << "  Name: " << n.mName << endl
+                     << "  Race: " << n.mRace << endl;
                 break;
             }
             case REC_PGRD:
@@ -675,9 +600,9 @@
                 Pathgrid& p = *(Pathgrid*)rec;
                 p.load(esm);
                 if (quiet) break;
-                cout << "  Cell: " << p.cell << endl
-                     << "  Point count: " << p.points.size() << endl
-                     << "  Edge count: " << p.edges.size() << endl;
+                cout << "  Cell: " << p.mCell << endl
+                     << "  Point count: " << p.mPoints.size() << endl
+                     << "  Edge count: " << p.mEdges.size() << endl;
                 break;
             }
             case REC_PROB:
@@ -686,8 +611,8 @@
                 Probe& r = *(Probe*)rec;
                 r.load(esm);
                 if (quiet) break;
-                cout << "  Name: " << r.name << endl
-                     << "  Quality: " << r.data.quality << endl;
+                cout << "  Name: " << r.mName << endl
+                     << "  Quality: " << r.mData.mQuality << endl;
                 break;
             }
             case REC_RACE:
@@ -696,8 +621,8 @@
                 Race& r = *(Race*)rec;
                 r.load(esm);
                 if (quiet) break;
-                cout << "  Name: " << r.name << endl
-                     << "  Length: " << r.data.height.male << "m " << r.data.height.female << "f" << endl;
+                cout << "  Name: " << r.mName << endl
+                     << "  Length: " << r.mData.mHeight.mMale << "m " << r.mData.mHeight.mFemale << "f" << endl;
                 break;
             }
             case REC_REGN:
@@ -706,7 +631,7 @@
                 Region& r = *(Region*)rec;
                 r.load(esm);
                 if (quiet) break;
-                cout << "  Name: " << r.name << endl;
+                cout << "  Name: " << r.mName << endl;
                 break;
             }
             case REC_REPA:
@@ -715,8 +640,8 @@
                 Repair& r = *(Repair*)rec;
                 r.load(esm);
                 if (quiet) break;
-                cout << "  Name: " << r.name << endl
-                     << "  Quality: " << r.data.quality << endl;
+                cout << "  Name: " << r.mName << endl
+                     << "  Quality: " << r.mData.mQuality << endl;
                 break;
             }
             case REC_SCPT:
@@ -725,7 +650,7 @@
                 Script& s = *(Script*)rec;
                 s.load(esm);
                 if (quiet) break;
-                cout << "  Name: " << s.data.name.toString() << endl;
+                cout << "  Name: " << s.mData.mName.toString() << endl;
                 break;
             }
             case REC_SKIL:
@@ -734,8 +659,8 @@
                 Skill& s = *(Skill*)rec;
                 s.load(esm);
                 if (quiet) break;
-                cout << "  ID: " << s.index << endl
-                     << "  Type: " << (s.data.specialization == 0 ? "Combat" : (s.data.specialization == 1 ? "Magic" : "Stealth")) << endl;
+                cout << "  ID: " << s.mIndex << endl
+                     << "  Type: " << (s.mData.mSpecialization == 0 ? "Combat" : (s.mData.mSpecialization == 1 ? "Magic" : "Stealth")) << endl;
                 break;
             }
             case REC_SNDG:
@@ -744,8 +669,8 @@
                 SoundGenerator& s = *(SoundGenerator*)rec;
                 s.load(esm);
                 if (quiet) break;
-                cout << "  Creature: " << s.creature << endl
-                     << "  Sound: " << s.sound << endl;
+                cout << "  Creature: " << s.mCreature << endl
+                     << "  Sound: " << s.mSound << endl;
                 break;
             }
             case REC_SOUN:
@@ -754,8 +679,8 @@
                 Sound& d = *(Sound*)rec;
                 d.load(esm);
                 if(quiet) break;
-                cout << "  Sound: " << d.sound << endl;
-                cout << "  Volume: " << (int)d.data.volume << endl;
+                cout << "  Sound: " << d.mSound << endl;
+                cout << "  Volume: " << (int)d.mData.mVolume << endl;
                 break;
             }
             case REC_SPEL:
@@ -764,7 +689,7 @@
                 Spell& s = *(Spell*)rec;
                 s.load(esm);
                 if(quiet) break;
-                cout << "  Name: " << s.name << endl;
+                cout << "  Name: " << s.mName << endl;
                 break;
             }
             case REC_STAT:
@@ -773,7 +698,7 @@
                 Static& s = *(Static*)rec;
                 s.load(esm);
                 if (quiet) break;
-                cout << "  Model: " << s.model << endl;
+                cout << "  Model: " << s.mModel << endl;
                 break;
             }
             case REC_WEAP:
@@ -782,11 +707,11 @@
                 Weapon& w = *(Weapon*)rec;
                 w.load(esm);
                 if (quiet) break;
-                cout << "  Name: " << w.name << endl
-                     << "  Chop: " << w.data.chop[0] << "-" << w.data.chop[1] << endl
-                     << "  Slash: " << w.data.slash[0] << "-" << w.data.slash[1] << endl
-                     << "  Thrust: " << w.data.thrust[0] << "-" << w.data.thrust[1] << endl
-                     << "  Value: " << w.data.value << endl;
+                cout << "  Name: " << w.mName << endl
+                     << "  Chop: " << w.mData.mChop[0] << "-" << w.mData.mChop[1] << endl
+                     << "  Slash: " << w.mData.mSlash[0] << "-" << w.mData.mSlash[1] << endl
+                     << "  Thrust: " << w.mData.mThrust[0] << "-" << w.mData.mThrust[1] << endl
+                     << "  Value: " << w.mData.mValue << endl;
                 break;
             }
             default:
