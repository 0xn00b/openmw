--- conflicted
+++ resolved
@@ -190,17 +190,10 @@
 
     vec3 rippleAdd = rainRipple.xyz * rainRipple.w * 10.0;
 
-<<<<<<< HEAD
-    vec3 normal = (normal0 * BIG_WAVES_X + normal1 * BIG_WAVES_Y +
-                   normal2 * MID_WAVES_X + normal3 * MID_WAVES_Y +
-                   normal4 * SMALL_WAVES_X + normal5 * SMALL_WAVES_Y +
-                   rippleAdd);
-=======
     vec2 bigWaves = vec2(BIG_WAVES_X,BIG_WAVES_Y);
     vec2 midWaves = mix(vec2(MID_WAVES_X,MID_WAVES_Y),vec2(MID_WAVES_RAIN_X,MID_WAVES_RAIN_Y),rainIntensity);
     vec2 smallWaves = mix(vec2(SMALL_WAVES_X,SMALL_WAVES_Y),vec2(SMALL_WAVES_RAIN_X,SMALL_WAVES_RAIN_Y),rainIntensity);
     float bump = mix(BUMP,BUMP_RAIN,rainIntensity);
->>>>>>> 66c24133
 
     vec3 normal = (normal0 * bigWaves.x + normal1 * bigWaves.y +
                    normal2 * midWaves.x + normal3 * midWaves.y +
@@ -212,15 +205,9 @@
     normal = vec3(-normal.x, -normal.y, normal.z);
 
     // normal for sunlight scattering
-<<<<<<< HEAD
-    vec3 lNormal = (normal0 * BIG_WAVES_X*0.5 + normal1 * BIG_WAVES_Y*0.5 +
-                    normal2 * MID_WAVES_X*0.2 + normal3 * MID_WAVES_Y*0.2 +
-                    normal4 * SMALL_WAVES_X*0.1 + normal5 * SMALL_WAVES_Y*0.1 +
-=======
     vec3 lNormal = (normal0 * bigWaves.x * 0.5 + normal1 * bigWaves.y * 0.5 +
                     normal2 * midWaves.x * 0.2 + normal3 * midWaves.y * 0.2 +
                     normal4 * smallWaves.x * 0.1 + normal5 * smallWaves.y * 0.1 +
->>>>>>> 66c24133
                     rippleAdd).xyz;
 
     lNormal = normalize(vec3(lNormal.x * bump, lNormal.y * bump, lNormal.z));
