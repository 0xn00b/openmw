﻿<?xml version="1.0" encoding="UTF-8"?>
<MyGUI type="Layout" version="3.2.0">
<<<<<<< HEAD
    <Widget type="Window" skin="MW_Window" position="0 0 400 476" layer="Windows" name="_Main">
        <Property key="MinSize" value="430 446"/>
        <Widget type="TabControl" skin="TabControl" position="8 8 368 390" align="Stretch" name="SettingsTab">
=======
    <Widget type="Window" skin="MW_Window" position="0 0 400 485" layer="Windows" name="_Main">
        <Property key="MinSize" value="430 446"/>
        <Widget type="TabControl" skin="TabControl" position="8 8 368 405" align="Stretch" name="SettingsTab">
>>>>>>> b44fc190
            <Property key="ButtonAutoWidth" value="true"/>
            <Widget type="TabItem" skin="" position="4 32 360 358">
                <Property key="Caption" value="  #{sPrefs}  "/>
                <Widget type="Widget" skin="" position="4 4 352 54" align="Left Top HStretch">
                    <Widget type="TextBox" skin="NormalText" position="0 0 352 16" align="Left Top">
                        <Property key="Caption" value="#{sTransparency_Menu}"/>
                    </Widget>
                    <Widget type="MWScrollBar" skin="MW_HScroll" position="0 20 352 14" align="Left Top HStretch" name="MenuTransparencySlider">
                        <Property key="Range" value="10000"/>
                        <Property key="Page" value="300"/>
                        <UserString key="SettingType" value="Slider"/>
                        <UserString key="SettingCategory" value="GUI"/>
                        <UserString key="SettingName" value="menu transparency"/>
                        <UserString key="SettingValueType" value="Float"/>
                    </Widget>
                    <Widget type="TextBox" skin="SandText" position="0 38 352 16" align="Left Top">
                        <Property key="Caption" value="#{sFull}"/>
                        <Property key="TextAlign" value="Left"/>
                    </Widget>
                    <Widget type="TextBox" skin="SandText" position="0 38 352 16" align="Right Top">
                        <Property key="Caption" value="#{sNone}"/>
                        <Property key="TextAlign" value="Right"/>
                    </Widget>
                </Widget>
                <Widget type="Widget" skin="" position="4 64 352 54" align="Left Top HStretch">
                    <Widget type="TextBox" skin="NormalText" position="0 0 352 16" align="Left Top">
                        <Property key="Caption" value="#{sMenu_Help_Delay}"/>
                    </Widget>
                    <Widget type="MWScrollBar" skin="MW_HScroll" position="0 20 352 14" align="Left Top HStretch" name="ToolTipDelaySlider">
                        <Property key="Range" value="10000"/>
                        <Property key="Page" value="300"/>
                        <UserString key="SettingType" value="Slider"/>
                        <UserString key="SettingCategory" value="GUI"/>
                        <UserString key="SettingName" value="tooltip delay"/>
                        <UserString key="SettingValueType" value="Float"/>
                    </Widget>
                    <Widget type="TextBox" skin="SandText" position="0 38 352 16" align="Left Top">
                        <Property key="Caption" value="#{sFast}"/>
                        <Property key="TextAlign" value="Left"/>
                    </Widget>
                    <Widget type="TextBox" skin="SandText" position="0 38 352 16" align="Right Top">
                        <Property key="Caption" value="#{sSlow}"/>
                        <Property key="TextAlign" value="Right"/>
                    </Widget>
                </Widget>
                <Widget type="Widget" skin="" position="4 124 352 54" align="Left Top HStretch">
                    <Widget type="TextBox" skin="NormalText" position="0 0 352 16" align="Left Top" name="DifficultyText">
                        <Property key="Caption" value="#{sDifficulty}"/>
                    </Widget>
                    <Widget type="MWScrollBar" skin="MW_HScroll" position="0 20 352 14" align="Left Top HStretch" name="DifficultySlider">
                        <Property key="Range" value="10000"/>
                        <Property key="Page" value="300"/>
                        <UserString key="SettingType" value="Slider"/>
                        <UserString key="SettingCategory" value="Game"/>
                        <UserString key="SettingName" value="difficulty"/>
                        <UserString key="SettingValueType" value="Float"/>
                        <UserString key="SettingMin" value="-100"/>
                        <UserString key="SettingMax" value="100"/>
                    </Widget>
                    <Widget type="TextBox" skin="SandText" position="0 38 352 16" align="Left Top">
                        <Property key="Caption" value="#{sEasy}"/>
                        <Property key="TextAlign" value="Left"/>
                    </Widget>
                    <Widget type="TextBox" skin="SandText" position="0 38 352 16" align="Right Top">
                        <Property key="Caption" value="#{sHard}"/>
                        <Property key="TextAlign" value="Right"/>
                    </Widget>
                </Widget>
                <Widget type="HBox" skin="" position="4 200 260 24">
                    <Widget type="AutoSizedButton" skin="MW_Button" position="0 0 24 24" align="Left Top" name="AutosaveButton">
                        <UserString key="SettingCategory" value="Saves"/>
                        <UserString key="SettingName" value="autosave"/>
                        <UserString key="SettingType" value="CheckButton"/>
                    </Widget>
                    <Widget type="AutoSizedTextBox" skin="SandText" position="28 4 95 16" align="Left Top">
                        <Property key="Caption" value="#{sQuick_Save}"/>
                    </Widget>
                </Widget>
                <Widget type="HBox" skin="" position="4 230 260 24">
                    <Widget type="AutoSizedButton" skin="MW_Button" position="0 0 24 24" align="Left Top" name="BestAttackButton">
                        <UserString key="SettingCategory" value="Game"/>
                        <UserString key="SettingName" value="best attack"/>
                        <UserString key="SettingType" value="CheckButton"/>
                    </Widget>
                    <Widget type="AutoSizedTextBox" skin="SandText" position="28 4 89 16" align="Left Top">
                        <Property key="Caption" value="#{sBestAttack}"/>
                    </Widget>
                </Widget>
                <Widget type="HBox" skin="" position="4 260 260 24">
                    <Widget type="AutoSizedButton" skin="MW_Button" position="0 0 24 24" align="Left Top" name="SubtitlesButton">
                        <UserString key="SettingCategory" value="GUI"/>
                        <UserString key="SettingName" value="subtitles"/>
                        <UserString key="SettingType" value="CheckButton"/>
                    </Widget>
                    <Widget type="AutoSizedTextBox" skin="SandText" position="28 4 71 16" align="Left Top">
                        <Property key="Caption" value="#{sSubtitles}"/>
                    </Widget>
                </Widget>
                <Widget type="HBox" skin="" position="4 290 260 24">
                    <Widget type="AutoSizedButton" skin="MW_Button" position="0 0 24 24" align="Left Top" name="CrosshairButton">
                        <UserString key="SettingCategory" value="HUD"/>
                        <UserString key="SettingName" value="crosshair"/>
                        <UserString key="SettingType" value="CheckButton"/>
                    </Widget>
                    <Widget type="AutoSizedTextBox" skin="SandText" position="28 4 80 16" align="Left Top">
                        <Property key="Caption" value="#{sCursorOff}"/>
                    </Widget>
                </Widget>
            </Widget>
            <Widget type="TabItem" skin="" position="4 32 360 308">
                <Property key="Caption" value="  #{sAudio}  "/>
                <Widget type="TextBox" skin="NormalText" position="4 4 352 18" align="Left Top">
                    <Property key="Caption" value="#{sMaster}"/>
                </Widget>
                <Widget type="MWScrollBar" skin="MW_HScroll" position="4 28 352 18" align="HStretch Top" name="MasterVolume">
                    <Property key="Range" value="10000"/>
                    <Property key="Page" value="300"/>
                    <UserString key="SettingType" value="Slider"/>
                    <UserString key="SettingCategory" value="Sound"/>
                    <UserString key="SettingName" value="master volume"/>
                    <UserString key="SettingValueType" value="Float"/>
                </Widget>
                <Widget type="TextBox" skin="NormalText" position="4 54 352 18" align="Left Top">
                    <Property key="Caption" value="#{sVoice}"/>
                </Widget>
                <Widget type="MWScrollBar" skin="MW_HScroll" position="4 78 352 18" align="HStretch Top" name="VoiceVolume">
                    <Property key="Range" value="10000"/>
                    <Property key="Page" value="300"/>
                    <UserString key="SettingType" value="Slider"/>
                    <UserString key="SettingCategory" value="Sound"/>
                    <UserString key="SettingName" value="voice volume"/>
                    <UserString key="SettingValueType" value="Float"/>
                </Widget>
                <Widget type="TextBox" skin="NormalText" position="4 104 352 18" align="Left Top">
                    <Property key="Caption" value="#{sEffects}"/>
                </Widget>
                <Widget type="MWScrollBar" skin="MW_HScroll" position="4 128 352 18" align="HStretch Top" name="EffectsVolume">
                    <Property key="Range" value="10000"/>
                    <Property key="Page" value="300"/>
                    <UserString key="SettingType" value="Slider"/>
                    <UserString key="SettingCategory" value="Sound"/>
                    <UserString key="SettingName" value="sfx volume"/>
                    <UserString key="SettingValueType" value="Float"/>
                </Widget>
                <Widget type="TextBox" skin="NormalText" position="4 154 352 18" align="Left Top">
                    <Property key="Caption" value="#{sFootsteps}"/>
                </Widget>
                <Widget type="MWScrollBar" skin="MW_HScroll" position="4 178 352 18" align="HStretch Top" name="FootstepsVolume">
                    <Property key="Range" value="10000"/>
                    <Property key="Page" value="300"/>
                    <UserString key="SettingType" value="Slider"/>
                    <UserString key="SettingCategory" value="Sound"/>
                    <UserString key="SettingName" value="footsteps volume"/>
                    <UserString key="SettingValueType" value="Float"/>
                </Widget>
                <Widget type="TextBox" skin="NormalText" position="4 204 352 18" align="Left Top">
                    <Property key="Caption" value="#{sMusic}"/>
                </Widget>
                <Widget type="MWScrollBar" skin="MW_HScroll" position="4 228 352 18" align="HStretch Top" name="MusicVolume">
                    <Property key="Range" value="10000"/>
                    <Property key="Page" value="300"/>
                    <UserString key="SettingType" value="Slider"/>
                    <UserString key="SettingCategory" value="Sound"/>
                    <UserString key="SettingName" value="music volume"/>
                    <UserString key="SettingValueType" value="Float"/>
                </Widget>
            </Widget>
            <Widget type="TabItem" skin="" position="4 32 360 308">
                <Property key="Caption" value="  #{sControls}  "/>
                <Widget type="AutoSizedButton" skin="MW_Button" position="4 4 137 24" align="Left Top" name="KeyboardButton">
                    <Property key="Caption" value="Mouse/Keyboard"/>
                </Widget>
                <Widget type="AutoSizedButton" skin="MW_Button" position="141 4 137 24" align="Lept Top" name="ControllerButton">
                    <Property key="Caption" value="Controller"/>
                </Widget>
                <Widget type="Widget" skin="MW_Box" position="4 34 352 154" align="Stretch">
                    <Widget type="ScrollView" skin="MW_ScrollView" position="4 4 344 146" align="Stretch" name="ControlsBox">
                        <Property key="CanvasAlign" value="Left Top"/>
                    </Widget>
                </Widget>
                <Widget type="AutoSizedButton" skin="MW_Button" position="4 194 137 24" align="Left Bottom" name="ResetControlsButton">
                    <Property key="Caption" value="#{sControlsMenu1}"/>
                </Widget>
                <Widget type="HBox" skin="" position="4 224 300 24" align="Left Bottom">
                    <Widget type="AutoSizedButton" skin="MW_Button" position="0 0 24 24" align="Left Bottom" name="InvertYButton">
                        <UserString key="SettingCategory" value="Input"/>
                        <UserString key="SettingName" value="invert y axis"/>
                        <UserString key="SettingType" value="CheckButton"/>
                    </Widget>
                    <Widget type="AutoSizedTextBox" skin="SandText" position="28 4 78 16" align="Left Bottom">
                        <Property key="Caption" value="#{sMouseFlip}"/>
                    </Widget>
                </Widget>
                <Widget type="TextBox" skin="NormalText" position="4 254 336 18" align="Left Bottom">
                    <Property key="Caption" value="Camera sensitivity"/>
                </Widget>
                <Widget type="MWScrollBar" skin="MW_HScroll" position="4 278 336 18" align="HStretch Bottom" name="CameraSensitivitySlider">
                    <Property key="Range" value="10000"/>
                    <Property key="Page" value="300"/>
                    <UserString key="SettingType" value="Slider"/>
                    <UserString key="SettingCategory" value="Input"/>
                    <UserString key="SettingName" value="camera sensitivity"/>
                    <UserString key="SettingValueType" value="Float"/>
                    <UserString key="SettingMin" value="0.2"/>
                    <UserString key="SettingMax" value="5.0"/>
                </Widget>
                <Widget type="TextBox" skin="SandText" position="4 302 336 18" align="Left Bottom">
                    <Property key="Caption" value="#{sLow}"/>
                    <Property key="TextAlign" value="Left"/>
                </Widget>
                <Widget type="TextBox" skin="SandText" position="4 302 336 18" align="Right Bottom">
                    <Property key="Caption" value="#{sHigh}"/>
                    <Property key="TextAlign" value="Right"/>
                </Widget>
            </Widget>
            <Widget type="TabItem" skin="" position="4 32 360 308">
                <Property key="Caption" value="  #{sVideo}  "/>
                <Widget type="TabControl" skin="TabControlInner" position="4 4 352 390" align="Stretch">
                    <Property key="ButtonAutoWidth" value="true"/>
                    <Widget type="TabItem" skin="" position="0 28 352 268" align="Stretch">
                        <Property key="Caption" value="  Video  "/>
                        <Widget type="ListBox" skin="MW_List" position="0 4 170 170" align="Left Top" name="ResolutionList"/>
                        <Widget type="HBox" skin="" position="182 4 300 24">
                            <Widget type="AutoSizedButton" skin="MW_Button" position="0 0 24 24" align="Left Top" name="FullscreenButton">
                                <UserString key="SettingCategory" value="Video"/>
                                <UserString key="SettingName" value="fullscreen"/>
                                <UserString key="SettingType" value="CheckButton"/>
                            </Widget>
                            <Widget type="AutoSizedTextBox" skin="SandText" position="28 4 70 16" align="Left Top">
                                <Property key="Caption" value="Fullscreen"/>
                            </Widget>
                        </Widget>
                        <Widget type="HBox" skin="" position="182 34 300 24">
                            <Widget type="AutoSizedButton" skin="MW_Button" position="0 0 24 24" align="Left Top" name="VSyncButton">
                                <UserString key="SettingCategory" value="Video"/>
                                <UserString key="SettingName" value="vsync"/>
                                <UserString key="SettingType" value="CheckButton"/>
                            </Widget>
                            <Widget type="AutoSizedTextBox" skin="SandText" position="28 4 48 16" align="Left Top">
                                <Property key="Caption" value="VSync"/>
                            </Widget>
                        </Widget>
                        <Widget type="HBox" skin="" position="182 64 300 24">
                            <Widget type="AutoSizedButton" skin="MW_Button" position="0 0 24 24" align="Left Top" name="WindowBorderButton">
                                <UserString key="SettingCategory" value="Video"/>
                                <UserString key="SettingName" value="window border"/>
                                <UserString key="SettingType" value="CheckButton"/>
                            </Widget>
                            <Widget type="AutoSizedTextBox" skin="SandText" position="28 4 48 16" align="Left Top">
                                <Property key="Caption" value="Window border"/>
                            </Widget>
                        </Widget>
                        <Widget type="HBox" skin="" position="182 94 300 24">
                            <Widget type="AutoSizedButton" skin="MW_Button" position="0 0 24 24" align="Left Top" name="FPSButton"/>
                            <Widget type="AutoSizedTextBox" skin="SandText" position="28 4 32 16" align="Left Top">
                                <Property key="Caption" value="FPS"/>
                            </Widget>
                        </Widget>
                        <Widget type="HBox" skin="" position="182 124 300 24">
                            <Widget type="AutoSizedButton" skin="MW_Button" position="0 0 24 24" align="Left Top" name="ShadersButton">
                                <UserString key="SettingCategory" value="Objects"/>
                                <UserString key="SettingName" value="shaders"/>
                                <UserString key="SettingType" value="CheckButton"/>
                            </Widget>
                            <Widget type="AutoSizedTextBox" skin="SandText" position="28 4 108 16" align="Left Top">
                                <Property key="Caption" value="Object shaders"/>
                            </Widget>
                        </Widget>
                        <Widget type="HBox" skin="" position="182 154 300 24">
                            <Widget type="AutoSizedButton" skin="MW_Button" position="0 0 24 24" align="Left Top" name="ShaderModeButton"/>
                            <Widget type="AutoSizedTextBox" skin="SandText" position="28 4 93 16" align="Left Top">
                                <Property key="Caption" value="Shader mode"/>
                            </Widget>
                        </Widget>
                        <Widget type="TextBox" skin="NormalText" position="0 198 329 18" align="Left Top" name="FovText">
                            <Property key="Caption" value="Field of View"/>
                        </Widget>
                        <Widget type="MWScrollBar" skin="MW_HScroll" position="0 222 329 18" align="HStretch Top" name="FOVSlider">
                            <Property key="Range" value="10000"/>
                            <Property key="Page" value="300"/>
                            <UserString key="SettingType" value="Slider"/>
                            <UserString key="SettingCategory" value="General"/>
                            <UserString key="SettingName" value="field of view"/>
                            <UserString key="SettingValueType" value="Float"/>
                            <UserString key="SettingMin" value="30"/>
                            <UserString key="SettingMax" value="110"/>
                        </Widget>
                        <Widget type="TextBox" skin="SandText" position="0 246 329 18" align="Left Top">
                            <Property key="Caption" value="#{sLow}"/>
                            <Property key="TextAlign" value="Left"/>
                        </Widget>
                        <Widget type="TextBox" skin="SandText" position="0 246 329 18" align="Right Top">
                            <Property key="Caption" value="#{sHigh}"/>
                            <Property key="TextAlign" value="Right"/>
                        </Widget>
                        <Widget type="TextBox" skin="NormalText" position="0 268 329 18" align="Left Top" name="GammaText">
                            <Property key="Caption" value="#{sGamma_Correction}"/>
                        </Widget>
                        <Widget type="MWScrollBar" skin="MW_HScroll" position="0 292 329 18" align="HStretch Top" name="GammaSlider">
                            <Property key="Range" value="10000"/>
                            <Property key="Page" value="300"/>
                            <UserString key="SettingType" value="Slider"/>
                            <UserString key="SettingCategory" value="General"/>
                            <UserString key="SettingName" value="gamma"/>
                            <UserString key="SettingValueType" value="Float"/>
                            <UserString key="SettingMin" value="0.1"/>
                            <UserString key="SettingMax" value="3.0"/>
                        </Widget>
                        <Widget type="TextBox" skin="SandText" position="0 316 329 18" align="Left Top" name="GammaTextDark">
                            <Property key="Caption" value="#{sDark_Gamma}"/>
                            <Property key="TextAlign" value="Left"/>
                        </Widget>
                        <Widget type="TextBox" skin="SandText" position="0 316 329 18" align="Right Top" name="GammaTextLight">
                            <Property key="Caption" value="#{sLight_Gamma}"/>
                            <Property key="TextAlign" value="Right"/>
                        </Widget>
                    </Widget>
                    <Widget type="TabItem" skin="" position="0 28 352 268">
                        <Property key="Caption" value="  Detail  "/>
                        <Widget type="TextBox" skin="NormalText" position="4 4 300 24" align="Left Top">
                            <Property key="Caption" value="Texture filtering"/>
                        </Widget>
                        <Widget type="ComboBox" skin="MW_ComboBox" position="14 28 110 24" align="Left Top" name="TextureFilteringButton">
                            <Property key="AddItem" value="Bilinear"/>
                            <Property key="AddItem" value="Trilinear"/>
                            <Property key="AddItem" value="Anisotropic"/>
                        </Widget>
                        <Widget type="Widget" skin="" position="184 4 300 50" align="Left Top" name="AnisotropyBox">
                            <Widget type="TextBox" skin="SandText" position="0 0 300 24" align="Left Top" name="AnisotropyLabel">
                                <Property key="Caption" value="Anisotropy"/>
                            </Widget>
                            <Widget type="MWScrollBar" skin="MW_HScroll" position="0 28 150 18" align="Left Top" name="AnisotropySlider">
                                <Property key="Range" value="17"/>
                                <UserString key="SettingType" value="Slider"/>
                                <UserString key="SettingCategory" value="General"/>
                                <UserString key="SettingName" value="anisotropy"/>
                            </Widget>
                        </Widget>
                        <Widget type="TextBox" skin="NormalText" position="4 130 322 18" align="Left Top">
                            <Property key="Caption" value="#{sRender_Distance}"/>
                        </Widget>
                        <Widget type="MWScrollBar" skin="MW_HScroll" position="4 154 322 18" align="Left Top" name="ViewDistanceSlider">
                            <Property key="Range" value="10000"/>
                            <Property key="Page" value="300"/>
                            <UserString key="SettingType" value="Slider"/>
                            <UserString key="SettingCategory" value="Viewing distance"/>
                            <UserString key="SettingName" value="viewing distance"/>
                            <UserString key="SettingValueType" value="Float"/>
                            <UserString key="SettingMin" value="2000"/>
                            <UserString key="SettingMax" value="4600"/>
                        </Widget>
                        <Widget type="TextBox" skin="SandText" position="4 178 332 18" align="Left Top">
                            <Property key="Caption" value="#{sNear}"/>
                            <Property key="TextAlign" value="Left"/>
                        </Widget>
                        <Widget type="TextBox" skin="SandText" position="4 178 332 18" align="Left Top">
                            <Property key="Caption" value="#{sFar}"/>
                            <Property key="TextAlign" value="Right"/>
                        </Widget>
                    </Widget>
                    <Widget type="TabItem" skin="" position="0 28 352 268">
                        <Property key="Caption" value="  Water  "/>
                        <Widget type="HBox" skin="" position="4 4 350 24">
                            <Widget type="AutoSizedButton" skin="MW_Button" position="0 0 24 24" align="Left Top" name="WaterShaderButton">
                                <UserString key="SettingCategory" value="Water"/>
                                <UserString key="SettingName" value="shader"/>
                                <UserString key="SettingType" value="CheckButton"/>
                            </Widget>
                            <Widget type="AutoSizedTextBox" skin="SandText" position="28 4 75 16" align="Left Top">
                                <Property key="Caption" value="Reflection"/>
                            </Widget>
                        </Widget>
                        <Widget type="Widget" skin="" position="24 32 300 230">
                            <Widget type="HBox" skin="" position="4 0 350 24">
                                <Widget type="AutoSizedButton" skin="MW_Button" position="0 0 24 24" align="Left Top" name="ReflectActorsButton">
                                    <UserString key="SettingCategory" value="Water"/>
                                    <UserString key="SettingName" value="reflect actors"/>
                                    <UserString key="SettingType" value="CheckButton"/>
                                </Widget>
                                <Widget type="AutoSizedTextBox" skin="SandText" position="28 4 104 16" align="Left Top">
                                    <Property key="Caption" value="Reflect actors"/>
                                </Widget>
                            </Widget>
                            <Widget type="HBox" skin="" position="4 28 350 24">
                                <Widget type="AutoSizedButton" skin="MW_Button" position="0 0 24 24" align="Left Top" name="ReflectObjectsButton">
                                    <UserString key="SettingCategory" value="Water"/>
                                    <UserString key="SettingName" value="reflect statics"/>
                                    <UserString key="SettingType" value="CheckButton"/>
                                </Widget>
                                <Widget type="AutoSizedTextBox" skin="SandText" position="28 4 110 16" align="Left Top">
                                    <Property key="Caption" value="Reflect objects"/>
                                </Widget>
                            </Widget>
                            <Widget type="HBox" skin="" position="4 56 350 24">
                                <Widget type="AutoSizedButton" skin="MW_Button" position="0 0 24 24" align="Left Top" name="ReflectTerrainButton">
                                    <UserString key="SettingCategory" value="Water"/>
                                    <UserString key="SettingName" value="reflect terrain"/>
                                    <UserString key="SettingType" value="CheckButton"/>
                                </Widget>
                                <Widget type="AutoSizedTextBox" skin="SandText" position="28 4 109 16" align="Left Top">
                                    <Property key="Caption" value="Reflect terrain"/>
                                </Widget>
                            </Widget>
                        </Widget>
                        <Widget type="HBox" skin="" position="4 135 350 24">
                            <Widget type="AutoSizedButton" skin="MW_Button" position="0 0 24 24" align="Left Top" name="RefractionButton">
                                <UserString key="SettingCategory" value="Water"/>
                                <UserString key="SettingName" value="refraction"/>
                                <UserString key="SettingType" value="CheckButton"/>
                            </Widget>
                            <Widget type="AutoSizedTextBox" skin="SandText" position="28 4 79 16" align="Left Top">
                                <Property key="Caption" value="Refraction"/>
                            </Widget>
                        </Widget>
                    </Widget>
                    <Widget type="TabItem" skin="" position="0 28 352 268">
                        <Property key="Caption" value="  Shadows  "/>
                        <Widget type="HBox" skin="" position="4 4 350 24">
                            <Widget type="AutoSizedButton" skin="MW_Button" position="0 0 24 24" align="Left Top" name="ShadowsEnabledButton">
                                <UserString key="SettingCategory" value="Shadows"/>
                                <UserString key="SettingName" value="enabled"/>
                                <UserString key="SettingType" value="CheckButton"/>
                            </Widget>
                            <Widget type="AutoSizedTextBox" skin="SandText" position="28 4 65 16" align="Left Top">
                                <Property key="Caption" value="Shadows"/>
                            </Widget>
                        </Widget>
                        <Widget type="Widget" skin="" position="24 32 300 230">
                            <Widget type="HBox" skin="" position="4 0 350 24">
                                <Widget type="AutoSizedButton" skin="MW_Button" position="0 0 24 24" align="Left Top" name="ShadowsLargeDistance">
                                    <UserString key="SettingCategory" value="Shadows"/>
                                    <UserString key="SettingName" value="split"/>
                                    <UserString key="SettingType" value="CheckButton"/>
                                </Widget>
                                <Widget type="AutoSizedTextBox" skin="SandText" position="28 4 182 16" align="Left Top">
                                    <Property key="Caption" value="Large distance (PSSM3)"/>
                                </Widget>
                            </Widget>
                            <Widget type="HBox" skin="" position="4 28 350 24">
                                <Widget type="AutoSizedButton" skin="MW_Button" position="0 0 24 24" align="Left Top" name="TerrainShadows">
                                    <UserString key="SettingCategory" value="Shadows"/>
                                    <UserString key="SettingName" value="terrain shadows"/>
                                    <UserString key="SettingType" value="CheckButton"/>
                                </Widget>
                                <Widget type="AutoSizedTextBox" skin="SandText" position="28 4 122 16" align="Left Top">
                                    <Property key="Caption" value="Terrain shadows"/>
                                </Widget>
                            </Widget>
                            <Widget type="HBox" skin="" position="4 56 350 24">
                                <Widget type="AutoSizedButton" skin="MW_Button" position="0 0 24 24" align="Left Top" name="ActorShadows">
                                    <UserString key="SettingCategory" value="Shadows"/>
                                    <UserString key="SettingName" value="actor shadows"/>
                                    <UserString key="SettingType" value="CheckButton"/>
                                </Widget>
                                <Widget type="AutoSizedTextBox" skin="SandText" position="28 4 108 16" align="Left Top">
                                    <Property key="Caption" value="Actor shadows"/>
                                </Widget>
                            </Widget>
                            <Widget type="HBox" skin="" position="4 84 350 24">
                                <Widget type="AutoSizedButton" skin="MW_Button" position="0 0 24 24" align="Left Top" name="StaticsShadows">
                                    <UserString key="SettingCategory" value="Shadows"/>
                                    <UserString key="SettingName" value="statics shadows"/>
                                    <UserString key="SettingType" value="CheckButton"/>
                                </Widget>
                                <Widget type="AutoSizedTextBox" skin="SandText" position="28 4 111 16" align="Left Top">
                                    <Property key="Caption" value="World shadows"/>
                                </Widget>
                            </Widget>
                            <Widget type="HBox" skin="" position="4 112 350 24">
                                <Widget type="AutoSizedButton" skin="MW_Button" position="0 0 24 24" align="Left Top" name="MiscShadows">
                                    <UserString key="SettingCategory" value="Shadows"/>
                                    <UserString key="SettingName" value="misc shadows"/>
                                    <UserString key="SettingType" value="CheckButton"/>
                                </Widget>
                                <Widget type="AutoSizedTextBox" skin="SandText" position="28 4 102 16" align="Left Top">
                                    <Property key="Caption" value="Misc shadows"/>
                                </Widget>
                            </Widget>
                            <Widget type="HBox" skin="" position="4 140 350 24">
                                <Widget type="ComboBox" skin="MW_ComboBox" position="0 0 60 24" align="Left Top" name="ShadowsTextureSize">
                                    <Property key="AddItem" value="512"/>
                                    <Property key="AddItem" value="1024"/>
                                    <Property key="AddItem" value="2048"/>
                                    <Property key="AddItem" value="4096"/>
                                </Widget>
                                <Widget type="AutoSizedTextBox" skin="SandText" position="64 4 90 16" align="Left Top">
                                    <Property key="Caption" value="Texture size"/>
                                </Widget>
                            </Widget>
                        </Widget>
                    </Widget>
                </Widget>
            </Widget>
        </Widget>
<<<<<<< HEAD
        <Widget type="AutoSizedButton" skin="MW_Button" position="321 405 56 24" align="Right Bottom" name="OkButton">
=======
        <Widget type="AutoSizedButton" skin="MW_Button" position="320 420 56 24" align="Right Bottom" name="OkButton">
>>>>>>> b44fc190
            <Property key="ExpandDirection" value="Left"/>
            <Property key="Caption" value="#{sOK}"/>
        </Widget>
    </Widget>
    <CodeGeneratorSettings/>
</MyGUI><|MERGE_RESOLUTION|>--- conflicted
+++ resolved
@@ -1,14 +1,8 @@
 ﻿<?xml version="1.0" encoding="UTF-8"?>
 <MyGUI type="Layout" version="3.2.0">
-<<<<<<< HEAD
-    <Widget type="Window" skin="MW_Window" position="0 0 400 476" layer="Windows" name="_Main">
-        <Property key="MinSize" value="430 446"/>
-        <Widget type="TabControl" skin="TabControl" position="8 8 368 390" align="Stretch" name="SettingsTab">
-=======
     <Widget type="Window" skin="MW_Window" position="0 0 400 485" layer="Windows" name="_Main">
         <Property key="MinSize" value="430 446"/>
         <Widget type="TabControl" skin="TabControl" position="8 8 368 405" align="Stretch" name="SettingsTab">
->>>>>>> b44fc190
             <Property key="ButtonAutoWidth" value="true"/>
             <Widget type="TabItem" skin="" position="4 32 360 358">
                 <Property key="Caption" value="  #{sPrefs}  "/>
@@ -503,11 +497,7 @@
                 </Widget>
             </Widget>
         </Widget>
-<<<<<<< HEAD
-        <Widget type="AutoSizedButton" skin="MW_Button" position="321 405 56 24" align="Right Bottom" name="OkButton">
-=======
         <Widget type="AutoSizedButton" skin="MW_Button" position="320 420 56 24" align="Right Bottom" name="OkButton">
->>>>>>> b44fc190
             <Property key="ExpandDirection" value="Left"/>
             <Property key="Caption" value="#{sOK}"/>
         </Widget>
