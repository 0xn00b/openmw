--- conflicted
+++ resolved
@@ -6,13 +6,8 @@
    <rect>
     <x>0</x>
     <y>0</y>
-<<<<<<< HEAD
-    <width>575</width>
-    <height>535</height>
-=======
     <width>635</width>
     <height>575</height>
->>>>>>> 802448b2
    </rect>
   </property>
   <property name="minimumSize">
