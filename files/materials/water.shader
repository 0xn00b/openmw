--- conflicted
+++ resolved
@@ -1,372 +1,354 @@
-#include "core.h"
-
-
-#define SIMPLE_WATER @shGlobalSettingBool(simple_water)
-
-#if SIMPLE_WATER
-    // --------------------------------------- SIMPLE WATER ---------------------------------------------------
-
-#define FOG @shGlobalSettingBool(fog)
-
-#ifdef SH_VERTEX_SHADER
-
-    SH_BEGIN_PROGRAM
-        shUniform(float4x4, wvp) @shAutoConstant(wvp, worldviewproj_matrix)
-        shVertexInput(float2, uv0)
-        shOutput(float2, UV)
-
-#if FOG
-        shOutput(float, depth)
-#endif
-    SH_START_PROGRAM
-    {
-	    shOutputPosition = shMatrixMult(wvp, shInputPosition);
-	    UV = uv0;
-#if FOG
-	    depth = shOutputPosition.z;
-#endif
-    }
-
-#else
-
-    SH_BEGIN_PROGRAM
-		shSampler2D(animatedTexture)
-		shInput(float2, UV)
-		shInput(float, depth)
-
-		shUniform(float3, fogColor) @shAutoConstant(fogColor, fog_colour)
-        shUniform(float4, fogParams) @shAutoConstant(fogParams, fog_params)
-
-
-    SH_START_PROGRAM
-    {
-        shOutputColour(0).xyz = shSample(animatedTexture, UV * float2(15.0, 15.0)).xyz * float3(1.0, 1.0, 1.0);
-        shOutputColour(0).w = 0.7;
-
-#if FOG
-        float fogValue = shSaturate((depth - fogParams.y) * fogParams.w);
-        shOutputColour(0).xyz = shLerp (shOutputColour(0).xyz, fogColor, fogValue);
-#endif
-    }
-
-#endif
-
-#else
-
-
-
-// Inspired by Blender GLSL Water by martinsh ( http://devlog-martinsh.blogspot.de/2012/07/waterundewater-shader-wip.html )
-
-#define SHADOWS_PSSM @shGlobalSettingBool(shadows_pssm)
-#define SHADOWS @shGlobalSettingBool(shadows)
-
-#if SHADOWS || SHADOWS_PSSM
-    #include "shadows.h"
-#endif
-
-#define REFRACTION @shGlobalSettingBool(refraction)
-
-#ifdef SH_VERTEX_SHADER
-
-    SH_BEGIN_PROGRAM
-        shUniform(float4x4, wvp)                @shAutoConstant(wvp, worldviewproj_matrix)
-
-        shOutput(float3, screenCoordsPassthrough)
-        shOutput(float4, position)
-        shOutput(float, depthPassthrough)
-
-
-#if SHADOWS
-        shOutput(float4, lightSpacePos0)
-        shUniform(float4x4, texViewProjMatrix0) @shAutoConstant(texViewProjMatrix0, texture_viewproj_matrix)
-#endif
-
-#if SHADOWS_PSSM
-    @shForeach(3)
-        shOutput(float4, lightSpacePos@shIterator)
-        shUniform(float4x4, texViewProjMatrix@shIterator) @shAutoConstant(texViewProjMatrix@shIterator, texture_viewproj_matrix, @shIterator)
-    @shEndForeach
-#endif
-
-#if SHADOWS || SHADOWS_PSSM
-    shUniform(float4x4, worldMatrix) @shAutoConstant(worldMatrix, world_matrix)
-#endif
-
-    SH_START_PROGRAM
-    {
-	    shOutputPosition = shMatrixMult(wvp, shInputPosition);
-
-
-	    #if !SH_GLSL
-        float4x4 scalemat = float4x4(   0.5,    0.0,      0.0,      0.5,
-                                        0.0,      -0.5,   0.0,      0.5,
-                                        0.0,      0.0,      0.5,    0.5,
-                                        0.0,      0.0,      0.0,      1.0   );
-        #else
-        mat4 scalemat = mat4(0.5, 0.0, 0.0, 0.0,
-                         0.0, -0.5, 0.0, 0.0,
-                         0.0, 0.0, 0.5, 0.0,
-                         0.5, 0.5, 0.5, 1.0);
-        #endif
-
-        float4 texcoordProj = shMatrixMult(scalemat, shOutputPosition);
-        screenCoordsPassthrough = float3(texcoordProj.x, texcoordProj.y, texcoordProj.w);
-
-        position = shInputPosition;
-
-        depthPassthrough = shOutputPosition.z;
-
-
-#if SHADOWS
-        lightSpacePos0 = shMatrixMult(texViewProjMatrix0, shMatrixMult(worldMatrix, shInputPosition));
-#endif
-#if SHADOWS_PSSM
-        float4 wPos = shMatrixMult(worldMatrix, shInputPosition);
-    @shForeach(3)
-        lightSpacePos@shIterator = shMatrixMult(texViewProjMatrix@shIterator, wPos);
-    @shEndForeach
-#endif
-    }
-
-#else
-
-    // tweakables ----------------------------------------------------
-
-        #define VISIBILITY 1500.0                   // how far you can look through water
-
-        #define BIG_WAVES_X 0.1                     // strength of big waves
-        #define BIG_WAVES_Y 0.1
-
-        #define MID_WAVES_X 0.1                     // strength of middle sized waves
-        #define MID_WAVES_Y 0.1
-
-        #define SMALL_WAVES_X 0.1                   // strength of small waves
-        #define SMALL_WAVES_Y 0.1
-
-        #define WAVE_CHOPPYNESS 0.05                // wave choppyness
-        #define WAVE_SCALE 75.0                     // overall wave scale
-
-        #define BUMP 0.5                            // overall water surface bumpiness
-        #define REFL_BUMP 0.15                      // reflection distortion amount
-        #define REFR_BUMP 0.06                      // refraction distortion amount
-
-        #define SCATTER_AMOUNT 0.3                  // amount of sunlight scattering
-        #define SCATTER_COLOUR float3(0.0,1.0,0.95) // colour of sunlight scattering
-        
-        #define SUN_EXT float3(0.45, 0.55, 0.68)    //sunlight extinction
-
-        #define SPEC_HARDNESS 256.0                 // specular highlights hardness
-
-    // ---------------------------------------------------------------
-
-
-
-    float fresnel_dielectric(float3 Incoming, float3 Normal, float eta)
-    {
-        /* compute fresnel reflectance without explicitly computing
-           the refracted direction */
-        float c = abs(dot(Incoming, Normal));
-        float g = eta * eta - 1.0 + c * c;
-        float result;
-
-        if(g > 0.0) {
-            g = sqrt(g);
-            float A =(g - c)/(g + c);
-            float B =(c *(g + c)- 1.0)/(c *(g - c)+ 1.0);
-            result = 0.5 * A * A *(1.0 + B * B);
-        }
-        else
-            result = 1.0;  /* TIR (no refracted component) */
-
-        return result;
-    }
-
-    SH_BEGIN_PROGRAM
-		shInput(float3, screenCoordsPassthrough)
-		shInput(float4, position)
-		shInput(float, depthPassthrough)
-<<<<<<< HEAD
-
-            #if RIPPLES
-                shUniform(float3, rippleCenter) @shSharedParameter(rippleCenter, rippleCenter)
-                shUniform(float, rippleAreaLength) @shSharedParameter(rippleAreaLength, rippleAreaLength)
-            #endif
-
-=======
-		
->>>>>>> dbd4abd6
-		shUniform(float, far) @shAutoConstant(far, far_clip_distance)
-
-		shSampler2D(reflectionMap)
-#if REFRACTION
-		shSampler2D(refractionMap)
-#endif
-		shSampler2D(depthMap)
-		shSampler2D(normalMap)
-
-    shUniform(float4x4, wMat) @shAutoConstant(wMat, world_matrix)
-<<<<<<< HEAD
-
-            #if RIPPLES
-                shSampler2D(rippleNormalMap)
-            #endif
-
-=======
-		
->>>>>>> dbd4abd6
-		shUniform(float3, windDir_windSpeed) @shSharedParameter(windDir_windSpeed)
-		#define WIND_SPEED windDir_windSpeed.z
-		#define WIND_DIR windDir_windSpeed.xy
-
-		shUniform(float, waterTimer) @shSharedParameter(waterTimer)
-		shUniform(float2, waterSunFade_sunHeight) @shSharedParameter(waterSunFade_sunHeight)
-
-		shUniform(float4, sunPosition) @shAutoConstant(sunPosition, light_position, 0)
-		shUniform(float4, sunSpecular)  @shAutoConstant(sunSpecular, light_specular_colour, 0)
-
-		shUniform(float, renderTargetFlipping) @shAutoConstant(renderTargetFlipping, render_target_flipping)
-
-
-		shUniform(float3, fogColor) @shAutoConstant(fogColor, fog_colour)
-        shUniform(float4, fogParams) @shAutoConstant(fogParams, fog_params)
-
-        shUniform(float4, cameraPos) @shAutoConstant(cameraPos, camera_position_object_space)
-
-
-#if SHADOWS
-        shInput(float4, lightSpacePos0)
-        shSampler2D(shadowMap0)
-        shUniform(float2, invShadowmapSize0)   @shAutoConstant(invShadowmapSize0, inverse_texture_size, 1)
-#endif
-#if SHADOWS_PSSM
-    @shForeach(3)
-        shInput(float4, lightSpacePos@shIterator)
-        shSampler2D(shadowMap@shIterator)
-        shUniform(float2, invShadowmapSize@shIterator)  @shAutoConstant(invShadowmapSize@shIterator, inverse_texture_size, @shIterator(1))
-    @shEndForeach
-    shUniform(float3, pssmSplitPoints)  @shSharedParameter(pssmSplitPoints)
-#endif
-
-#if SHADOWS || SHADOWS_PSSM
-        shUniform(float4, shadowFar_fadeStart) @shSharedParameter(shadowFar_fadeStart)
-#endif
-
-
-    SH_START_PROGRAM
-    {
-            float3 worldPos = shMatrixMult (wMat, position).xyz;
-            float2 UV = worldPos.xy / (8192.0*5.0) * 3.0;
-            UV.y *= -1.0;
-
-#if SHADOWS
-            float shadow = depthShadowPCF (shadowMap0, lightSpacePos0, invShadowmapSize0);
-#endif
-#if SHADOWS_PSSM
-            float shadow = pssmDepthShadow (lightSpacePos0, invShadowmapSize0, shadowMap0, lightSpacePos1, invShadowmapSize1, shadowMap1, lightSpacePos2, invShadowmapSize2, shadowMap2, depthPassthrough, pssmSplitPoints);
-#endif
-
-#if SHADOWS || SHADOWS_PSSM
-            float fadeRange = shadowFar_fadeStart.x - shadowFar_fadeStart.y;
-            float fade = 1.0-((depthPassthrough - shadowFar_fadeStart.y) / fadeRange);
-            shadow = (depthPassthrough > shadowFar_fadeStart.x) ? 1.0 : ((depthPassthrough > shadowFar_fadeStart.y) ? 1.0-((1.0-shadow)*fade) : shadow);
-#endif
-
-#if !SHADOWS && !SHADOWS_PSSM
-            float shadow = 1.0;
-#endif
-
-
-        float2 screenCoords = screenCoordsPassthrough.xy / screenCoordsPassthrough.z;
-        screenCoords.y = (1.0-shSaturate(renderTargetFlipping))+renderTargetFlipping*screenCoords.y;
-
-	    float2 nCoord = float2(0.0,0.0);
-
-      	nCoord = UV * (WAVE_SCALE * 0.05) + WIND_DIR * waterTimer * (WIND_SPEED*0.04);
-	    float3 normal0 = 2.0 * shSample(normalMap, nCoord + float2(-waterTimer*0.015,-waterTimer*0.005)).rgb - 1.0;
-	    nCoord = UV * (WAVE_SCALE * 0.1) + WIND_DIR * waterTimer * (WIND_SPEED*0.08)-(normal0.xy/normal0.zz)*WAVE_CHOPPYNESS;
-	    float3 normal1 = 2.0 * shSample(normalMap, nCoord + float2(+waterTimer*0.020,+waterTimer*0.015)).rgb - 1.0;
-
-     	nCoord = UV * (WAVE_SCALE * 0.25) + WIND_DIR * waterTimer * (WIND_SPEED*0.07)-(normal1.xy/normal1.zz)*WAVE_CHOPPYNESS;
-	    float3 normal2 = 2.0 * shSample(normalMap, nCoord + float2(-waterTimer*0.04,-waterTimer*0.03)).rgb - 1.0;
-	    nCoord = UV * (WAVE_SCALE * 0.5) + WIND_DIR * waterTimer * (WIND_SPEED*0.09)-(normal2.xy/normal2.z)*WAVE_CHOPPYNESS;
-	    float3 normal3 = 2.0 * shSample(normalMap, nCoord + float2(+waterTimer*0.03,+waterTimer*0.04)).rgb - 1.0;
-
-      	nCoord = UV * (WAVE_SCALE* 1.0) + WIND_DIR * waterTimer * (WIND_SPEED*0.4)-(normal3.xy/normal3.zz)*WAVE_CHOPPYNESS;
-	    float3 normal4 = 2.0 * shSample(normalMap, nCoord + float2(-waterTimer*0.02,+waterTimer*0.1)).rgb - 1.0;
-        nCoord = UV * (WAVE_SCALE * 2.0) + WIND_DIR * waterTimer * (WIND_SPEED*0.7)-(normal4.xy/normal4.zz)*WAVE_CHOPPYNESS;
-        float3 normal5 = 2.0 * shSample(normalMap, nCoord + float2(+waterTimer*0.1,-waterTimer*0.06)).rgb - 1.0;
-
-
-
-	    float3 normal = (normal0 * BIG_WAVES_X + normal1 * BIG_WAVES_Y +
-                                normal2 * MID_WAVES_X + normal3 * MID_WAVES_Y +
-                                normal4 * SMALL_WAVES_X + normal5 * SMALL_WAVES_Y);
-
-        normal = normalize(float3(normal.x * BUMP, normal.y * BUMP, normal.z));
-        normal = float3(normal.x, normal.y, -normal.z);
-
-	    // normal for sunlight scattering
-		float3 lNormal = (normal0 * BIG_WAVES_X*0.5 + normal1 * BIG_WAVES_Y*0.5 +
-                            normal2 * MID_WAVES_X*0.2 + normal3 * MID_WAVES_Y*0.2 +
-                            normal4 * SMALL_WAVES_X*0.1 + normal5 * SMALL_WAVES_Y*0.1).xyz;
-        lNormal = normalize(float3(lNormal.x * BUMP, lNormal.y * BUMP, lNormal.z));
-        lNormal = float3(lNormal.x, lNormal.y, -lNormal.z);
-
-
-        float3 lVec = normalize(sunPosition.xyz);
-        float3 vVec = normalize(position.xyz - cameraPos.xyz);
-
-
-        float isUnderwater = (cameraPos.z > 0.0) ? 0.0 : 1.0;
-
-        // sunlight scattering
-        float3 pNormal = float3(0,0,1);
-    	float3 lR = reflect(lVec, lNormal);
-        float3 llR = reflect(lVec, pNormal);
-
-        float s = shSaturate(dot(lR, vVec)*2.0-1.2);
-        float lightScatter = shadow * shSaturate(dot(-lVec,lNormal)*0.7+0.3) * s * SCATTER_AMOUNT * waterSunFade_sunHeight.x * shSaturate(1.0-exp(-waterSunFade_sunHeight.y));
-        float3 scatterColour = shLerp(float3(SCATTER_COLOUR)*float3(1.0,0.4,0.0), SCATTER_COLOUR, shSaturate(1.0-exp(-waterSunFade_sunHeight.y*SUN_EXT)));
-
-        // fresnel
-        float ior = (cameraPos.z>0.0)?(1.333/1.0):(1.0/1.333); //air to water; water to air
-        float fresnel = fresnel_dielectric(-vVec, normal, ior);
-
-        fresnel = shSaturate(fresnel);
-
-        // reflection
-        float3 reflection = shSample(reflectionMap, screenCoords+(normal.xy*REFL_BUMP)).rgb;
-
-		// refraction
-        float3 R = reflect(vVec, normal);
-
-#if REFRACTION
-        float3 refraction = shSample(refractionMap, (screenCoords-(normal.xy*REFR_BUMP))*1.0).rgb;
-
-         // brighten up the refraction underwater
-        refraction = (cameraPos.z < 0.0) ? shSaturate(refraction * 1.5) : refraction;
-#endif
-
-		// specular
-        float specular = pow(max(dot(R, lVec), 0.0),SPEC_HARDNESS) * shadow;
-
-#if REFRACTION
-        shOutputColour(0).xyz = shLerp(  shLerp(refraction, scatterColour, lightScatter), reflection, fresnel) + specular * sunSpecular.xyz;
-#else
-        shOutputColour(0).xyz = shLerp(reflection, float3(0.090195, 0.115685, 0.12745), (1.0-fresnel)*0.5) + specular * sunSpecular.xyz;
-#endif
-        // fog
-        float fogValue = shSaturate((depthPassthrough - fogParams.y) * fogParams.w);
-        shOutputColour(0).xyz = shLerp (shOutputColour(0).xyz, fogColor, fogValue);
-
-#if REFRACTION
-                shOutputColour(0).w = 1.0;
-#else
-        shOutputColour(0).w = shSaturate(fresnel*2.0 + specular);
-#endif
-    }
-
-#endif
-
-
-#endif
+#include "core.h"
+
+
+#define SIMPLE_WATER @shGlobalSettingBool(simple_water)
+
+#if SIMPLE_WATER
+    // --------------------------------------- SIMPLE WATER ---------------------------------------------------
+
+#define FOG @shGlobalSettingBool(fog)
+
+#ifdef SH_VERTEX_SHADER
+
+    SH_BEGIN_PROGRAM
+        shUniform(float4x4, wvp) @shAutoConstant(wvp, worldviewproj_matrix)
+        shVertexInput(float2, uv0)
+        shOutput(float2, UV)
+
+#if FOG
+        shOutput(float, depth)
+#endif
+    SH_START_PROGRAM
+    {
+	    shOutputPosition = shMatrixMult(wvp, shInputPosition);
+	    UV = uv0;
+#if FOG
+	    depth = shOutputPosition.z;
+#endif
+    }
+
+#else
+
+    SH_BEGIN_PROGRAM
+		shSampler2D(animatedTexture)
+		shInput(float2, UV)
+		shInput(float, depth)
+
+		shUniform(float3, fogColor) @shAutoConstant(fogColor, fog_colour)
+        shUniform(float4, fogParams) @shAutoConstant(fogParams, fog_params)
+
+
+    SH_START_PROGRAM
+    {
+        shOutputColour(0).xyz = shSample(animatedTexture, UV * float2(15.0, 15.0)).xyz * float3(1.0, 1.0, 1.0);
+        shOutputColour(0).w = 0.7;
+
+#if FOG
+        float fogValue = shSaturate((depth - fogParams.y) * fogParams.w);
+        shOutputColour(0).xyz = shLerp (shOutputColour(0).xyz, fogColor, fogValue);
+#endif
+    }
+
+#endif
+
+#else
+
+
+
+// Inspired by Blender GLSL Water by martinsh ( http://devlog-martinsh.blogspot.de/2012/07/waterundewater-shader-wip.html )
+
+#define SHADOWS_PSSM @shGlobalSettingBool(shadows_pssm)
+#define SHADOWS @shGlobalSettingBool(shadows)
+
+#if SHADOWS || SHADOWS_PSSM
+    #include "shadows.h"
+#endif
+
+#define REFRACTION @shGlobalSettingBool(refraction)
+
+#ifdef SH_VERTEX_SHADER
+
+    SH_BEGIN_PROGRAM
+        shUniform(float4x4, wvp)                @shAutoConstant(wvp, worldviewproj_matrix)
+
+        shOutput(float3, screenCoordsPassthrough)
+        shOutput(float4, position)
+        shOutput(float, depthPassthrough)
+
+
+#if SHADOWS
+        shOutput(float4, lightSpacePos0)
+        shUniform(float4x4, texViewProjMatrix0) @shAutoConstant(texViewProjMatrix0, texture_viewproj_matrix)
+#endif
+
+#if SHADOWS_PSSM
+    @shForeach(3)
+        shOutput(float4, lightSpacePos@shIterator)
+        shUniform(float4x4, texViewProjMatrix@shIterator) @shAutoConstant(texViewProjMatrix@shIterator, texture_viewproj_matrix, @shIterator)
+    @shEndForeach
+#endif
+
+#if SHADOWS || SHADOWS_PSSM
+    shUniform(float4x4, worldMatrix) @shAutoConstant(worldMatrix, world_matrix)
+#endif
+
+    SH_START_PROGRAM
+    {
+	    shOutputPosition = shMatrixMult(wvp, shInputPosition);
+
+
+	    #if !SH_GLSL
+        float4x4 scalemat = float4x4(   0.5,    0.0,      0.0,      0.5,
+                                        0.0,      -0.5,   0.0,      0.5,
+                                        0.0,      0.0,      0.5,    0.5,
+                                        0.0,      0.0,      0.0,      1.0   );
+        #else
+        mat4 scalemat = mat4(0.5, 0.0, 0.0, 0.0,
+                         0.0, -0.5, 0.0, 0.0,
+                         0.0, 0.0, 0.5, 0.0,
+                         0.5, 0.5, 0.5, 1.0);
+        #endif
+
+        float4 texcoordProj = shMatrixMult(scalemat, shOutputPosition);
+        screenCoordsPassthrough = float3(texcoordProj.x, texcoordProj.y, texcoordProj.w);
+
+        position = shInputPosition;
+
+        depthPassthrough = shOutputPosition.z;
+
+
+#if SHADOWS
+        lightSpacePos0 = shMatrixMult(texViewProjMatrix0, shMatrixMult(worldMatrix, shInputPosition));
+#endif
+#if SHADOWS_PSSM
+        float4 wPos = shMatrixMult(worldMatrix, shInputPosition);
+    @shForeach(3)
+        lightSpacePos@shIterator = shMatrixMult(texViewProjMatrix@shIterator, wPos);
+    @shEndForeach
+#endif
+    }
+
+#else
+
+    // tweakables ----------------------------------------------------
+
+        #define VISIBILITY 1500.0                   // how far you can look through water
+
+        #define BIG_WAVES_X 0.1                     // strength of big waves
+        #define BIG_WAVES_Y 0.1
+
+        #define MID_WAVES_X 0.1                     // strength of middle sized waves
+        #define MID_WAVES_Y 0.1
+
+        #define SMALL_WAVES_X 0.1                   // strength of small waves
+        #define SMALL_WAVES_Y 0.1
+
+        #define WAVE_CHOPPYNESS 0.05                // wave choppyness
+        #define WAVE_SCALE 75.0                     // overall wave scale
+
+        #define BUMP 0.5                            // overall water surface bumpiness
+        #define REFL_BUMP 0.15                      // reflection distortion amount
+        #define REFR_BUMP 0.06                      // refraction distortion amount
+
+        #define SCATTER_AMOUNT 0.3                  // amount of sunlight scattering
+        #define SCATTER_COLOUR float3(0.0,1.0,0.95) // colour of sunlight scattering
+        
+        #define SUN_EXT float3(0.45, 0.55, 0.68)    //sunlight extinction
+
+        #define SPEC_HARDNESS 256.0                 // specular highlights hardness
+
+    // ---------------------------------------------------------------
+
+
+
+    float fresnel_dielectric(float3 Incoming, float3 Normal, float eta)
+    {
+        /* compute fresnel reflectance without explicitly computing
+           the refracted direction */
+        float c = abs(dot(Incoming, Normal));
+        float g = eta * eta - 1.0 + c * c;
+        float result;
+
+        if(g > 0.0) {
+            g = sqrt(g);
+            float A =(g - c)/(g + c);
+            float B =(c *(g + c)- 1.0)/(c *(g - c)+ 1.0);
+            result = 0.5 * A * A *(1.0 + B * B);
+        }
+        else
+            result = 1.0;  /* TIR (no refracted component) */
+
+        return result;
+    }
+
+    SH_BEGIN_PROGRAM
+		shInput(float3, screenCoordsPassthrough)
+		shInput(float4, position)
+		shInput(float, depthPassthrough)
+
+		shUniform(float, far) @shAutoConstant(far, far_clip_distance)
+
+		shSampler2D(reflectionMap)
+#if REFRACTION
+		shSampler2D(refractionMap)
+#endif
+		shSampler2D(depthMap)
+		shSampler2D(normalMap)
+
+    shUniform(float4x4, wMat) @shAutoConstant(wMat, world_matrix)
+		shUniform(float3, windDir_windSpeed) @shSharedParameter(windDir_windSpeed)
+		#define WIND_SPEED windDir_windSpeed.z
+		#define WIND_DIR windDir_windSpeed.xy
+
+		shUniform(float, waterTimer) @shSharedParameter(waterTimer)
+		shUniform(float2, waterSunFade_sunHeight) @shSharedParameter(waterSunFade_sunHeight)
+
+		shUniform(float4, sunPosition) @shAutoConstant(sunPosition, light_position, 0)
+		shUniform(float4, sunSpecular)  @shAutoConstant(sunSpecular, light_specular_colour, 0)
+
+		shUniform(float, renderTargetFlipping) @shAutoConstant(renderTargetFlipping, render_target_flipping)
+
+
+		shUniform(float3, fogColor) @shAutoConstant(fogColor, fog_colour)
+        shUniform(float4, fogParams) @shAutoConstant(fogParams, fog_params)
+
+        shUniform(float4, cameraPos) @shAutoConstant(cameraPos, camera_position_object_space)
+
+
+#if SHADOWS
+        shInput(float4, lightSpacePos0)
+        shSampler2D(shadowMap0)
+        shUniform(float2, invShadowmapSize0)   @shAutoConstant(invShadowmapSize0, inverse_texture_size, 1)
+#endif
+#if SHADOWS_PSSM
+    @shForeach(3)
+        shInput(float4, lightSpacePos@shIterator)
+        shSampler2D(shadowMap@shIterator)
+        shUniform(float2, invShadowmapSize@shIterator)  @shAutoConstant(invShadowmapSize@shIterator, inverse_texture_size, @shIterator(1))
+    @shEndForeach
+    shUniform(float3, pssmSplitPoints)  @shSharedParameter(pssmSplitPoints)
+#endif
+
+#if SHADOWS || SHADOWS_PSSM
+        shUniform(float4, shadowFar_fadeStart) @shSharedParameter(shadowFar_fadeStart)
+#endif
+
+
+    SH_START_PROGRAM
+    {
+            float3 worldPos = shMatrixMult (wMat, position).xyz;
+            float2 UV = worldPos.xy / (8192.0*5.0) * 3.0;
+            UV.y *= -1.0;
+
+#if SHADOWS
+            float shadow = depthShadowPCF (shadowMap0, lightSpacePos0, invShadowmapSize0);
+#endif
+#if SHADOWS_PSSM
+            float shadow = pssmDepthShadow (lightSpacePos0, invShadowmapSize0, shadowMap0, lightSpacePos1, invShadowmapSize1, shadowMap1, lightSpacePos2, invShadowmapSize2, shadowMap2, depthPassthrough, pssmSplitPoints);
+#endif
+
+#if SHADOWS || SHADOWS_PSSM
+            float fadeRange = shadowFar_fadeStart.x - shadowFar_fadeStart.y;
+            float fade = 1.0-((depthPassthrough - shadowFar_fadeStart.y) / fadeRange);
+            shadow = (depthPassthrough > shadowFar_fadeStart.x) ? 1.0 : ((depthPassthrough > shadowFar_fadeStart.y) ? 1.0-((1.0-shadow)*fade) : shadow);
+#endif
+
+#if !SHADOWS && !SHADOWS_PSSM
+            float shadow = 1.0;
+#endif
+
+
+        float2 screenCoords = screenCoordsPassthrough.xy / screenCoordsPassthrough.z;
+        screenCoords.y = (1.0-shSaturate(renderTargetFlipping))+renderTargetFlipping*screenCoords.y;
+
+	    float2 nCoord = float2(0.0,0.0);
+
+      	nCoord = UV * (WAVE_SCALE * 0.05) + WIND_DIR * waterTimer * (WIND_SPEED*0.04);
+	    float3 normal0 = 2.0 * shSample(normalMap, nCoord + float2(-waterTimer*0.015,-waterTimer*0.005)).rgb - 1.0;
+	    nCoord = UV * (WAVE_SCALE * 0.1) + WIND_DIR * waterTimer * (WIND_SPEED*0.08)-(normal0.xy/normal0.zz)*WAVE_CHOPPYNESS;
+	    float3 normal1 = 2.0 * shSample(normalMap, nCoord + float2(+waterTimer*0.020,+waterTimer*0.015)).rgb - 1.0;
+
+     	nCoord = UV * (WAVE_SCALE * 0.25) + WIND_DIR * waterTimer * (WIND_SPEED*0.07)-(normal1.xy/normal1.zz)*WAVE_CHOPPYNESS;
+	    float3 normal2 = 2.0 * shSample(normalMap, nCoord + float2(-waterTimer*0.04,-waterTimer*0.03)).rgb - 1.0;
+	    nCoord = UV * (WAVE_SCALE * 0.5) + WIND_DIR * waterTimer * (WIND_SPEED*0.09)-(normal2.xy/normal2.z)*WAVE_CHOPPYNESS;
+	    float3 normal3 = 2.0 * shSample(normalMap, nCoord + float2(+waterTimer*0.03,+waterTimer*0.04)).rgb - 1.0;
+
+      	nCoord = UV * (WAVE_SCALE* 1.0) + WIND_DIR * waterTimer * (WIND_SPEED*0.4)-(normal3.xy/normal3.zz)*WAVE_CHOPPYNESS;
+	    float3 normal4 = 2.0 * shSample(normalMap, nCoord + float2(-waterTimer*0.02,+waterTimer*0.1)).rgb - 1.0;
+        nCoord = UV * (WAVE_SCALE * 2.0) + WIND_DIR * waterTimer * (WIND_SPEED*0.7)-(normal4.xy/normal4.zz)*WAVE_CHOPPYNESS;
+        float3 normal5 = 2.0 * shSample(normalMap, nCoord + float2(+waterTimer*0.1,-waterTimer*0.06)).rgb - 1.0;
+
+
+
+	    float3 normal = (normal0 * BIG_WAVES_X + normal1 * BIG_WAVES_Y +
+                                normal2 * MID_WAVES_X + normal3 * MID_WAVES_Y +
+                                normal4 * SMALL_WAVES_X + normal5 * SMALL_WAVES_Y);
+
+        normal = normalize(float3(normal.x * BUMP, normal.y * BUMP, normal.z));
+        normal = float3(normal.x, normal.y, -normal.z);
+
+	    // normal for sunlight scattering
+		float3 lNormal = (normal0 * BIG_WAVES_X*0.5 + normal1 * BIG_WAVES_Y*0.5 +
+                            normal2 * MID_WAVES_X*0.2 + normal3 * MID_WAVES_Y*0.2 +
+                            normal4 * SMALL_WAVES_X*0.1 + normal5 * SMALL_WAVES_Y*0.1).xyz;
+        lNormal = normalize(float3(lNormal.x * BUMP, lNormal.y * BUMP, lNormal.z));
+        lNormal = float3(lNormal.x, lNormal.y, -lNormal.z);
+
+
+        float3 lVec = normalize(sunPosition.xyz);
+        float3 vVec = normalize(position.xyz - cameraPos.xyz);
+
+
+        float isUnderwater = (cameraPos.z > 0.0) ? 0.0 : 1.0;
+
+        // sunlight scattering
+        float3 pNormal = float3(0,0,1);
+    	float3 lR = reflect(lVec, lNormal);
+        float3 llR = reflect(lVec, pNormal);
+
+        float s = shSaturate(dot(lR, vVec)*2.0-1.2);
+        float lightScatter = shadow * shSaturate(dot(-lVec,lNormal)*0.7+0.3) * s * SCATTER_AMOUNT * waterSunFade_sunHeight.x * shSaturate(1.0-exp(-waterSunFade_sunHeight.y));
+        float3 scatterColour = shLerp(float3(SCATTER_COLOUR)*float3(1.0,0.4,0.0), SCATTER_COLOUR, shSaturate(1.0-exp(-waterSunFade_sunHeight.y*SUN_EXT)));
+
+        // fresnel
+        float ior = (cameraPos.z>0.0)?(1.333/1.0):(1.0/1.333); //air to water; water to air
+        float fresnel = fresnel_dielectric(-vVec, normal, ior);
+
+        fresnel = shSaturate(fresnel);
+
+        // reflection
+        float3 reflection = shSample(reflectionMap, screenCoords+(normal.xy*REFL_BUMP)).rgb;
+
+		// refraction
+        float3 R = reflect(vVec, normal);
+
+#if REFRACTION
+        float3 refraction = shSample(refractionMap, (screenCoords-(normal.xy*REFR_BUMP))*1.0).rgb;
+
+         // brighten up the refraction underwater
+        refraction = (cameraPos.z < 0.0) ? shSaturate(refraction * 1.5) : refraction;
+#endif
+
+		// specular
+        float specular = pow(max(dot(R, lVec), 0.0),SPEC_HARDNESS) * shadow;
+
+#if REFRACTION
+        shOutputColour(0).xyz = shLerp(  shLerp(refraction, scatterColour, lightScatter), reflection, fresnel) + specular * sunSpecular.xyz;
+#else
+        shOutputColour(0).xyz = shLerp(reflection, float3(0.090195, 0.115685, 0.12745), (1.0-fresnel)*0.5) + specular * sunSpecular.xyz;
+#endif
+        // fog
+        float fogValue = shSaturate((depthPassthrough - fogParams.y) * fogParams.w);
+        shOutputColour(0).xyz = shLerp (shOutputColour(0).xyz, fogColor, fogValue);
+
+#if REFRACTION
+                shOutputColour(0).w = 1.0;
+#else
+        shOutputColour(0).w = shSaturate(fresnel*2.0 + specular);
+#endif
+    }
+
+#endif
+
+
+#endif