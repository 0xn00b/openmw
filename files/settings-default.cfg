[General]
# Camera field of view
field of view = 55

# Texture filtering mode. valid values:
# anisotropic
# bilinear
# trilinear
texture filtering = anisotropic

# Has no effect when texture filtering is not anisotropic
anisotropy = 4

# Number of texture mipmaps to generate
num mipmaps = 5

[HUD]
# FPS counter
# 0: not visible
# 1: basic FPS display
# 2: advanced FPS display (batches, triangles)
fps = 0

[Objects]
shaders = true

# Max. number of lights that affect objects. Setting to 1 will only reflect sunlight
# Note: has no effect when shaders are turned off
num lights = 8

# Use static geometry for static objects. Improves rendering speed.
use static geometry = true

[Viewing distance]
# Limit the rendering distance of small objects
limit small object distance = false

# Size below which an object is considered as small
small object size = 250

# Rendering distance for small objects
small object distance = 3500

# Max viewing distance at clear weather conditions
max viewing distance = 5600

# Distance at which fog starts (proportional to viewing distance)
fog start factor = 0.5

# Distance at which fog ends (proportional to viewing distance)
fog end factor = 1.0

[Terrain]
# Max. number of lights that affect the terrain. Setting to 1 will only reflect sunlight
num lights = 8

<<<<<<< HEAD
[Water]
# Enable this to get fancy-looking water with reflections and refractions
# All the settings below have no effect if this is false
shader = true

rtt size = 512

reflect terrain = true

reflect statics = false

reflect small statics = false

reflect actors = true

reflect misc = false
=======
[Sound]
# Device name. Blank means default
device =

# Volumes. Sfx and music volumes are both affected by the master volume
master volume = 1.0
sfx volume = 1.0
music volume = 0.4
>>>>>>> 77604086
<|MERGE_RESOLUTION|>--- conflicted
+++ resolved
@@ -54,7 +54,6 @@
 # Max. number of lights that affect the terrain. Setting to 1 will only reflect sunlight
 num lights = 8
 
-<<<<<<< HEAD
 [Water]
 # Enable this to get fancy-looking water with reflections and refractions
 # All the settings below have no effect if this is false
@@ -71,7 +70,7 @@
 reflect actors = true
 
 reflect misc = false
-=======
+
 [Sound]
 # Device name. Blank means default
 device =
@@ -79,5 +78,4 @@
 # Volumes. Sfx and music volumes are both affected by the master volume
 master volume = 1.0
 sfx volume = 1.0
-music volume = 0.4
->>>>>>> 77604086
+music volume = 0.4