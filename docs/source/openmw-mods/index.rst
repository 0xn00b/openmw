########################
OpenMW Modding Reference
########################

The following document is the complete reference guide to modifying, or modding, your OpenMW setup. It does not cover content creation itself, only how to alter or add to your OpenMW gameplay experience. To learn more about creating new content for OpenMW, please refer to :doc:`../openmw-cs/index`.

.. warning::
   OpenMW is still software in development. This manual does not cover any of its shortcomings. It is written as if everything was working as inteded. Please report any software problems as bugs in the software, not errors in the manual.

.. toctree::
   :caption: Table of Contents
   :maxdepth: 2

   foreword
   differences
   mod-install
<<<<<<< HEAD
   settings/index
=======
   convert_bump_mapped_mods
>>>>>>> 582acc8c
<|MERGE_RESOLUTION|>--- conflicted
+++ resolved
@@ -14,8 +14,5 @@
    foreword
    differences
    mod-install
-<<<<<<< HEAD
    settings/index
-=======
-   convert_bump_mapped_mods
->>>>>>> 582acc8c
+   convert_bump_mapped_mods