0.45.0
------

    Bug #1990: Sunrise/sunset not set correct
    Bug #2222: Fatigue's effect on selling price is backwards
    Bug #2326: After a bound item expires the last equipped item of that type is not automatically re-equipped
    Bug #2562: Forcing AI to activate a teleport door sometimes causes a crash
    Bug #2835: Player able to slowly move when overencumbered
<<<<<<< HEAD
    Bug #2862: [macOS] Can't quit launcher using Command-Q or OpenMW->Quit
=======
    Bug #2852: No murder bounty when a player follower commits murder
>>>>>>> 9c3da411
    Bug #2971: Compiler did not reject lines with naked expressions beginning with x.y
    Bug #3374: Touch spells not hitting kwama foragers
    Bug #3591: Angled hit distance too low
    Bug #3629: DB assassin attack never triggers creature spawning
    Bug #3876: Landscape texture painting is misaligned
    Bug #3897: Have Goodbye give all choices the effects of Goodbye
    Bug #3911: [macOS] Typing in the "Content List name" dialog box produces double characters
    Bug #3993: Terrain texture blending map is not upscaled
    Bug #3997: Almalexia doesn't pace
    Bug #4036: Weird behaviour of AI packages if package target has non-unique ID
    Bug #4047: OpenMW not reporting its version number in MacOS; OpenMW-CS not doing it fully
    Bug #4125: OpenMW logo cropped on bugtracker
    Bug #4215: OpenMW shows book text after last <BR> tag
    Bug #4221: Characters get stuck in V-shaped terrain
    Bug #4251: Stationary NPCs do not return to their position after combat
    Bug #4293: Faction members are not aware of faction ownerships in barter
    Bug #4327: Missing animations during spell/weapon stance switching
    Bug #4368: Settings window ok button doesn't have key focus by default
    Bug #4393: NPCs walk back to where they were after using ResetActors
    Bug #4419: MRK NiStringExtraData is handled incorrectly
    Bug #4426: RotateWorld behavior is incorrect
    Bug #4429: [Windows] Error on build INSTALL.vcxproj project (debug) with cmake 3.7.2
    Bug #4432: Guards behaviour is incorrect if they do not have AI packages
    Bug #4433: Guard behaviour is incorrect with Alarm = 0
    Bug #4451: Script fails to compile when using "Begin, [ScriptName]" syntax
    Bug #4453: Quick keys behaviour is invalid for equipment
    Bug #4454: AI opens doors too slow
    Bug #4457: Item without CanCarry flag prevents shield autoequipping in dark areas
    Bug #4458: AiWander console command handles idle chances incorrectly
    Feature #4256: Implement ToggleBorders (TB) console command
    Feature #3276: Editor: Search- Show number of (remaining) search results and indicate a search without any results
    Feature #4222: 360° screenshots
    Feature #4324: Add CFBundleIdentifier in Info.plist to allow for macOS function key shortcuts
    Feature #4345: Add equivalents for the command line commands to Launcher
    Feature #4444: Per-group KF-animation files support

0.44.0
------

    Bug #1428: Daedra summoning scripts aren't executed when the item is taken through the inventory
    Bug #1987: Some glyphs are not supported
    Bug #2254: Magic related visual effects are not rendered when loading a saved game
    Bug #2485: Journal alphabetical index doesn't match "Morrowind content language" setting
    Bug #2703: OnPCHitMe is not handled correctly
    Bug #2829: Incorrect order for content list consisting of a game file and an esp without dependencies
    Bug #2841: "Total eclipse" happens if weather settings are not defined.
    Bug #2897: Editor: Rename "Original creature" field
    Bug #3278: Editor: Unchecking "Auto Calc" flag changes certain values
    Bug #3343: Editor: ID sorting is case-sensitive in certain tables
    Bug #3557: Resource priority confusion when using the local data path as installation root
    Bug #3587: Pathgrid and Flying Creatures wrong behaviour – abotWhereAreAllBirdsGoing
    Bug #3603: SetPos should not skip weather transitions
    Bug #3618: Myar Aranath total conversion can't be started due to capital-case extension of the master file
    Bug #3638: Fast forwarding can move NPC inside objects
    Bug #3664: Combat music does not start in dialogue
    Bug #3696: Newlines are accompanied by empty rectangle glyph in dialogs
    Bug #3708: Controllers broken on macOS
    Bug #3726: Items with suppressed activation can be picked up via the inventory menu
    Bug #3783: [Mod] Abot's Silt Striders 1.16 - silt strider "falls" to ground and glides on floor during travel
    Bug #3863: Can be forced to not resist arrest if you cast Calm Humanoid on aggroed death warrant guards
    Bug #3884: Incorrect enemy behavior when exhausted
    Bug #3926: Installation Wizard places Morrowind.esm after Tribunal/Bloodmoon if it has a later file creation date
    Bug #4061: Scripts error on special token included in name
    Bug #4111: Crash when mouse over soulgem with a now-missing soul
    Bug #4122: Swim animation should not be interrupted during underwater attack
    Bug #4134: Battle music behaves different than vanilla
    Bug #4135: Reflecting an absorb spell different from vanilla
    Bug #4136: Enchanted weapons without "ignore normal weapons" flag don't bypass creature "ignore normal weapons" effect
    Bug #4143: Antialiasing produces graphical artifacts when used with shader lighting
    Bug #4159: NPCs' base skeleton files should not be optimized
    Bug #4177: Jumping/landing animation interference/flickering
    Bug #4179: NPCs do not face target
    Bug #4180: Weapon switch sound playing even though no weapon is switched
    Bug #4184: Guards can initiate dialogue even though you are far above them
    Bug #4190: Enchanted clothes changes visibility with Chameleon on equip/unequip
    Bug #4191: "screenshot saved" message also appears in the screenshot image
    Bug #4192: Archers in OpenMW have shorter attack range than archers in Morrowind
    Bug #4210: Some dialogue topics are not highlighted on first encounter
    Bug #4211: FPS drops after minimizing the game during rainy weather
    Bug #4216: Thrown weapon projectile doesn't rotate
    Bug #4223: Displayed spell casting chance must be 0 if player doesn't have enough magicka to cast it
    Bug #4225: Double "Activate" key presses with Mouse and Gamepad.
    Bug #4226: The current player's class should be default value in the class select menu
    Bug #4229: Tribunal/Bloodmoon summoned creatures fight other summons
    Bug #4233: W and A keys override S and D Keys
    Bug #4235: Wireframe mode affects local map
    Bug #4239: Quick load from container screen causes crash
    Bug #4242: Crime greetings display in Journal
    Bug #4245: Merchant NPCs sell ingredients growing on potted plants they own
    Bug #4246: Take armor condition into account when calcuting armor rating
    Bug #4250: Jumping is not as fluid as it was pre-0.43.0
    Bug #4252: "Error in frame: FFmpeg exception: Failed to allocate input stream" message spam if OpenMW encounter non-music file in the Music folder
    Bug #4261: Magic effects from eaten ingredients always have 1 sec duration
    Bug #4263: Arrow position is incorrect in 3rd person view during attack for beast races
    Bug #4264: Player in god mode can be affected by some negative spell effects
    Bug #4269: Crash when hovering the faction section and the 'sAnd' GMST is missing (as in MW 1.0)
    Bug #4272: Root note transformations are discarded again
    Bug #4279: Sometimes cells are not marked as explored on the map
    Bug #4298: Problem with MessageBox and chargen menu interaction order
    Bug #4301: Optimizer breaks LOD nodes
    Bug #4308: PlaceAtMe doesn't inherit scale of calling object
    Bug #4309: Only harmful effects with resistance effect set are resistable
    Bug #4313: Non-humanoid creatures are capable of opening doors
    Bug #4314: Rainy weather slows down the game when changing from indoors/outdoors
    Bug #4319: Collisions for certain meshes are incorrectly ignored
    Bug #4320: Using mouse 1 to move forward causes selection dialogues to jump selections forward.
    Bug #4322: NPC disposition: negative faction reaction modifier doesn't take PC rank into account
    Bug #4328: Ownership by dead actors is not cleared from picked items
    Bug #4334: Torch and shield usage inconsistent with original game
    Bug #4336: Wizard: Incorrect Morrowind assets path autodetection
    Bug #4343: Error message for coc and starting cell shouldn't imply that it only works for interior cells
    Bug #4346: Count formatting does not work well with very high numbers
    Bug #4351: Using AddSoulgem fills all soul gems of the specified type
    Bug #4391: No visual indication is provided when an unavailable spell fails to be chosen via a quick key
    Bug #4392: Inventory filter breaks after loading a game
    Bug #4405: No default terrain in empty cells when distant terrain is enabled
    Bug #4410: [Mod] Arktwend: OpenMW does not use default marker definitions
    Bug #4412: openmw-iniimporter ignores data paths from config
    Bug #4413: Moving with 0 strength uses all of your fatigue
    Bug #4420: Camera flickering when I open up and close menus while sneaking
    Bug #4435: Item health is considered a signed integer
    Bug #4441: Adding items to currently disabled weapon-wielding creatures crashes the game
    Feature #1786: Round up encumbrance value in the encumbrance bar
    Feature #2694: Editor: rename "model" column to make its purpose clear
    Feature #3870: Editor: Terrain Texture Brush Button
    Feature #3872: Editor: Edit functions in terrain texture editing mode
    Feature #4054: Launcher: Create menu for settings.cfg options
    Feature #4064: Option for fast travel services to charge for the first companion
    Feature #4142: Implement fWereWolfHealth GMST
    Feature #4174: Multiple quicksaves
    Feature #4407: Support NiLookAtController
    Feature #4423: Rebalance soul gem values
    Task #4015: Use AppVeyor build artifact features to make continuous builds available
    Editor: New (and more complete) icon set

0.43.0
------

    Bug #815: Different settings cause inconsistent underwater visibility
    Bug #1452: autosave is not executed when waiting
    Bug #1555: Closing containers with spacebar doesn't work after touching an item
    Bug #1692: Can't close container when item is "held"
    Bug #2405: Maximum distance for guards attacking hostile creatures is incorrect
    Bug #2445: Spellcasting can be interrupted
    Bug #2489: Keeping map open not persisted between saves
    Bug #2594: 1st person view uses wrong body texture with Better bodies
    Bug #2628: enablestatreviewmenu command doen't read race, class and sign values from current game
    Bug #2639: Attacking flag isn't reset upon reloading
    Bug #2698: Snow and rain VFX move with the player
    Bug #2704: Some creature swim animations not being used
    Bug #2789: Potential risk of misunderstanding using the colored "owned" crosshair feature
    Bug #3045: Settings containing '#' cannot be loaded
    Bug #3097: Drop() doesn't work when an item is held (with the mouse)
    Bug #3110: GetDetected doesn't work without a reference
    Bug #3126: Framerate nosedives when adjusting dialogue window size
    Bug #3243: Ampersand in configuration files isn't escaped automatically
    Bug #3365: Wrong water reflection along banks
    Bug #3441: Golden saint always dispelling soul trap / spell priority issue
    Bug #3528: Disposing of corpses breaks quests
    Bug #3531: No FPS limit when playing bink videos even though "framerate limit" is set in settings.cfg
    Bug #3647: Multi-effect spells play audio louder than in Vanilla
    Bug #3656: NPCs forget where their place in the world is
    Bug #3665: Music transitions are too abrupt
    Bug #3679: Spell cast effect should disappear after using rest command
    Bug #3684: Merchants do not restock empty soul gems if they acquire filled ones.
    Bug #3694: Wrong magicka bonus applied on character creation
    Bug #3706: Guards don't try to arrest the player if attacked
    Bug #3709: Editor: Camera is not positioned correctly on mode switches related to orbital mode
    Bug #3720: Death counter not cleaned of non-existing IDs when loading a game
    Bug #3744: "Greater/lesser or equal" operators are not parsed when their signs are swapped
    Bug #3749: Yagrum Bagarn moves to different position on encountering
    Bug #3766: DisableLevitation does not remove visuals of preexisting effect
    Bug #3787: Script commands in result box for voiced dialogue are ignored
    Bug #3793: OpenMW tries to animate animated references even when they are disabled
    Bug #3794: Default sound buffer size is too small for mods
    Bug #3796: Mod 'Undress for me' doesn't work: NPCs re-equip everything
    Bug #3798: tgm command behaviour differs from vanilla
    Bug #3804: [Mod] Animated Morrowind: some animations do not loop correctly
    Bug #3805: Slight enchant miscalculation
    Bug #3826: Rendering problems with an image in a letter
    Bug #3833: [Mod] Windows Glow: windows textures are much darker than in original game
    Bug #3835: Bodyparts with multiple NiTriShapes are not handled correctly
    Bug #3839: InventoryStore::purgeEffect() removes only first effect with argument ID
    Bug #3843: Wrong jumping fatigue loss calculations
    Bug #3850: Boethiah's voice is distorted underwater
    Bug #3851: NPCs and player say things while underwater
    Bug #3864: Crash when exiting to Khartag point from Ilunibi
    Bug #3878: Swapping soul gems while enchanting allows constant effect enchantments using any soul gem
    Bug #3879: Dialogue option: Go to jail, persists beyond quickload
    Bug #3891: Journal displays empty entries
    Bug #3892: Empty space before dialogue entry display
    Bug #3898: (mod) PositionCell in dialogue results closes dialogue window
    Bug #3906: "Could not find Data Files location" dialog can appear multiple times
    Bug #3908: [Wizard] User gets stuck if they cancel out of installing from a CD
    Bug #3909: Morrowind Content Language dropdown is the only element on the right half of the Settings window
    Bug #3910: Launcher window can be resized so that it cuts off the scroll
    Bug #3915: NC text key on nifs doesn't work
    Bug #3919: Closing inventory while cursor hovers over spell (or other magic menu item) produces left click sound
    Bug #3922: Combat AI should avoid enemy hits when casts Self-ranged spells
    Bug #3934: [macOS] Copy/Paste from system clipboard uses Control key instead of Command key
    Bug #3935: Incorrect attack strength for AI actors
    Bug #3937: Combat AI: enchanted weapons have too high rating
    Bug #3942: UI sounds are distorted underwater
    Bug #3943: CPU/GPU usage should stop when the game is minimised
    Bug #3944: Attempting to sell stolen items back to their owner does not remove them from your inventory
    Bug #3955: Player's avatar rendering issues
    Bug #3956: EditEffectDialog: Cancel button does not update a Range button and an Area slider properly
    Bug #3957: Weird bodypart rendering if a node has reserved name
    Bug #3960: Clothes with high cost (> 32768) are not handled properly
    Bug #3963: When on edge of being burdened the condition doesn't lower as you run.
    Bug #3971: Editor: Incorrect colour field in cell table
    Bug #3974: Journal page turning doesn't produce sounds
    Bug #3978: Instant opening and closing happens when using a Controller with Menus/Containers
    Bug #3981: Lagging when spells are cast, especially noticeable on new landmasses such as Tamriel Rebuilt
    Bug #3982: Down sounds instead of Up ones are played when trading
    Bug #3987: NPCs attack after some taunting with no "Goodbye"
    Bug #3991: Journal can still be opened at main menu
    Bug #3995: Dispel cancels every temporary magic effect
    Bug #4002: Build broken on OpenBSD with clang
    Bug #4003: Reduce Render Area of Inventory Doll to Fit Within Border
    Bug #4004: Manis Virmaulese attacks without saying anything
    Bug #4010: AiWander: "return to the spawn position" feature does not work properly
    Bug #4016: Closing menus with spacebar will still send certain assigned actions through afterwards
    Bug #4017: GetPCRunning and GetPCSneaking should check that the PC is actually moving
    Bug #4024: Poor music track distribution
    Bug #4025: Custom spell with copy-pasted name always sorts to top of spell list
    Bug #4027: Editor: OpenMW-CS misreports its own name as "OpenCS", under Mac OS
    Bug #4033: Archers don't attack if the arrows have run out and there is no other weapon
    Bug #4037: Editor: New greetings do not work in-game.
    Bug #4049: Reloading a saved game while falling prevents damage
    Bug #4056: Draw animation should not be played when player equips a new weapon
    Bug #4074: Editor: Merging of LAND/LTEX records
    Bug #4076: Disposition bar is not updated when "goodbye" selected in dialogue
    Bug #4079: Alchemy skill increases do not take effect until next batch
    Bug #4093: GetResistFire, getResistFrost and getResistShock doesn't work as in vanilla
    Bug #4094: Level-up messages for levels past 20 are hardcoded not to be used
    Bug #4095: Error in framelistener when take all items from a dead corpse
    Bug #4096: Messagebox with the "%0.f" format should use 0 digit precision
    Bug #4104: Cycling through weapons does not skip broken ones
    Bug #4105: birthsign generation menu does not show full details
    Bug #4107: Editor: Left pane in Preferences window is too narrow
    Bug #4112: Inventory sort order is inconsistent
    Bug #4113: 'Resolution not supported in fullscreen' message is inconvenient
    Bug #4131: Pickpocketing behaviour is different from vanilla
    Bug #4155: NPCs don't equip a second ring in some cases
    Bug #4156: Snow doesn't create water ripples
    Bug #4165: NPCs autoequip new clothing with the same price
    Feature #452: Rain-induced water ripples
    Feature #824: Fading for doors and teleport commands
    Feature #933: Editor: LTEX record table
    Feature #936: Editor: LAND record table
    Feature #1374: AI: Resurface to breathe
    Feature #2320: ess-Importer: convert projectiles
    Feature #2509: Editor: highlighting occurrences of a word in a script
    Feature #2748: Editor: Should use one resource manager per document
    Feature #2834: Have openMW's UI remember what menu items were 'pinned' across boots.
    Feature #2923: Option to show the damage of the arrows through tooltip.
    Feature #3099: Disabling inventory while dragging an item forces you to drop it
    Feature #3274: Editor: Script Editor - Shortcuts and context menu options for commenting code out and uncommenting code respectively
    Feature #3275: Editor: User Settings- Add an option to reset settings to their default status (per category / all)
    Feature #3400: Add keyboard shortcuts for menus
    Feature #3492: Show success rate while enchanting
    Feature #3530: Editor: Reload data files
    Feature #3682: Editor: Default key binding reset
    Feature #3921: Combat AI: aggro priorities
    Feature #3941: Allow starting at an unnamed exterior cell with --start
    Feature #3952: Add Visual Studio 2017 support
    Feature #3953: Combat AI: use "WhenUsed" enchantments
    Feature #4082: Leave the stack of ingredients or potions grabbed after using an ingredient/potion
    Task #2258: Windows installer: launch OpenMW tickbox
    Task #4152: The Windows CI script is moving files around that CMake should be dealing with

0.42.0
------

    Bug #1956: Duplicate objects after loading the game, when a mod was edited
    Bug #2100: Falling leaves in Vurt's Leafy West Gash II not rendered correctly
    Bug #2116: Cant fit through some doorways pressed against staircases
    Bug #2289: Some modal dialogs are not centered on the screen when the window resizes
    Bug #2409: Softlock when pressing weapon/magic switch keys during chargen, afterwards switches weapons even though a text field is selected
    Bug #2483: Previous/Next Weapon hotkeys triggered while typing the name of game save
    Bug #2629: centeroncell, coc causes death / fall damage time to time when teleporting from high
    Bug #2645: Cycling weapons is possible while console/pause menu is open
    Bug #2678: Combat with water creatures do not end upon exiting water
    Bug #2759: Light Problems in Therana's Chamber in Tel Branora
    Bug #2771: unhandled sdl event of type 0x302
    Bug #2777: (constant/on cast) disintegrate armor/weapon on self is seemingly not working
    Bug #2838: Editor: '.' in a record name should be allowed
    Bug #2909: NPCs appear floating when standing on a slope
    Bug #3093: Controller movement cannot be used while mouse is moving
    Bug #3134: Crash possible when using console with open container
    Bug #3254: AI enemies hit between them.
    Bug #3344: Editor: Verification results sorting by Type is not alphabetical.
    Bug #3345: Editor: Cloned and added pathgrids are lost after reopen of saved omwgame file
    Bug #3355: [MGSO] Physics maxing out in south cornerclub Balmora
    Bug #3484: Editor: camera position is not set when changing cell via drag&drop
    Bug #3508: Slowfall kills Jump momentum
    Bug #3580: Crash: Error ElementBufferObject::remove BufferData<0> out of range
    Bug #3581: NPCs wander too much
    Bug #3601: Menu Titles not centered vertically
    Bug #3607: [Mac OS] Beginning of NPC speech cut off (same issue as closed bug #3453)
    Bug #3613: Can not map "next weapon" or "next spell" to controller
    Bug #3617: Enchanted arrows don't explode when hitting the ground
    Bug #3645: Unable to use steps in Vivec, Palace of Vivec
    Bug #3650: Tamriel Rebuilt 16.09.1 – Hist Cuirass GND nif is rendered inside a Pink Box
    Bug #3652: Item icon shadows get stuck in the alchemy GUI
    Bug #3653: Incorrect swish sounds
    Bug #3666: NPC collision should not be disabled until death animation has finished
    Bug #3669: Editor: Text field was missing from book object editing dialogue
    Bug #3670: Unhandled SDL event of type 0x304
    Bug #3671: Incorrect local variable value after picking up bittercup
    Bug #3686: Travelling followers doesn't increase travel fee
    Bug #3689: Problematic greetings from Antares Big Mod that override the appropriate ones.
    Bug #3690: Certain summoned creatures do not engage in combat with underwater creatures
    Bug #3691: Enemies do not initiate combat with player followers on sight
    Bug #3695: [Regression] Dispel does not always dispel spell effects in 0.41
    Bug #3699: Crash on MWWorld::ProjectileManager::moveMagicBolts
    Bug #3700: Climbing on rocks and mountains
    Bug #3704: Creatures don't auto-equip their shields on creation
    Bug #3705: AI combat engagement logic differs from vanilla
    Bug #3707: Animation playing does some very odd things if pc comes in contact with the animated mesh
    Bug #3712: [Mod] Freeze upon entering Adanumuran with mod Adanumuran Reclaimed
    Bug #3713: [Regression] Cancelling dialogue or using travel with creatures throws a (possibly game-breaking) exception
    Bug #3719: Dropped identification papers can't be picked up again
    Bug #3722: Command spell doesn't bring enemies out of combat
    Bug #3727: Using "Activate" mid-script-execution invalidates interpreter context
    Bug #3746: Editor: Book records show attribute IDs instead of skill IDs for teached skills entry.
    Bug #3755: Followers stop following after loading from savegame
    Bug #3772: ModStat lowers attribute to 100 if it was greater
    Bug #3781: Guns in Clean Hunter Rifles mod use crossbow sounds
    Bug #3797: NPC and creature names don't show up in combat when RMB windows are displayed
    Bug #3800: Wrong tooltip maximum width
    Bug #3801: Drowning widget is bugged
    Bug #3802: BarterOffer shouldn't limit pcMercantile
    Bug #3813: Some fatal error
    Bug #3816: Expression parser thinks the -> token is unexpected when a given explicit refID clashes with a journal ID
    Bug #3822: Custom added creatures are not animated
    Feature #451: Water sounds
    Feature #2691: Light particles sometimes not shown in inventory character preview
    Feature #3523: Light source on magic projectiles
    Feature #3644: Nif NiSphericalCollider Unknown Record Type
    Feature #3675: ess-Importer: convert mark location
    Feature #3693: ess-Importer: convert last known exterior cell
    Feature #3748: Editor: Replace "Scroll" check box in Book records with "Book Type" combo box.
    Feature #3751: Editor: Replace "Xyz Blood" check boxes in NPC and Creature records with "Blood Type" combo box
    Feature #3752: Editor: Replace emitter check boxes in Light records with "Emitter Type" combo box
    Feature #3756: Editor: Replace "Female" check box in NPC records with "Gender" combo box
    Feature #3757: Editor: Replace "Female" check box in BodyPart records with "Gender" combo box
    Task #3092: const version of ContainerStoreIterator
    Task #3795: /deps folder not in .gitignore

0.41.0
------

    Bug #1138: Casting water walking doesn't move the player out of the water
    Bug #1931: Rocks from blocked passage in Bamz-Amschend, Radacs Forge can reset and cant be removed again.
    Bug #2048: Almvisi and Divine Intervention display wrong spell effect
    Bug #2054: Show effect-indicator for "instant effect" spells and potions
    Bug #2150: Clockwork City door animation problem
    Bug #2288: Playback of weapon idle animation not correct
    Bug #2410: Stat-review window doesn't display starting spells, powers, or abilities
    Bug #2493: Repairing occasionally very slow
    Bug #2716: [OSG] Water surface is too transparent from some angles
    Bug #2859: [MAC OS X] Cannot exit fullscreen once enabled
    Bug #3091: Editor: will not save addon if global variable value type is null
    Bug #3277: Editor: Non-functional nested tables in subviews need to be hidden instead of being disabled
    Bug #3348: Disabled map markers show on minimap
    Bug #3350: Extending selection to instances with same object results in duplicates.
    Bug #3353: [Mod] Romance version 3.7 script failed
    Bug #3376: [Mod] Vampire Embrace script fails to execute
    Bug #3385: Banners don't animate in stormy weather as they do in the original game
    Bug #3393: Akulakhan re-enabled after main quest
    Bug #3427: Editor: OpenMW-CS instances won´t get deleted
    Bug #3451: Feril Salmyn corpse isn't where it is supposed to be
    Bug #3497: Zero-weight armor is displayed as "heavy" in inventory tooltip
    Bug #3499: Idle animations don't always loop
    Bug #3500: Spark showers at Sotha Sil do not appear until you look at the ceiling
    Bug #3515: Editor: Moved objects in interior cells are teleported to exterior cells.
    Bug #3520: Editor: OpenMW-CS cannot find project file when launching the game
    Bug #3521: Armed NPCs don't use correct melee attacks
    Bug #3535: Changing cell immediately after dying causes character to freeze.
    Bug #3542: Unable to rest if unalerted slaughterfish are in the cell with you
    Bug #3549: Blood effects occur even when a hit is resisted
    Bug #3551: NPC Todwendy in german version can't interact
    Bug #3552: Opening the journal when fonts are missing results in a crash
    Bug #3555: SetInvisible command should not apply graphic effect
    Bug #3561: Editor: changes from omwaddon are not loaded in [New Addon] mode
    Bug #3562: Non-hostile NPCs can be disarmed by stealing their weapons via sneaking
    Bug #3564: Editor: openmw-cs verification results
    Bug #3568: Items that should be invisible are shown in the inventory
    Bug #3574: Alchemy: Alembics and retorts are used in reverse
    Bug #3575: Diaglog choices don't work in mw 0.40
    Bug #3576: Minor differences in AI reaction to hostile spell effects
    Bug #3577: not local nolore dialog test
    Bug #3578: Animation Replacer hangs after one cicle/step
    Bug #3579: Bound Armor skillups and sounds
    Bug #3583: Targetted GetCurrentAiPackage returns 0
    Bug #3584: Persuasion bug
    Bug #3590: Vendor, Ilen Faveran, auto equips items from stock
    Bug #3594: Weather doesn't seem to update correctly in Mournhold
    Bug #3598: Saving doesn't save status of objects
    Bug #3600: Screen goes black when trying to travel to Sadrith Mora
    Bug #3608: Water ripples aren't created when walking on water
    Bug #3626: Argonian NPCs swim like khajiits
    Bug #3627: Cannot delete "Blessed touch" spell from spellbook
    Bug #3634: An enchanted throwing weapon consumes charges from the stack in your inventory. (0.40.0)
    Bug #3635: Levelled items in merchants are "re-rolled" (not bug 2952, see inside)
    Feature #1118: AI combat: flee
    Feature #1596: Editor: Render water
    Feature #2042: Adding a non-portable Light to the inventory should cause the player to glow
    Feature #3166: Editor: Instance editing mode - rotate sub mode
    Feature #3167: Editor: Instance editing mode - scale sub mode
    Feature #3420: ess-Importer: player control flags
    Feature #3489: You shouldn't be be able to re-cast a bound equipment spell
    Feature #3496: Zero-weight boots should play light boot footsteps
    Feature #3516: Water Walking should give a "can't cast" message and fail when you are too deep
    Feature #3519: Play audio and visual effects for all effects in a spell
    Feature #3527: Double spell explosion scaling
    Feature #3534: Play particle textures for spell effects
    Feature #3539: Make NPCs use opponent's weapon range to decide whether to dodge
    Feature #3540: Allow dodging for creatures with "biped" flag
    Feature #3545: Drop shadow for items in menu
    Feature #3558: Implement same spell range for "on touch" spells as original engine
    Feature #3560: Allow using telekinesis with touch spells on objects
    Task #3585: Some objects added by Morrowind Rebirth do not display properly their texture

0.40.0
------

    Bug #1320: AiWander - Creatures in cells without pathgrids do not wander
    Bug #1873: Death events are triggered at the beginning of the death animation
    Bug #1996: Resting interrupts magic effects
    Bug #2399: Vampires can rest in broad daylight and survive the experience
    Bug #2604: Incorrect magicka recalculation
    Bug #2721: Telekinesis extends interaction range where it shouldn't
    Bug #2981: When waiting, NPCs can go where they wouldn't go normally.
    Bug #3045: Esp files containing the letter '#' in the file name cannot be loaded on startup
    Bug #3071: Slowfall does not stop momentum when jumping
    Bug #3085: Plugins can not replace parent cell references with a cell reference of different type
    Bug #3145: Bug with AI Cliff Racer. He will not attack you, unless you put in front of him.
    Bug #3149: Editor: Weather tables were missing from regions
    Bug #3201: Netch shoots over your head
    Bug #3269: If you deselect a mod and try to load a save made inside a cell added by it, you end bellow the terrain in the grid 0/0
    Bug #3286: Editor: Script editor tab width
    Bug #3329: Teleportation spells cause crash to desktop after build update from 0.37 to 0.38.0
    Bug #3331: Editor: Start Scripts table: Adding a script doesn't refresh the list of Start Scripts and allows to add a single script multiple times
    Bug #3332: Editor: Scene view: Tool tips only occur when holding the left mouse button
    Bug #3340: ESS-Importer does not separate item stacks
    Bug #3342: Editor: Creation of pathgrids did not check if the pathgrid already existed
    Bug #3346: "Talked to PC" is always 0 for "Hello" dialogue
    Bug #3349: AITravel doesn't repeat
    Bug #3370: NPCs wandering to invalid locations after training
    Bug #3378: "StopCombat" command does not function in vanilla quest
    Bug #3384: Battle at Nchurdamz - Larienna Macrina does not stop combat after killing Hrelvesuu
    Bug #3388: Monster Respawn tied to Quicksave
    Bug #3390: Strange visual effect in Dagoth Ur's chamber
    Bug #3391: Inappropriate Blight weather behavior at end of main quest
    Bug #3394: Replaced dialogue inherits some of its old data
    Bug #3397: Actors that start the game dead always have the same death pose
    Bug #3401: Sirollus Saccus sells not glass arrows
    Bug #3402: Editor: Weapon data not being properly set
    Bug #3405: Mulvisic Othril will not use her chitin throwing stars
    Bug #3407: Tanisie Verethi will immediately detect the player
    Bug #3408: Improper behavior of ashmire particles
    Bug #3412: Ai Wander start time resets when saving/loading the game
    Bug #3416: 1st person and 3rd person camera isn't converted from .ess correctly
    Bug #3421: Idling long enough while paralyzed sometimes causes character to get stuck
    Bug #3423: Sleep interruption inside dungeons too agressive
    Bug #3424: Pickpocketing sometimes won't work
    Bug #3432: AiFollow / AiEscort durations handled incorrectly
    Bug #3434: Dead NPC's and Creatures still contribute to sneak skill increases
    Bug #3437: Weather-conditioned dialogue should not play in interiors
    Bug #3439: Effects cast by summon stick around after their death
    Bug #3440: Parallax maps looks weird
    Bug #3443: Class graphic for custom class should be Acrobat
    Bug #3446: OpenMW segfaults when using Atrayonis's "Anthology Solstheim: Tomb of the Snow Prince" mod
    Bug #3448: After dispelled, invisibility icon is still displayed
    Bug #3453: First couple of seconds of NPC speech is muted
    Bug #3455: Portable house mods lock player and npc movement up exiting house.
    Bug #3456: Equipping an item will undo dispel of constant effect invisibility
    Bug #3458: Constant effect restore health doesn't work during Wait
    Bug #3466: It is possible to stack multiple scroll effects of the same type
    Bug #3471: When two mods delete the same references, many references are not disabled by the engine.
    Bug #3473: 3rd person camera can be glitched
    Feature #1424: NPC "Face" function
    Feature #2974: Editor: Multiple Deletion of Subrecords
    Feature #3044: Editor: Render path grid v2
    Feature #3362: Editor: Configurable key bindings
    Feature #3375: Make sun / moon reflections weather dependent
    Feature #3386: Editor: Edit pathgrid

0.39.0
------

    Bug #1384: Dark Brotherhood Assassin (and other scripted NPCs?) spawns beneath/inside solid objects
    Bug #1544: "Drop" drops equipped item in a separate stack
    Bug #1587: Collision detection glitches
    Bug #1629: Container UI locks up in Vivec at Jeanne's
    Bug #1771: Dark Brotherhood Assassin oddity in Eight Plates
    Bug #1827: Unhandled NiTextureEffect in ex_dwrv_ruin30.nif
    Bug #2089: When saving while swimming in water in an interior cell, you will be spawned under water on loading
    Bug #2295: Internal texture not showing, nipixeldata
    Bug #2363: Corpses don't disappear
    Bug #2369: Respawns should be timed individually
    Bug #2393: Сharacter is stuck in the tree
    Bug #2444: [Mod] NPCs from Animated Morrowind appears not using proper animations
    Bug #2467: Creatures do not respawn
    Bug #2515: Ghosts in Ibar-Dad spawn stuck in walls
    Bug #2610: FixMe script still needs to be implemented
    Bug #2689: Riekling raider pig constantly screams while running
    Bug #2719: Vivec don't put their hands on the knees with this replacer (Psymoniser Vivec God Replacement NPC Edition v1.0
    Bug #2737: Camera shaking when side stepping around object
    Bug #2760: AI Combat Priority Problem - Use of restoration spell instead of attacking
    Bug #2806: Stack overflow in LocalScripts::getNext
    Bug #2807: Collision detection allows player to become stuck inside objects
    Bug #2814: Stairs to Marandus have improper collision
    Bug #2925: Ranes Ienith will not appear, breaking the Morag Tong and Thieves Guid questlines
    Bug #3024: Editor: Creator bar in startscript subview does not accept script ID drops
    Bug #3046: Sleep creature: Velk is spawned half-underground in the Thirr River Valley
    Bug #3080: Calling aifollow without operant in local script every frame causes mechanics to overheat + log
    Bug #3101: Regression: White guar does not move
    Bug #3108: Game Freeze after Killing Diseased Rat in Foreign Quarter Tomb
    Bug #3124: Bloodmoon Quest - Rite of the Wolf Giver (BM_WolfGiver) – Innocent victim won't turn werewolf
    Bug #3125: Improper dialogue window behavior when talking to creatures
    Bug #3130: Some wandering NPCs disappearing, cannot finish quests
    Bug #3132: Editor: GMST ID named sMake Enchantment is instead named sMake when making new game from scratch
    Bug #3133: OpenMW and the OpenCS are writting warnings about scripts that use the function GetDisabled.
    Bug #3135: Journal entry for The Pigrim's Path missing name
    Bug #3136: Dropped bow is displaced
    Bug #3140: Editor: OpenMW-CS fails to open newly converted and saved omwaddon file.
    Bug #3142: Duplicate Resist Magic message
    Bug #3143: Azura missing her head
    Bug #3146: Potion effect showing when ingredient effects are not known
    Bug #3155: When executing chop attack with a spear, hands turn partly invisible
    Bug #3161: Fast travel from Silt Strider or Boat Ride will break save files made afterwards
    Bug #3163: Editor: Objects dropped to scene do not always save
    Bug #3173: Game Crashes After Casting Recall Spell
    Bug #3174: Constant effect enchantments play spell animation on dead bodies
    Bug #3175: Spell effects do not wear down when caster dies
    Bug #3176: NPCs appearing randomly far away from towns
    Bug #3177: Submerged corpse floats ontop of water when it shouldn't (Widow Vabdas' Deed quest)
    Bug #3184: Bacola Closcius in Balmora, South Wall Cornerclub spams magic effects if attacked
    Bug #3207: Editor: New objects do not render
    Bug #3212: Arrow of Ranged Silence
    Bug #3213: Looking at Floor After Magical Transport
    Bug #3220: The number of remaining ingredients in the alchemy window doesn't go down when failing to brew a potion
    Bug #3222: Falling through the water in Vivec
    Bug #3223: Crash at the beginning with MOD (The Symphony)
    Bug #3228: Purple screen when leveling up.
    Bug #3233: Infinite disposition via MWDialogue::Filter::testDisposition() glitch
    Bug #3234: Armor mesh stuck on body in inventory menu
    Bug #3235: Unlike vanilla, OpenMW don't allow statics and activators cast effects on the player.
    Bug #3238: Not loading cells when using Poorly Placed Object Fix.esm
    Bug #3248: Editor: Using the "Next Script" and "Previous Script" buttons changes the record status to "Modified"
    Bug #3258: Woman biped skeleton
    Bug #3259: No alternating punches
    Bug #3262: Crash in class selection menu
    Bug #3279: Load menu: Deleting a savegame makes scroll bar jump to the top
    Bug #3326: Starting a new game, getting to class selection, then starting another new game temporarily assigns Acrobat class
    Bug #3327: Stuck in table after loading when character was sneaking when quicksave
    Feature #652: Editor: GMST verifier
    Feature #929: Editor: Info record verifier
    Feature #1279: Editor: Render cell border markers
    Feature #2482: Background cell loading and caching of loaded cells
    Feature #2484: Editor: point lighting
    Feature #2801: Support NIF bump map textures in osg
    Feature #2926: Editor: Optional line wrap in script editor wrap lines
    Feature #3000: Editor: Reimplement 3D scene camera system
    Feature #3035: Editor: Make scenes a drop target for referenceables
    Feature #3043: Editor: Render cell markers v2
    Feature #3164: Editor: Instance Selection Menu
    Feature #3165: Editor: Instance editing mode - move sub mode
    Feature #3244: Allow changing water Level of Interiors behaving like exteriors
    Feature #3250: Editor: Use "Enter" key instead of clicking "Create" button to confirm ID input in Creator Bar
    Support #3179: Fatal error on startup

0.38.0
------

    Bug #1699: Guard will continuously run into mudcrab
    Bug #1934: Saw in Dome of Kasia doesnt harm the player
    Bug #1962: Rat floats when killed near the door
    Bug #1963: Kwama eggsacks pulse too fast
    Bug #2198: NPC voice sound source should be placed at their head
    Bug #2210: OpenMW installation wizard crashes...
    Bug #2211: Editor: handle DELE subrecord at the end of a record
    Bug #2413: ESM error Unknown subrecord in Grandmaster of Hlaalu
    Bug #2537: Bloodmoon quest Ristaag: Sattir not consistently dying, plot fails to advance; same with Grerid
    Bug #2697: "The Swimmer" moves away after leading you to underwater cave
    Bug #2724: Loading previous save duplicates containers and harvestables
    Bug #2769: Inventory doll - Cursor not respecting order of clothes
    Bug #2865: Scripts silently fail when moving NPCs between cells.
    Bug #2873: Starting a new game leads to CTD / Fatal Error
    Bug #2918: Editor: it's not possible to create an omwaddon containing a dot in the file name
    Bug #2933: Dialog box can't disable a npc if it is in another cell. (Rescue Madura Seran).
    Bug #2942: atronach sign behavior (spell absorption) changes when trying to receive a blessing at "shrine of tribunal"
    Bug #2952: Enchantment Merchant Items reshuffled EVERY time 'barter' is clicked
    Bug #2961: ESM Error: Unknown subrecord if Deus Ex Machina mod is loaded
    Bug #2972: Resurrecting the player via console does not work when health was 0
    Bug #2986: Projectile weapons work underwater
    Bug #2988: "Expected subrecord" bugs showing up.
    Bug #2991: Can't use keywords in strings for MessageBox
    Bug #2993: Tribunal:The Shrine of the Dead – Urvel Dulni can't stop to follow the player.
    Bug #3008: NIFFile Error while loading meshes with a NiLODNode
    Bug #3010: Engine: items should sink to the ground when dropped under water
    Bug #3011: NIFFile Error while loading meshes with a NiPointLight
    Bug #3016: Engine: something wrong with scripting - crash / fatal error
    Bug #3020: Editor: verify does not check if given "item ID" (as content) for a "container" exists
    Bug #3026: [MOD: Julan Ashlander Companion] Dialogue not triggering correctly
    Bug #3028: Tooltips for Health, Magicka and Fatigue show in Options menu even when bars aren't visible
    Bug #3034: Item count check dialogue option doesn't work (Guards accept gold even if you don't have enough)
    Bug #3036: Owned tooltip color affects spell tooltips incorrrectly
    Bug #3037: Fatal error loading old ES_Landscape.esp in Store<ESM::LandTexture>::search
    Bug #3038: Player sounds come from underneath
    Bug #3040: Execution of script failed: There is a message box already
    Bug #3047: [MOD: Julan Ashlander Companion] Scripts KS_Bedscript or KS_JulanNight not working as intended
    Bug #3048: Fatal Error
    Bug #3051: High field of view results in first person rendering glitches
    Bug #3053: Crash on new game at character class selection
    Bug #3058: Physiched sleeves aren't rendered correctly.
    Bug #3060: NPCs use wrong landing sound
    Bug #3062: Mod support regression: Andromeda's fast travel.
    Bug #3063: Missing Journal Textures without Tribunal and Bloodmoon installed
    Bug #3077: repeated aifollow causes the distance to stack
    Bug #3078: Creature Dialogues not showing when certain Function/Conditions are required.
    Bug #3082: Crash when entering Holamayan Monastery with mesh replacer installed
    Bug #3086: Party at Boro's House – Creature with Class don't talk under OpenMW
    Bug #3089: Dreamers spawn too soon
    Bug #3100: Certain controls erroneously work as a werewolf
    Bug #3102: Multiple unique soultrap spell sources clone souls.
    Bug #3105: Summoned creatures and objects disappear at midnight
    Bug #3112: gamecontrollerdb file creation with wrong extension
    Bug #3116: Dialogue Function "Same Race" is avoided
    Bug #3117: Dialogue Bug: Choice conditions are tested when not in a choice
    Bug #3118: Body Parts are not rendered when used in a pose.
    Bug #3122: NPC direction is reversed during sneak awareness check
    Feature #776: Sound effects from one direction don't necessarily affect both speakers in stereo
    Feature #858: Different fov settings for hands and the game world
    Feature #1176: Handle movement of objects between cells
    Feature #2507: Editor: choosing colors for syntax highlighting
    Feature #2867: Editor: hide script error list when there are no errors
    Feature #2885: Accept a file format other than nif
    Feature #2982: player->SetDelete 1 results in: PC can't move, menu can be opened
    Feature #2996: Editor: make it possible to preset the height of the script check area in a script view
    Feature #3014: Editor: Tooltips in 3D scene
    Feature #3064: Werewolf field of view
    Feature #3074: Quicksave indicator
    Task #287: const version of Ptr
    Task #2542: Editor: redo user settings system

0.37.0
------

    Bug #385: Light emitting objects have a too short distance of activation
    Bug #455: Animation doesn't resize creature's bounding box
    Bug #602: Only collision model is updated when modifying objects trough console
    Bug #639: Sky horizon at nighttime
    Bug #672: incorrect trajectory of the moons
    Bug #814: incorrect NPC width
    Bug #827: Inaccurate raycasting for dead actors
    Bug #996: Can see underwater clearly when at right height/angle
    Bug #1317: Erene Llenim in Seyda Neen does not walk around
    Bug #1330: Cliff racers fail to hit the player
    Bug #1366: Combat AI can't aim down (in order to hit small creatures)
    Bug #1511: View distance while under water is much too short
    Bug #1563: Terrain positioned incorrectly and appears to vibrate in far-out cells
    Bug #1612: First person models clip through walls
    Bug #1647: Crash switching from full screen to windows mode - D3D9
    Bug #1650: No textures with directx on windows
    Bug #1730: Scripts names starting with digit(s) fail to compile
    Bug #1738: Socucius Ergalla's greetings are doubled during the tutorial
    Bug #1784: First person weapons always in the same position
    Bug #1813: Underwater flora lighting up entire area.
    Bug #1871: Handle controller extrapolation flags
    Bug #1921: Footstep frequency and velocity do not immediately update when speed attribute changes
    Bug #2001: OpenMW crashes on start with OpenGL 1.4 drivers
    Bug #2014: Antialiasing setting does nothing on Linux
    Bug #2037: Some enemies attack the air when spotting the player
    Bug #2052: NIF rotation matrices including scales are not supported
    Bug #2062: Crank in Old Mournhold: Forgotten Sewer turns about the wrong axis
    Bug #2111: Raindrops in front of fire look wrong
    Bug #2140: [OpenGL] Water effects, flames and parts of creatures solid black when observed through brazier flame
    Bug #2147: Trueflame and Hopesfire flame effects not properly aligned with blade
    Bug #2148: Verminous fabricants have little coloured box beneath their feet
    Bug #2149: Sparks in Clockwork City should bounce off the floor
    Bug #2151: Clockwork City dicer trap doesn't activate when you're too close
    Bug #2186: Mini map contains scrambled pixels that cause the mini map to flicker
    Bug #2187: NIF file with more than 255 NiBillboardNodes does not load
    Bug #2191: Editor: Crash when trying to view cell in render view in OpenCS
    Bug #2270: Objects flicker transparently
    Bug #2280: Latest 32bit windows build of openmw runns out of vram
    Bug #2281: NPCs don't scream when they die
    Bug #2286: Jumping animation restarts when equipping mid-air
    Bug #2287: Weapon idle animation stops when turning
    Bug #2355: Light spell doesn't work in 1st person view
    Bug #2362: Lantern glas opaque to flame effect from certain viewing angles
    Bug #2364: Light spells are not as bright as in Morrowind
    Bug #2383: Remove the alpha testing override list
    Bug #2436: Crash on entering cell "Tower of Tel Fyr, Hall of Fyr"
    Bug #2457: Player followers should not report crimes
    Bug #2458: crash in some fighting situations
    Bug #2464: Hiding an emitter node should make that emitter stop firing particles
    Bug #2466: Can't load a save created with OpenMW-0.35.0-win64
    Bug #2468: music from title screen continues after loading savegame
    Bug #2494: Map not consistent between saves
    Bug #2504: Dialog scroll should always start at the top
    Bug #2506: Editor: Undo/Redo shortcuts do not work in script editor
    Bug #2513: Mannequins in mods appear as dead bodies
    Bug #2524: Editor: TopicInfo "custom" condition section is missing
    Bug #2540: Editor: search and verification result table can not be sorted by clicking on the column names
    Bug #2543: Editor: there is a problem with spell effects
    Bug #2544: Editor fails to save NPC information correctly.
    Bug #2545: Editor: delete record in Objects (referenceables) table messes up data
    Bug #2546: Editor: race base attributes and skill boni are not displayed, thus not editable
    Bug #2547: Editor: some NPC data is not displayed, thus not editable
    Bug #2551: Editor: missing data in cell definition
    Bug #2553: Editor: value filter does not work for float values
    Bug #2555: Editor: undo leaves the record status as Modified
    Bug #2559: Make Detect Enchantment marks appear on top of the player arrow
    Bug #2563: position consoling npc doesn't work without cell reload
    Bug #2564: Editor: Closing a subview from code does not clean up properly and will lead to crash on opening the next subview
    Bug #2568: Editor: Setting default window size is ignored
    Bug #2569: Editor: saving from an esp to omwaddon file results in data loss for TopicInfo
    Bug #2575: Editor: Deleted record (with Added (ModifiedOnly) status) remains in the Dialog SubView
    Bug #2576: Editor: Editor doesn't scroll to a newly opened subview, when ScrollBar Only mode is active
    Bug #2578: Editor: changing Level or Reputation of an NPC crashes the editor
    Bug #2579: Editor: filters not updated when adding or cloning records
    Bug #2580: Editor: omwaddon makes OpenMW crash
    Bug #2581: Editor: focus problems in edit subviews single- and multiline input fields
    Bug #2582: Editor: object verifier should check for non-existing scripts being referenced
    Bug #2583: Editor: applying filter to TopicInfo on mods that have added dialouge makes the Editor crash
    Bug #2586: Editor: some dialogue only editable items do not refresh after undo
    Bug #2588: Editor: Cancel button exits program
    Bug #2589: Editor: Regions table - mapcolor does not change correctly
    Bug #2591: Placeatme - spurious 5th parameter raises error
    Bug #2593: COC command prints multiple times when GUI is hidden
    Bug #2598: Editor: scene view of instances has to be zoomed out to displaying something - center camera instance please
    Bug #2607: water behind an invisible NPC becomes invisible as well
    Bug #2611: Editor: Sort problem in Objects table when few nested rows are added
    Bug #2621: crash when a creature has no model
    Bug #2624: Editor: missing columns in tables
    Bug #2627: Character sheet doesn't properly update when backing out of CharGen
    Bug #2642: Editor: endif without if - is not reported as error when "verify" was executed
    Bug #2644: Editor: rebuild the list of available content files when opening the open/new dialogues
    Bug #2656: OpenMW & OpenMW-CS: setting "Flies" flag for ghosts has no effect
    Bug #2659: OpenMW & OpenMW-CS: savegame load fail due to script attached to NPCs
    Bug #2668: Editor: reputation value in the input field is not stored
    Bug #2696: Horkers use land idle animations under water
    Bug #2705: Editor: Sort by Record Type (Objects table) is incorrect
    Bug #2711: Map notes on an exterior cell that shows up with a map marker on the world map do not show up in the tooltip for that cell's marker on the world map
    Bug #2714: Editor: Can't reorder rows with the same topic in different letter case
    Bug #2720: Head tracking for creatures not implemented
    Bug #2722: Alchemy should only include effects shared by at least 2 ingredients
    Bug #2723: "ori" console command is not working
    Bug #2726: Ashlanders in front of Ghostgate start wandering around
    Bug #2727: ESM writer does not handle encoding when saving the TES3 header
    Bug #2728: Editor: Incorrect position of an added row in Info tables
    Bug #2731: Editor: Deleting a record triggers a Qt warning
    Bug #2733: Editor: Undo doesn't restore the Modified status of a record when a nested data is changed
    Bug #2734: Editor: The Search doesn't work
    Bug #2738: Additive moon blending
    Bug #2746: NIF node names should be case insensitive
    Bug #2752: Fog depth/density not handled correctly
    Bug #2753: Editor: line edit in dialogue subview tables shows after a single click
    Bug #2755: Combat AI changes target too frequently
    Bug #2761: Can't attack during block animations
    Bug #2764: Player doesn't raise arm in 3rd person for weathertype 9
    Bug #2768: Current screen resolution not selected in options when starting OpenMW
    Bug #2773: Editor: Deleted scripts are editable
    Bug #2776: ordinators still think I'm wearing their helm even though Khajiit and argonians can't
    Bug #2779: Slider bars continue to move if you don't release mouse button
    Bug #2781: sleep interruption is a little off (is this an added feature?)
    Bug #2782: erroneously able to ready weapon/magic (+sheathe weapon/magic) while paralyzed
    Bug #2785: Editor: Incorrect GMSTs for newly created omwgame files
    Bug #2786: Kwama Queen head is inverted under OpenMW
    Bug #2788: additem and removeitem incorrect gold behavior
    Bug #2790: --start doesn't trace down
    Bug #2791: Editor: Listed attributes and skill should not be based on number of NPC objects.
    Bug #2792: glitched merchantile/infinite free items
    Bug #2794: Need to ignore quotes in names of script function
    Bug #2797: Editor: Crash when removing the first row in a nested table
    Bug #2800: Show an error message when S3TC support is missing
    Bug #2811: Targetted Open spell effect persists.
    Bug #2819: Editor: bodypart's race filter not displayed correctly
    Bug #2820: Editor: table sorting is inverted
    Bug #2821: Editor: undo/redo command labels are incorrect
    Bug #2826: locking beds that have been locked via magic psuedo-freezes the game
    Bug #2830: Script compiler does not accept IDs as instruction/functions arguments if the ID is also a keyword
    Bug #2832: Cell names are not localized on the world map
    Bug #2833: [cosmetic] Players swimming at water's surface are slightly too low.
    Bug #2840: Save/load menu is not entirely localized
    Bug #2853: [exploit/bug] disintegrate weapon incorrectly applying to lockpicks, probes. creates unbreakable lockpicks
    Bug #2855: Mouse wheel in journal is not disabled by "Options" panel.
    Bug #2856: Heart of Lorkhan doesn't visually respond to attacks
    Bug #2863: Inventory highlights wrong category after load
    Bug #2864: Illuminated Order 1.0c Bug – The teleport amulet is not placed in the PC inventory.
    Bug #2866: Editor: use checkbox instead of combobox for boolean values
    Bug #2875: special cases of fSleepRandMod not behaving properly.
    Bug #2878: Editor: Verify reports "creature has non-positive level" but there is no level setting
    Bug #2879: Editor: entered value of field "Buys *" is not saved for a creature
    Bug #2880: OpenMW & OpenMW-CS: having a scale value of 0.000 makes the game laggy
    Bug #2882: Freeze when entering cell "Guild of Fighters (Ald'ruhn)" after dropping some items inside
    Bug #2883: game not playable if mod providing a spell is removed but the list of known spells still contains it
    Bug #2884: NPC chats about wrong player race
    Bug #2886: Adding custom races breaks existing numbering of PcRace
    Bug #2888: Editor: value entered in "AI Wander Idle" is not kept
    Bug #2889: Editor: creatures made with the CS (not cloned) are always dead
    Bug #2890: Editor: can't make NPC say a specific "Hello" voice-dialouge
    Bug #2893: Editor: making a creature use textual dialogue doesn't work.
    Bug #2901: Editor: gold for trading can not be set for creatures
    Bug #2907: looking from uderwater part of the PC that is below the surface looks like it would be above the water
    Bug #2914: Magicka not recalculated on character generation
    Bug #2915: When paralyzed, you can still enter and exit sneak
    Bug #2917: chameleon does not work for creatures
    Bug #2927: Editor: in the automatic script checker local variable caches are not invalidated/updated on modifications of other scripts
    Bug #2930: Editor: AIWander Idle can not be set for a creature
    Bug #2932: Editor: you can add rows to "Creature Attack" but you can not enter values
    Bug #2938: Editor: Can't add a start script.
    Bug #2944: Spell chance for power to show as 0 on hud when used
    Bug #2953: Editor: rightclick in an empty place in the menu bar shows an unnamed checkbox
    Bug #2956: Editor: freezes while editing Filter
    Bug #2959: space character in field enchantment (of an amulet) prevents rendering of surroundings
    Bug #2962: OpenMW: Assertion `it != invStore.end()' failed
    Bug #2964: Recursive script execution can corrupt script runtime data
    Bug #2973: Editor: placing a chest in the game world and activating it heavily blurrs the character portrait
    Bug #2978: Editor: Cannot edit alchemy ingredient properties
    Bug #2980: Editor: Attribute and Skill can be selected for spells that do not require these parameters, leading to non-functional spells
    Bug #2990: Compiling a script with warning mode 2 and enabled error downgrading leads to infinite recursion
    Bug #2992: [Mod: Great House Dagoth] Killing Dagoth Gares freezes the game
    Bug #3007: PlaceItem takes radians instead of degrees + angle reliability
    Feature #706: Editor: Script Editor enhancements
    Feature #872: Editor: Colour values in tables
    Feature #880: Editor: ID auto-complete
    Feature #928: Editor: Partial sorting in info tables
    Feature #942: Editor: Dialogue for editing/viewing content file meta information
    Feature #1057: NiStencilProperty
    Feature #1278: Editor: Mouse picking in worldspace widget
    Feature #1280: Editor: Cell border arrows
    Feature #1401: Editor: Cloning enhancements
    Feature #1463: Editor: Fine grained configuration of extended revert/delete commands
    Feature #1591: Editor: Make fields in creation bar drop targets where applicable
    Feature #1998: Editor: Magic effect record verifier
    Feature #1999: Editor Sound Gen record verifier
    Feature #2000: Editor: Pathgrid record verifier
    Feature #2528: Game Time Tracker
    Feature #2534: Editor: global search does not auomatically focus the search input field
    Feature #2535: OpenMW: allow comments in openmw.cfg
    Feature #2541: Editor: provide a go to the very bottom button for TopicInfo and JournalInfo
    Feature #2549: Editor: add a horizontal slider to scroll between opened tables
    Feature #2558: Editor: provide a shortcut for closing the subview that has the focus
    Feature #2565: Editor: add context menu for dialogue sub view fields with an item matching "Edit 'x'" from the table subview context menu
    Feature #2585: Editor: Ignore mouse wheel input for numeric values unless the respective widget has the focus
    Feature #2620: Editor: make the verify-view refreshable
    Feature #2622: Editor: Make double click behaviour in result tables configurable (see ID tables)
    Feature #2717: Editor: Add severity column to report tables
    Feature #2729: Editor: Various dialogue button bar improvements
    Feature #2739: Profiling overlay
    Feature #2740: Resource manager optimizations
    Feature #2741: Make NIF files into proper resources
    Feature #2742: Use the skinning data in NIF files as-is
    Feature #2743: Small feature culling
    Feature #2744: Configurable near clip distance
    Feature #2745: GUI scaling option
    Feature #2747: Support anonymous textures
    Feature #2749: Loading screen optimizations
    Feature #2751: Character preview optimization
    Feature #2804: Editor: Merge Tool
    Feature #2818: Editor: allow copying a record ID to the clipboard
    Feature #2946: Editor: add script line number in results of search
    Feature #2963: Editor: Mouse button bindings in 3D scene
    Feature #2983: Sun Glare fader
    Feature #2999: Scaling of journal and books
    Task #2665: Support building with Qt5
    Task #2725: Editor: Remove Display_YesNo
    Task #2730: Replace hardcoded column numbers in SimpleDialogueSubView/DialogueSubView
    Task #2750: Bullet shape instancing optimization
    Task #2793: Replace grid size setting with half grid size setting
    Task #3003: Support FFMPEG 2.9 (Debian request)

0.36.1
------

    Bug #2590: Start scripts not added correctly

0.36.0
------

    Bug #923: Editor: Operations-Multithreading is broken
    Bug #1317: Erene Llenim in Seyda Neen does not walk around
    Bug #1405: Water rendering glitch near Seyda Neen lighthouse
    Bug #1621: "Error Detecting Morrowind Installation" in the default directory
    Bug #2216: Creating a clone of the player stops you moving.
    Bug #2387: Casting bound weapon spell doesn't switch to "ready weapon" mode
    Bug #2407: Default to (0, 0) when "unknown cell" is encountered.
    Bug #2411: enchanted item charges don't update/refresh if spell list window is pinned open
    Bug #2428: Editor: cloning / creating new container class results in invalid omwaddon file - openmw-0.35
    Bug #2429: Editor - cloning omits some values or sets different values than the original has
    Bug #2430: NPC with negative fatigue don't fall (LGNPC Vivec, Foreign Quarter v2.21)
    Bug #2432: Error on startup with Uvirith's Legacy enabled
    Bug #2435: Editor: changed entries in the objects window are not shown as such
    Bug #2437: Editor: changing an entry of a container/NPC/clothing/ingredient/globals will not be saved in the omwaddon file
    Bug #2447: Editor doesn't save terrain information
    Bug #2451: Editor not listing files with accented characters
    Bug #2453: Chargen: sex, race and hair sliders not initialized properly
    Bug #2459: Minor terrain clipping through statics due to difference in triangle alignment
    Bug #2461: Invisible sound mark has collision in Sandus Ancestral Tomb
    Bug #2465: tainted gold stack
    Bug #2475: cumulative stacks of 100 point fortify skill speechcraft boosts do not apply correctly
    Bug #2498: Editor: crash when issuing undo command after the table subview is closed
    Bug #2500: Editor: object table - can't undo delete record
    Bug #2518: OpenMW detect spell returns false positives
    Bug #2521: NPCs don't react to stealing when inventory menu is open.
    Bug #2525: Can't click on red dialogue choice [rise of house telvanni][60fffec]
    Bug #2530: GetSpellEffects not working as in vanilla
    Bug #2557: Crash on first launch after choosing "Run installation wizard"
    Feature #139: Editor: Global Search & Replace
    Feature #1219: Editor: Add dialogue mode only columns
    Feature #2024: Hotkey for hand to hand (i.e. unequip any weapon)
    Feature #2119: "Always Sneak" key bind
    Feature #2262: Editor: Handle moved instances
    Feature #2425: Editor: Add start script table
    Feature #2426: Editor: start script record verifier
    Feature #2480: Launcher: Multiselect entries in the Data Files list
    Feature #2505: Editor: optionally show a line number column in the script editor
    Feature #2512: Editor: Offer use of monospace fonts in the script editor as an option
    Feature #2514: Editor: focus on ID input field on clone/add
    Feature #2519: it is not possible to change icons that appear on the map after casting the Detect <animal | enchantment | key> spells
    Task #2460: OS X: Use Application Support directory as user data path
    Task #2516: Editor: Change References / Referenceables terminology

0.35.1
------

    Bug #781: incorrect trajectory of the sun
    Bug #1079: Wrong starting position in "Character Stuff Wonderland"
    Bug #1443: Repetitive taking of a stolen object is repetitively considered as a crime
    Bug #1533: Divine Intervention goes to the wrong place.
    Bug #1714: No visual indicator for time passed during training
    Bug #1916: Telekinesis does not allow safe opening of traps
    Bug #2227: Editor: addon file name inconsistency
    Bug #2271: Player can melee enemies from water with impunity
    Bug #2275: Objects with bigger scale move further using Move script
    Bug #2285: Aryon's Dominator enchantment does not work properly
    Bug #2290: No punishment for stealing gold from owned containers
    Bug #2328: Launcher does not respond to Ctrl+C
    Bug #2334: Drag-and-drop on a content file in the launcher creates duplicate items
    Bug #2338: Arrows reclaimed from corpses do not stack sometimes
    Bug #2344: Launcher - Settings importer running correctly?
    Bug #2346: Launcher - Importing plugins into content list screws up the load order
    Bug #2348: Mod: H.E.L.L.U.V.A. Handy Holdables does not appear in the content list
    Bug #2353: Detect Animal detects dead creatures
    Bug #2354: Cmake does not respect LIB_SUFFIX
    Bug #2356: Active magic set inactive when switching magic items
    Bug #2361: ERROR: ESM Error: Previous record contains unread bytes
    Bug #2382: Switching spells with "next spell" or "previous spell" while holding shift promps delete spell dialog
    Bug #2388: Regression: Can't toggle map on/off
    Bug #2392: MOD Shrines - Restore Health and Cancel Options adds 100 health points
    Bug #2394: List of Data Files tab in openmw-laucher needs to show all content files.
    Bug #2402: Editor: skills saved incorrectly
    Bug #2408: Equipping a constant effect Restore Health/Magicka/Fatigue item will permanently boost the stat it's restoring
    Bug #2415: It is now possible to fall off the prison ship into the water when starting a new game
    Bug #2419: MOD MCA crash to desktop
    Bug #2420: Game crashes when character enters a certain area
    Bug #2421: infinite loop when using cycle weapon without having a weapon
    Feature #2221: Cannot dress dead NPCs
    Feature #2349: Check CMake sets correct MSVC compiler settings for release build.
    Feature #2397: Set default values for global mandatory records.
    Feature #2412: Basic joystick support

0.35.0
------

    Bug #244: Clipping/static in relation to the ghostgate/fence sound.
    Bug #531: Missing transparent menu items
    Bug #811: Content Lists in openmw.cfg are overwritten
    Bug #925: OpenCS doesn't launch because it thinks its already started
    Bug #969: Water shader strange behaviour on AMD card
    Bug #1049: Partially highlighted word in dialogue may cause incorrect line break
    Bug #1069: omwlauncher.exe crashes due to file lock
    Bug #1192: It is possible to jump on top of hostile creatures in combat
    Bug #1342: Loud ambient sounds
    Bug #1431: Creatures can climb the player
    Bug #1605: Guard in CharGen doesn't turn around to face you when reaching stairs
    Bug #1624: Moon edges don't transition properly
    Bug #1634: Items dropped by PC have collision
    Bug #1637: Weird NPC behaviour in Vivec, Hlaalu Ancestral Vaults?
    Bug #1638: Cannot climb staircases
    Bug #1648: Enchanted equipment badly handled at game reload
    Bug #1663: Crash when casting spell at enemy near you
    Bug #1683: Scale doesn't apply to animated collision nodes
    Bug #1702: Active enchanted item forgotten
    Bug #1730: Scripts names starting with digit(s) fail to compile
    Bug #1743: Moons are transparent
    Bug #1745: Shadows crash: Assertion `mEffects.empty()' failed.
    Bug #1785: Can't equip two-handed weapon and shield
    Bug #1809: Player falls too easily
    Bug #1825: Sword of Perithia can´t run in OpenMW
    Bug #1899: The launcher resets any alterations you´ve made in the mod list order,
    Bug #1964: Idle voices/dialogs not triggered correctly
    Bug #1980: Please, change default click behavior in OpenMW Launchers Data Files list
    Bug #1984: Vampire corpses standing up when looting the first item
    Bug #1985: Calm spell does nothing
    Bug #1986: Spell name lights up on mouseover but spell cost does not
    Bug #1989: Tooltip still shown when menu toggled off
    Bug #2010: Raindrops Displayed While Underwater
    Bug #2023: Walking into plants causes massive framedrop
    Bug #2031: [MOD: Shrines - Restore Health and Cancel Options]: Restore health option doesn't work
    Bug #2039: Lake Fjalding pillar of fire not rendered
    Bug #2040: AI_follow should stop further from the target
    Bug #2076: Slaughterfish AI
    Bug #2077: Direction of long jump can be changed much more than it is possible in vanilla
    Bug #2078: error during rendering: Object '' not found (const)
    Bug #2105: Lockpicking causes screen sync glitch
    Bug #2113: [MOD: Julan Ashlander Companion] Julan does not act correctly within the Ghostfence.
    Bug #2123: Window glow mod: Collision issues
    Bug #2133: Missing collision for bridges in Balmora when using Morrowind Rebirth 2.81
    Bug #2135: Casting a summon spell while the summon is active does not reset the summon.
    Bug #2144: Changing equipment will unequip drawn arrows/bolts
    Bug #2169: Yellow on faces when using opengl renderer and mods from overhaul on windows
    Bug #2175: Pathgrid mods do not overwrite the existing pathgrid
    Bug #2176: Morrowind -Russian localization end add-on ChaosHeart. Error in framelistener;object ;frenzying toush; not found <const>
    Bug #2181: Mod Morrowind crafting merchants die.
    Bug #2182: mods changing skill progression double the bonus for class specialization
    Bug #2183: Editor: Skills "use value" only allows integer between 0 and 99
    Bug #2184: Animated Morrowind Expanded produces an error on Open MW Launch
    Bug #2185: Conditional Operator formats
    Bug #2193: Quest: Gateway Ghost
    Bug #2194: Cannot summon multiples of the same creature
    Bug #2195: Pathgrid in the (0,0) exterior cell not loaded
    Bug #2200: Outdoor NPCs can stray away and keep walking into a wall
    Bug #2201: Creatures do not receive fall damage
    Bug #2202: The enchantment the item can hold is calculated incorrectly
    Bug #2203: Having the mod Living Cities of Vvardenfall running causes the game world to fail to load after leaving the prison ship
    Bug #2204: Abot's Water Life - Book rendered incorrectly
    Bug #2205: sound_waterfall script no longer compiles
    Bug #2206: Dialogue script fails to compile (extra .)
    Bug #2207: Script using – instead of - character does not compile
    Bug #2208: Failing dialogue scripts in french Morrowind.esm
    Bug #2214: LGNPC Vivec Redoran 1.62 and The King Rat (Size and inventory Issues)
    Bug #2215: Beast races can use enchanted boots
    Bug #2218: Incorrect names body parts in 3D models for open helmet with skinning
    Bug #2219: Orcs in Ghorak Manor in Caldera don't attack if you pick their pockets.
    Bug #2220: Chargen race preview head incorrect orientation
    Bug #2223: Reseting rock falling animation
    Bug #2224: Fortify Attribute effects do not stack when Spellmaking.
    Bug #2226: OpenCS pseudo-crash
    Bug #2230: segfaulting when entering Ald'ruhn with a specific mod: "fermeture la nuit" (closed by night)
    Bug #2233: Area effect spells on touch do not have the area effect
    Bug #2234: Dwarven Crossbow clips through the ground when dropped
    Bug #2235: class SettingsBase<> reverses the order of entries with multiple keys.
    Bug #2236: Weird two handed longsword + torch interaction
    Bug #2237: Shooting arrows while sneaking do not agro
    Bug #2238: Bipedal creatures not using weapons are not handled properly
    Bug #2245: Incorrect topic highlighting in HT_SpyBaladas quest
    Bug #2252: Tab completion incomplete for places using COC from the console.
    Bug #2255: Camera reverts to first person on load
    Bug #2259: enhancement: the save/load progress bar is not very progressive
    Bug #2263: TogglePOV can not be bound to Alt key
    Bug #2267: dialogue disabling via mod
    Bug #2268: Highlighting Files with load order problems in Data Files tab of Launcher
    Bug #2276: [Mod]ShotN issues with Karthwasten
    Bug #2283: Count argument for PlaceAt functions not working
    Bug #2284: Local map notes should be visible on door marker leading to the cell with the note
    Bug #2293: There is a graphical glitch at the end of the spell's animation in 3rd Person (looking over the shoulder) view
    Bug #2294: When using Skyrim UI Overhaul, the tops of pinnable menus are invisible
    Bug #2302: Random leveled items repeat way too often in a single dungeon
    Bug #2306: Enchanted arrows should not be retrievable from corpses
    Bug #2308: No sound effect when drawing the next throwing knife
    Bug #2309: Guards chase see the player character even if they're invisible
    Bug #2319: Inverted controls and other issues after becoming a vampire
    Bug #2324: Spells cast when crossing cell border are imprinted on the local map
    Bug #2330: Actors with Drain Health effect retain health after dying
    Bug #2331: tgm (god mode) won't allow the player to cast spells if the player doesn't have enough mana
    Bug #2332: Error in framelistener: Need a skeleton to attach the arrow to
    Feature #114: ess-Importer
    Feature #504: Editor: Delete selected rows from result windows
    Feature #1024: Addition of remaining equipping hotkeys
    Feature #1067: Handle NIF interpolation type 4 (XYZ_ROTATION_KEY)
    Feature #1125: AI fast-forward
    Feature #1228: Drowning while knocked out
    Feature #1325: Editor: Opening window and User Settings window cleanup
    Feature #1537: Ability to change the grid size from 3x3 to 5x5 (or more with good pc)
    Feature #1546: Leveled list script functions
    Feature #1659: Test dialogue scripts in --script-all
    Feature #1720: NPC lookAt controller
    Feature #2178: Load initial particle system state from NIF files
    Feature #2197: Editor: When clicking on a script error in the report window set cursor in script editor to the respective line/column
    Feature #2261: Warn when loading save games with mod mismatch
    Feature #2313: ess-Importer: convert global map exploration overlay
    Feature #2318: Add commandline option to load a save game
    Task #810: Rename "profile" to "content list"
    Task #2196: Label local/global openmw.cfg files via comments

0.34.0
------

    Bug #904: omwlauncher doesn't allow installing Tribunal and Bloodmoon if only MW is installed
    Bug #986: Launcher: renaming profile names is broken
    Bug #1061: "Browse to CD..." launcher crash
    Bug #1135: Launcher crashes if user does not have write permission
    Bug #1231: Current installer in launcher does not correctly import russian Morrowind.ini settings from setup.inx
    Bug #1288: Fix the Alignment of the Resolution Combobox
    Bug #1343: BIK videos occasionally out of sync with audio
    Bug #1684: Morrowind Grass Mod graphical glitches
    Bug #1734: NPC in fight with invisible/sneaking player
    Bug #1982: Long class names are cut off in the UI
    Bug #2012: Editor: OpenCS script compiler sometimes fails to find IDs
    Bug #2015: Running while levitating does not affect speed but still drains fatigue
    Bug #2018: OpenMW don´t reset modified cells to vanilla when a plugin is deselected and don´t apply changes to cells already visited.
    Bug #2045: ToggleMenus command should close dialogue windows
    Bug #2046: Crash: light_de_streetlight_01_223
    Bug #2047: Buglamp tooltip minor correction
    Bug #2050: Roobrush floating texture bits
    Bug #2053: Slaves react negatively to PC picking up slave's bracers
    Bug #2055: Dremora corpses use the wrong model
    Bug #2056: Mansilamat Vabdas's corpse is floating in the water
    Bug #2057: "Quest: Larius Varro Tells A Little Story": Bounty not completely removed after finishing quest
    Bug #2059: Silenced enemies try to cast spells anyway
    Bug #2060: Editor: Special case implementation for top level window with single sub-window should be optional
    Bug #2061: Editor: SubView closing that is not directly triggered by the user isn't handled properly
    Bug #2063: Tribunal: Quest 'The Warlords' doesn't work
    Bug #2064: Sneak attack on hostiles causes bounty
    Bug #2065: Editor: Qt signal-slot error when closing a dialogue subview
    Bug #2070: Loading ESP in OpenMW works but fails in OpenCS
    Bug #2071: CTD in 0.33
    Bug #2073: Storm atronach animation stops now and then
    Bug #2075: Molag Amur Region, Map shows water on solid ground
    Bug #2080: game won't work with fair magicka regen
    Bug #2082: NPCs appear frozen or switched off after leaving and quickly reentering a cell
    Bug #2088: OpenMW is unable to play OGG files.
    Bug #2093: Darth Gares talks to you in Ilunibi even when he's not there, screwing up the Main Quests
    Bug #2095: Coordinate and rotation editing in the Reference table does not work.
    Bug #2096: Some overflow fun and bartering exploit
    Bug #2098: [D3D] Game crash on maximize
    Bug #2099: Activate, player seems not to work
    Bug #2104: Only labels are sensitive in buttons
    Bug #2107: "Slowfall" effect is too weak
    Bug #2114: OpenCS doesn't load an ESP file full of errors even though Vanilla MW Construction Set can
    Bug #2117: Crash when encountering bandits on opposite side of river from the egg mine south of Balmora
    Bug #2124: [Mod: Baldurians Transparent Glass Amor] Armor above head
    Bug #2125: Unnamed NiNodes in weapons problem in First Person
    Bug #2126: Dirty dialog script in tribunal.esm causing bug in Tribunal MQ
    Bug #2128: Crash when picking character's face
    Bug #2129: Disable the third-person zoom feature by default
    Bug #2130: Ash storm particles shown too long during transition to clear sky
    Bug #2137: Editor: exception caused by following the Creature column of a SoundGen record
    Bug #2139: Mouse movement should be ignored during intro video
    Bug #2143: Editor: Saving is broken
    Bug #2145: OpenMW - crash while exiting x64 debug build
    Bug #2152: You can attack Almalexia during her final monologue
    Bug #2154: Visual effects behave weirdly after loading/taking a screenshot
    Bug #2155: Vivec has too little magicka
    Bug #2156: Azura's spirit fades away too fast
    Bug #2158: [Mod]Julan Ashlander Companion 2.0: Negative magicka
    Bug #2161: Editor: combat/magic/stealth values of creature not displayed correctly
    Bug #2163: OpenMW can't detect death if the NPC die by the post damage effect of a magic weapon.
    Bug #2168: Westly's Master Head Pack X – Some hairs aren't rendered correctly.
    Bug #2170: Mods using conversations to update PC inconsistant
    Bug #2180: Editor: Verifier doesn't handle Windows-specific path issues when dealing with resources
    Bug #2212: Crash or unexpected behavior while closing OpenCS cell render window on OS X
    Feature #238: Add UI to run INI-importer from the launcher
    Feature #854: Editor: Add user setting to show status bar
    Feature #987: Launcher: first launch instructions for CD need to be more explicit
    Feature #1232: There is no way to set the "encoding" option using launcher UI.
    Feature #1281: Editor: Render cell markers
    Feature #1918: Editor: Functionality for Double-Clicking in Tables
    Feature #1966: Editor: User Settings dialogue grouping/labelling/tooltips
    Feature #2097: Editor: Edit position of references in 3D scene
    Feature #2121: Editor: Add edit mode button to scene toolbar
    Task #1965: Editor: Improve layout of user settings dialogue

0.33.1
------

    Bug #2108: OpenCS fails to build

0.33.0
------

    Bug #371: If console assigned to ` (probably to any symbolic key), "`" symbol will be added to console every time it closed
    Bug #1148: Some books'/scrolls' contents are displayed incorrectly
    Bug #1290: Editor: status bar is not updated when record filter is changed
    Bug #1292: Editor: Documents are not removed on closing the last view
    Bug #1301: Editor: File->Exit only checks the document it was issued from.
    Bug #1353: Bluetooth on with no speaker connected results in significantly longer initial load times
    Bug #1436: NPCs react from too far distance
    Bug #1472: PC is placed on top of following NPC when changing cell
    Bug #1487: Tall PC can get stuck in staircases
    Bug #1565: Editor: Subviews are deleted on shutdown instead when they are closed
    Bug #1623: Door marker on Ghorak Manor's balcony makes PC stuck
    Bug #1633: Loaddoor to Sadrith Mora, Telvanni Council House spawns PC in the air
    Bug #1655: Use Appropriate Application Icons on Windows
    Bug #1679: Tribunal expansion, Meryn Othralas the backstage manager in the theatre group in Mournhold in the great bazaar district is floating a good feet above the ground.
    Bug #1705: Rain is broken in third person
    Bug #1706: Thunder and lighting still occurs while the game is paused during the rain
    Bug #1708: No long jumping
    Bug #1710: Editor: ReferenceableID drag to references record filter field creates incorrect filter
    Bug #1712: Rest on Water
    Bug #1715: "Cancel" button is not always on the same side of menu
    Bug #1725: Editor: content file can be opened multiple times from the same dialogue
    Bug #1730: [MOD: Less Generic Nerevarine] Compile failure attempting to enter the Corprusarium.
    Bug #1733: Unhandled ffmpeg sample formats
    Bug #1735: Editor: "Edit Record" context menu button not opening subview for journal infos
    Bug #1750: Editor: record edits result in duplicate entries
    Bug #1789: Editor: Some characters cannot be used in addon name
    Bug #1803: Resizing the map does not keep the pre-resize center at the post-resize center
    Bug #1821: Recovering Cloudcleaver quest: attacking Sosia is considered a crime when you side with Hlormar
    Bug #1838: Editor: Preferences window appears off screen
    Bug #1839: Editor: Record filter title should be moved two pixels to the right
    Bug #1849: Subrecord error in MAO_Containers
    Bug #1854: Knocked-out actors don't fully act knocked out
    Bug #1855: "Soul trapped" sound doesn't play
    Bug #1857: Missing sound effect for enchanted items with empty charge
    Bug #1859: Missing console command: ResetActors (RA)
    Bug #1861: Vendor category "MagicItems" is unhandled
    Bug #1862: Launcher doesn't start if a file listed in launcher.cfg has correct name but wrong capitalization
    Bug #1864: Editor: Region field for cell record in dialogue subview not working
    Bug #1869: Editor: Change label "Musics" to "Music"
    Bug #1870: Goblins killed while knocked down remain in knockdown-pose
    Bug #1874: CellChanged events should not trigger when crossing exterior cell border
    Bug #1877: Spriggans killed instantly if hit while regening
    Bug #1878: Magic Menu text not un-highlighting correctly when going from spell to item as active magic
    Bug #1881: Stuck in ceiling when entering castle karstaags tower
    Bug #1884: Unlit torches still produce a burning sound
    Bug #1885: Can type text in price field in barter window
    Bug #1887: Equipped items do not emit sounds
    Bug #1889: draugr lord aesliip will attack you and remain non-hostile
    Bug #1892: Guard asks player to pay bounty of 0 gold
    Bug #1895: getdistance should only return max float if ref and target are in different worldspaces
    Bug #1896: Crash Report
    Bug #1897: Conjured Equipment cant be re-equipped if removed
    Bug #1898: Only Gidar Verothan follows you during establish the mine quest
    Bug #1900: Black screen when you open the door and breath underwater
    Bug #1904: Crash on casting recall spell
    Bug #1906: Bound item checks should use the GMSTs
    Bug #1907: Bugged door. Mournhold, The Winged Guar
    Bug #1908: Crime reported for attacking Drathas Nerus's henchmen while they attack Dilborn
    Bug #1909: Weird Quest Flow Infidelities quest
    Bug #1910: Follower fighting with gone npc
    Bug #1911: Npcs will drown themselves
    Bug #1912: World map arrow stays static when inside a building
    Bug #1920: Ulyne Henim disappears when game is loaded inside Vas
    Bug #1922: alchemy-> potion of paralyze
    Bug #1923: "levitation magic cannot be used here" shows outside of tribunal
    Bug #1927: AI prefer melee over magic.
    Bug #1929: Tamriel Rebuilt: Named cells that lie within the overlap with Morrowind.esm are not shown
    Bug #1932: BTB - Spells 14.1 magic effects don´t overwrite the Vanilla ones but are added
    Bug #1935: Stacks of items are worth more when sold individually
    Bug #1940: Launcher does not list addon files if base game file is renamed to a different case
    Bug #1946: Mod "Tel Nechim - moved" breaks savegames
    Bug #1947: Buying/Selling price doesn't properly affect the growth of mercantile skill
    Bug #1950: followers from east empire company quest will fight each other if combat happens with anything
    Bug #1958: Journal can be scrolled indefinitely with a mouse wheel
    Bug #1959: Follower not leaving party on quest end
    Bug #1960: Key bindings not always saved correctly
    Bug #1961: Spell merchants selling racial bonus spells
    Bug #1967: segmentation fault on load saves
    Bug #1968: Jump sounds are not controlled by footsteps slider, sound weird compared to footsteps
    Bug #1970: PC suffers silently when taking damage from lava
    Bug #1971: Dwarven Sceptre collision area is not removed after killing one
    Bug #1974: Dalin/Daris Norvayne follows player indefinitely
    Bug #1975: East Empire Company faction rank breaks during Raven Rock questline
    Bug #1979: 0 strength = permanently over encumbered
    Bug #1993: Shrine blessing in Maar Gan doesn't work
    Bug #2008: Enchanted items do not recharge
    Bug #2011: Editor: OpenCS script compiler doesn't handle member variable access properly
    Bug #2016: Dagoth Ur already dead in Facility Cavern
    Bug #2017: Fighters Guild Quest: The Code Book - dialogue loop when UMP is loaded.
    Bug #2019: Animation of 'Correct UV Mudcrabs' broken
    Bug #2022: Alchemy window - Removing ingredient doesn't remove the number of ingredients
    Bug #2025: Missing mouse-over text for non affordable items
    Bug #2028: [MOD: Tamriel Rebuilt] Crashing when trying to enter interior cell "Ruinous Keep, Great Hall"
    Bug #2029: Ienith Brothers Thiev's Guild quest journal entry not adding
    Feature #471: Editor: Special case implementation for top-level window with single sub-window
    Feature #472: Editor: Sub-Window re-use settings
    Feature #704: Font colors import from fallback settings
    Feature #879: Editor: Open sub-views in a new top-level window
    Feature #932: Editor: magic effect table
    Feature #937: Editor: Path Grid table
    Feature #938: Editor: Sound Gen table
    Feature #1117: Death and LevelUp music
    Feature #1226: Editor: Request UniversalId editing from table columns
    Feature #1545: Targeting console on player
    Feature #1597: Editor: Render terrain
    Feature #1695: Editor: add column for CellRef's global variable
    Feature #1696: Editor: use ESM::Cell's RefNum counter
    Feature #1697: Redden player's vision when hit
    Feature #1856: Spellcasting for non-biped creatures
    Feature #1879: Editor: Run OpenMW with the currently edited content list
    Task #1851: Move AI temporary state out of AI packages
    Task #1865: Replace char type in records

0.32.0
------

    Bug #1132: Unable to jump when facing a wall
    Bug #1341: Summoned Creatures do not immediately disappear when killed.
    Bug #1430: CharGen Revamped script does not compile
    Bug #1451: NPCs shouldn't equip weapons prior to fighting
    Bug #1461: Stopped start scripts do not restart on load
    Bug #1473: Dead NPC standing and in 2 pieces
    Bug #1482: Abilities are depleted when interrupted during casting
    Bug #1503: Behaviour of NPCs facing the player
    Bug #1506: Missing character, French edition: three-points
    Bug #1528: Inventory very slow after 2 hours
    Bug #1540: Extra arguments should be ignored for script functions
    Bug #1541: Helseth's Champion: Tribunal
    Bug #1570: Journal cannot be opened while in inventory screen
    Bug #1573: PC joins factions at random
    Bug #1576: NPCs aren't switching their weapons when out of ammo
    Bug #1579: Guards detect creatures in far distance, instead on sight
    Bug #1588: The Siege of the Skaal Village: bloodmoon
    Bug #1593: The script compiler isn't recognising some names that contain a -
    Bug #1606: Books: Question marks instead of quotation marks
    Bug #1608: Dead bodies prevent door from opening/closing.
    Bug #1609: Imperial guards in Sadrith Mora are not using their spears
    Bug #1610: The bounty number is not displayed properly with high numbers
    Bug #1620: Implement correct formula for auto-calculated NPC spells
    Bug #1630: Boats standing vertically in Vivec
    Bug #1635: Arrest dialogue is executed second time after I select "Go to jail"
    Bug #1637: Weird NPC behaviour in Vivec, Hlaalu Ancestral Vaults?
    Bug #1641: Persuasion dialog remains after loading, possibly resulting in crash
    Bug #1644: "Goodbye" and similar options on dialogues prevents escape working properly.
    Bug #1646: PC skill stats are not updated immediately when changing equipment
    Bug #1652: Non-aggressive creature
    Bug #1653: Quickloading while the container window is open crashes the game
    Bug #1654: Priority of checks in organic containers
    Bug #1656: Inventory items merge issue when repairing
    Bug #1657: Attacked state of NPCs is not saved properly
    Bug #1660: Rank dialogue condition ignored
    Bug #1668: Game starts on day 2 instead of day 1
    Bug #1669: Critical Strikes while fighting a target who is currently fighting me
    Bug #1672: OpenCS doesn't save the projects
    Bug #1673: Fatigue decreasing by only one point when running
    Bug #1675: Minimap and localmap graphic glitches
    Bug #1676: Pressing the OK button on the travel menu cancels the travel and exits the menu
    Bug #1677: Sleeping in a rented bed is considered a crime
    Bug #1685: NPCs turn towards player even if invisible/sneaking
    Bug #1686: UI bug: cursor is clicking "world/local" map button while inventory window is closed?
    Bug #1690: Double clicking on a inventory window header doesn't close it.
    Bug #1693: Spell Absorption does not absorb shrine blessings
    Bug #1694: journal displays learned topics as quests
    Bug #1700: Sideways scroll of text boxes
    Bug #1701: Player enchanting requires player hold money, always 100% sucessful.
    Bug #1704: self-made Fortify Intelligence/Drain willpower potions are broken
    Bug #1707: Pausing the game through the esc menu will silence rain, pausing it by opening the inventory will not.
    Bug #1709: Remesa Othril is hostile to Hlaalu members
    Bug #1713: Crash on load after death
    Bug #1719: Blind effect has slight border at the edge of the screen where it is ineffective.
    Bug #1722: Crash after creating enchanted item, reloading saved game
    Bug #1723: Content refs that are stacked share the same index after unstacking
    Bug #1726: Can't finish Aengoth the Jeweler's quest : Retrieve the Scrap Metal
    Bug #1727: Targets almost always resist soultrap scrolls
    Bug #1728: Casting a soultrap spell on invalid target yields no message
    Bug #1729: Chop attack doesn't work if walking diagonally
    Bug #1732: Error handling for missing script function arguments produces weird message
    Bug #1736: Alt-tabbing removes detail from overworld map.
    Bug #1737: Going through doors with (high magnitude?) leviation will put the player high up, possibly even out of bounds.
    Bug #1739: Setting a variable on an NPC from another NPC's dialogue result sets the wrong variable
    Bug #1741: The wait dialogue doesn't black the screen out properly during waiting.
    Bug #1742: ERROR: Object 'sDifficulty' not found (const)
    Bug #1744: Night sky in Skies V.IV (& possibly v3) by SWG rendered incorrectly
    Bug #1746: Bow/marksman weapon condition does not degrade with use
    Bug #1749: Constant Battle Music
    Bug #1752: Alt-Tabbing in the character menus makes the paper doll disappear temporarily
    Bug #1753: Cost of training is not added to merchant's inventory
    Bug #1755: Disposition changes do not persist if the conversation menu is closed by purchasing training.
    Bug #1756: Caught Blight after being cured of Corprus
    Bug #1758: Crash Upon Loading New Cell
    Bug #1760: Player's Magicka is not recalculated upon drained or boosted intelligence
    Bug #1761: Equiped torches lost on reload
    Bug #1762: Your spell did not get a target. Soul trap. Gorenea Andrano
    Bug #1763: Custom Spell Magicka Cost
    Bug #1765: Azuras Star breaks on recharging item
    Bug #1767: GetPCRank did not handle ignored explicit references
    Bug #1772: Dark Brotherhood Assassins never use their Carved Ebony Dart, sticking to their melee weapon.
    Bug #1774: String table overflow also occurs when loading TheGloryRoad.esm
    Bug #1776: dagoth uthol runs in slow motion
    Bug #1778: Incorrect values in spellmaking window
    Bug #1779: Icon of Master Propylon Index is not visible
    Bug #1783: Invisible NPC after looting corpse
    Bug #1787: Health Calculation
    Bug #1788: Skeletons, ghosts etc block doors when we try to open
    Bug #1791: [MOD: LGNPC Foreign Quarter] NPC in completely the wrong place.
    Bug #1792: Potions should show more effects
    Bug #1793: Encumbrance while bartering
    Bug #1794: Fortify attribute not affecting fatigue
    Bug #1795: Too much magicka
    Bug #1796: "Off by default" torch burning
    Bug #1797: Fish too slow
    Bug #1798: Rest until healed shouldn't show with full health and magicka
    Bug #1802: Mark location moved
    Bug #1804: stutter with recent builds
    Bug #1810: attack gothens dremora doesnt agro the others.
    Bug #1811: Regression: Crash Upon Loading New Cell
    Bug #1812: Mod: "QuickChar" weird button placement
    Bug #1815: Keys show value and weight, Vanilla Morrowind's keys dont.
    Bug #1817: Persuasion results do not show using unpatched MW ESM
    Bug #1818: Quest B3_ZainabBride moves to stage 47 upon loading save while Falura Llervu is following
    Bug #1823: AI response to theft incorrect - only guards react, in vanilla everyone does.
    Bug #1829: On-Target Spells Rendered Behind Water Surface Effects
    Bug #1830: Galsa Gindu's house is on fire
    Bug #1832: Fatal Error: OGRE Exception(2:InvalidParametersException)
    Bug #1836: Attacked Guards open "fine/jail/resist"-dialogue after killing you
    Bug #1840: Infinite recursion in ActionTeleport
    Bug #1843: Escorted people change into player's cell after completion of escort stage
    Bug #1845: Typing 'j' into 'Name' fields opens the journal
    Bug #1846: Text pasted into the console still appears twice (Windows)
    Bug #1847: "setfatigue 0" doesn't render NPC unconscious
    Bug #1848: I can talk to unconscious actors
    Bug #1866: Crash when player gets killed by a creature summoned by him
    Bug #1868: Memory leaking when openmw window is minimized
    Feature #47: Magic Effects
    Feature #642: Control NPC mouth movement using current Say sound
    Feature #939: Editor: Resources tables
    Feature #961: AI Combat for magic (spells, potions and enchanted items)
    Feature #1111: Collision script instructions (used e.g. by Lava)
    Feature #1120: Command creature/humanoid magic effects
    Feature #1121: Elemental shield magic effects
    Feature #1122: Light magic effect
    Feature #1139: AI: Friendly hits
    Feature #1141: AI: combat party
    Feature #1326: Editor: Add tooltips to all graphical buttons
    Feature #1489: Magic effect Get/Mod/Set functions
    Feature #1505: Difficulty slider
    Feature #1538: Targeted scripts
    Feature #1571: Allow creating custom markers on the local map
    Feature #1615: Determine local variables from compiled scripts instead of the values in the script record
    Feature #1616: Editor: Body part record verifier
    Feature #1651: Editor: Improved keyboard navigation for scene toolbar
    Feature #1666: Script blacklisting
    Feature #1711: Including the Git revision number from the command line "--version" switch.
    Feature #1721: NPC eye blinking
    Feature #1740: Scene toolbar buttons for selecting which type of elements are rendered
    Feature #1790: Mouse wheel scrolling for the journal
    Feature #1850: NiBSPArrayController
    Task #768: On windows, settings folder should be "OpenMW", not "openmw"
    Task #908: Share keyframe data
    Task #1716: Remove defunct option for building without FFmpeg

0.31.0
------

    Bug #245: Cloud direction and weather systems differ from Morrowind
    Bug #275: Local Map does not always show objects that span multiple cells
    Bug #538: Update CenterOnCell (COC) function behavior
    Bug #618: Local and World Map Textures are sometimes Black
    Bug #640: Water behaviour at night
    Bug #668: OpenMW doesn't support non-latin paths on Windows
    Bug #746: OpenMW doesn't check if the background music was already played
    Bug #747: Door is stuck if cell is left before animation finishes
    Bug #772: Disabled statics are visible on map
    Bug #829: OpenMW uses up all available vram, when playing for extended time
    Bug #869: Dead bodies don't collide with anything
    Bug #894: Various character creation issues
    Bug #897/#1369: opencs Segmentation Fault after "new" or "load"
    Bug #899: Various jumping issues
    Bug #952: Reflection effects are one frame delayed
    Bug #993: Able to interact with world during Wait/Rest dialog
    Bug #995: Dropped items can be placed inside the wall
    Bug #1008: Corpses always face up upon reentering the cell
    Bug #1035: Random colour patterns appearing in automap
    Bug #1037: Footstep volume issues
    Bug #1047: Creation of wrong links in dialogue window
    Bug #1129: Summoned creature time life duration seems infinite
    Bug #1134: Crimes can be committed against hostile NPCs
    Bug #1136: Creature run speed formula is incorrect
    Bug #1150: Weakness to Fire doesn't apply to Fire Damage in the same spell
    Bug #1155: NPCs killing each other
    Bug #1166: Bittercup script still does not work
    Bug #1178: .bsa file names are case sensitive.
    Bug #1179: Crash after trying to load game after being killed
    Bug #1180: Changing footstep sound location
    Bug #1196: Jumping not disabled when showing messageboxes
    Bug #1202: "strange" keys are not shown in binding menu, and are not saved either, but works
    Bug #1216: Broken dialog topics in russian Morrowind
    Bug #1217: Container content changes based on the current position of the mouse
    Bug #1234: Loading/saving issues with dynamic records
    Bug #1277: Text pasted into the console appears twice
    Bug #1284: Crash on New Game
    Bug #1303: It's possible to skip the chargen
    Bug #1304: Slaughterfish should not detect the player unless the player is in the water
    Bug #1311: Editor: deleting Record Filter line does not reset the filter
    Bug #1324: ERROR: ESM Error: String table overflow when loading Animated Morrowind.esp
    Bug #1328: Editor: Bogus Filter created when dragging multiple records to filter bar of non-applicable table
    Bug #1331: Walking/running sound persist after killing NPC`s that are walking/running.
    Bug #1334: Previously equipped items not shown as unequipped after attempting to sell them.
    Bug #1335: Actors ignore vertical axis when deciding to attack
    Bug #1338: Unknown toggle option for shadows
    Bug #1339: "Ashlands Region" is visible when beginning new game during "Loading Area" process
    Bug #1340: Guards prompt Player with punishment options after resisting arrest with another guard.
    Bug #1348: Regression: Bug #1098 has returned with a vengeance
    Bug #1349: [TR] TR_Data mesh tr_ex_imp_gatejamb01 cannot be activated
    Bug #1352: Disabling an ESX file does not disable dependent ESX files
    Bug #1355: CppCat Checks OpenMW
    Bug #1356: Incorrect voice type filtering for sleep interrupts
    Bug #1357: Restarting the game clears saves
    Bug #1360: Seyda Neen silk rider dialog problem
    Bug #1361: Some lights don't work
    Bug #1364: It is difficult to bind "Mouse 1" to an action in the options menu
    Bug #1370: Animation compilation mod does not work properly
    Bug #1371: SL_Pick01.nif from third party fails to load in openmw, but works in Vanilla
    Bug #1373: When stealing in front of Sellus Gravius cannot exit the dialog
    Bug #1378: Installs to /usr/local are not working
    Bug #1380: Loading a save file fail if one of the content files is disabled
    Bug #1382: "getHExact() size mismatch" crash on loading official plugin "Siege at Firemoth.esp"
    Bug #1386: Arkngthand door will not open
    Bug #1388: Segfault when modifying View Distance in Menu options
    Bug #1389: Crash when loading a save after dying
    Bug #1390: Apostrophe characters not displayed [French version]
    Bug #1391: Custom made icon background texture for magical weapons and stuff isn't scaled properly on GUI.
    Bug #1393: Coin icon during the level up dialogue are off of the background
    Bug #1394: Alt+F4 doesn't work on Win version
    Bug #1395: Changing rings switches only the last one put on
    Bug #1396: Pauldron parts aren't showing when the robe is equipped
    Bug #1402: Dialogue of some shrines have wrong button orientation
    Bug #1403: Items are floating in the air when they're dropped onto dead bodies.
    Bug #1404: Forearms are not rendered on Argonian females
    Bug #1407: Alchemy allows making potions from two of the same item
    Bug #1408: "Max sale" button gives you all the items AND all the trader's gold
    Bug #1409: Rest "Until Healed" broken for characters with stunted magicka.
    Bug #1412: Empty travel window opens while playing through start game
    Bug #1413: Save game ignores missing writing permission
    Bug #1414: The Underground 2 ESM Error
    Bug #1416: Not all splash screens in the Splash directory are used
    Bug #1417: Loading saved game does not terminate
    Bug #1419: Skyrim: Home of the Nords error
    Bug #1422: ClearInfoActor
    Bug #1423: ForceGreeting closes existing dialogue windows
    Bug #1425: Cannot load save game
    Bug #1426: Read skill books aren't stored in savegame
    Bug #1427: Useless items can be set under hotkeys
    Bug #1429: Text variables in journal
    Bug #1432: When attacking friendly NPC, the crime is reported and bounty is raised after each swing
    Bug #1435: Stealing priceless items is without punishment
    Bug #1437: Door marker at Jobasha's Rare Books is spawning PC in the air
    Bug #1440: Topic selection menu should be wider
    Bug #1441: Dropping items on the rug makes them inaccessible
    Bug #1442: When dropping and taking some looted items, bystanders consider that as a crime
    Bug #1444: Arrows and bolts are not dropped where the cursor points
    Bug #1445: Security trainers offering acrobatics instead
    Bug #1447: Character dash not displayed, French edition
    Bug #1448: When the player is killed by the guard while having a bounty on his head, the guard dialogue opens over and over instead of loading dialogue
    Bug #1454: Script error in SkipTutorial
    Bug #1456: Bad lighting when using certain Morrowind.ini generated by MGE
    Bug #1457: Heart of Lorkan comes after you when attacking it
    Bug #1458: Modified Keybindings are not remembered
    Bug #1459: Dura Gra-Bol doesn't respond to PC attack
    Bug #1462: Interior cells not loaded with Morrowind Patch active
    Bug #1469: Item tooltip should show the base value, not real value
    Bug #1477: Death count is not stored in savegame
    Bug #1478: AiActivate does not trigger activate scripts
    Bug #1481: Weapon not rendered when partially submerged in water
    Bug #1483: Enemies are attacking even while dying
    Bug #1486: ESM Error: Don't know what to do with INFO
    Bug #1490: Arrows shot at PC can end up in inventory
    Bug #1492: Monsters respawn on top of one another
    Bug #1493: Dialogue box opens with follower NPC even if NPC is dead
    Bug #1494: Paralysed cliffracers remain airbourne
    Bug #1495: Dialogue box opens with follower NPC even the game is paused
    Bug #1496: GUI messages are not cleared when loading another saved game
    Bug #1499: Underwater sound sometimes plays when transitioning from interior.
    Bug #1500: Targetted spells and water.
    Bug #1502: Console error message on info refusal
    Bug #1507: Bloodmoon MQ The Ritual of Beasts: Can't remove the arrow
    Bug #1508: Bloodmoon: Fort Frostmoth, cant talk with Carnius Magius
    Bug #1516: PositionCell doesn't move actors to current cell
    Bug #1518: ForceGreeting broken for explicit references
    Bug #1522: Crash after attempting to play non-music file
    Bug #1523: World map empty after loading interior save
    Bug #1524: Arrows in waiting/resting dialog act like minimum and maximum buttons
    Bug #1525: Werewolf: Killed NPC's don't fill werewolfs hunger for blood
    Bug #1527: Werewolf: Detect life detects wrong type of actor
    Bug #1529: OpenMW crash during "the shrine of the dead" mission (tribunal)
    Bug #1530: Selected text in the console has the same color as the background
    Bug #1539: Barilzar's Mazed Band: Tribunal
    Bug #1542: Looping taunts from NPC`s after death: Tribunal
    Bug #1543: OpenCS crash when using drag&drop in script editor
    Bug #1547: Bamz-Amschend: Centurion Archers combat problem
    Bug #1548: The Missing Hand: Tribunal
    Bug #1549: The Mad God: Tribunal, Dome of Serlyn
    Bug #1557: A bounty is calculated from actual item cost
    Bug #1562: Invisible terrain on top of Red Mountain
    Bug #1564: Cave of the hidden music: Bloodmoon
    Bug #1567: Editor: Deleting of referenceables does not work
    Bug #1568: Picking up a stack of items and holding the enter key and moving your mouse around paints a bunch of garbage on screen.
    Bug #1574: Solstheim: Drauger cant inflict damage on player
    Bug #1578: Solstheim: Bonewolf running animation not working
    Bug #1585: Particle effects on PC are stopped when paralyzed
    Bug #1589: Tribunal: Crimson Plague quest does not update when Gedna Relvel is killed
    Bug #1590: Failed to save game: compile error
    Bug #1598: Segfault when making Drain/Fortify Skill spells
    Bug #1599: Unable to switch to fullscreen
    Bug #1613: Morrowind Rebirth duplicate objects / vanilla objects not removed
    Bug #1618: Death notice fails to show up
    Bug #1628: Alt+Tab Segfault
    Feature #32: Periodic Cleanup/Refill
    Feature #41: Precipitation and weather particles
    Feature #568: Editor: Configuration setup
    Feature #649: Editor: Threaded loading
    Feature #930: Editor: Cell record saving
    Feature #934: Editor: Body part table
    Feature #935: Editor: Enchantment effect table
    Feature #1162: Dialogue merging
    Feature #1174: Saved Game: add missing creature state
    Feature #1177: Saved Game: fog of war state
    Feature #1312: Editor: Combat/Magic/Stealth values for creatures are not displayed
    Feature #1314: Make NPCs and creatures fight each other
    Feature #1315: Crime: Murder
    Feature #1321: Sneak skill enhancements
    Feature #1323: Handle restocking items
    Feature #1332: Saved Game: levelled creatures
    Feature #1347: modFactionReaction script instruction
    Feature #1362: Animated main menu support
    Feature #1433: Store walk/run toggle
    Feature #1449: Use names instead of numbers for saved game files and folders
    Feature #1453: Adding Delete button to the load menu
    Feature #1460: Enable Journal screen while in dialogue
    Feature #1480: Play Battle music when in combat
    Feature #1501: Followers unable to fast travel with you
    Feature #1520: Disposition and distance-based aggression/ShouldAttack
    Feature #1595: Editor: Object rendering in cells
    Task #940: Move license to locations where applicable
    Task #1333: Remove cmake git tag reading
    Task #1566: Editor: Object rendering refactoring

0.30.0
------

    Bug #416: Extreme shaking can occur during cell transitions while moving
    Bug #1003: Province Cyrodiil: Ogre Exception in Stirk
    Bug #1071: Crash when given a non-existent content file
    Bug #1080: OpenMW allows resting/using a bed while in combat
    Bug #1097: Wrong punishment for stealing in Census and Excise Office at the start of a new game
    Bug #1098: Unlocked evidence chests should get locked after new evidence is put into them
    Bug #1099: NPCs that you attacked still fight you after you went to jail/paid your fine
    Bug #1100: Taking items from a corpse is considered stealing
    Bug #1126: Some creatures can't get close enough to attack
    Bug #1144: Killed creatures seem to die again each time player transitions indoors/outdoors
    Bug #1181: loading a saved game does not reset the player control status
    Bug #1185: Collision issues in Addamasartus
    Bug #1187: Athyn Sarethi mission, rescuing varvur sarethi from the doesnt end the mission
    Bug #1189: Crash when entering interior cell "Gnisis, Arvs-Drelen"
    Bug #1191: Picking up papers without inventory in new game
    Bug #1195: NPCs do not equip torches in certain interiors
    Bug #1197: mouse wheel makes things scroll too fast
    Bug #1200: door blocked by monsters
    Bug #1201: item's magical charges are only refreshed when they are used
    Bug #1203: Scribs do not defend themselves
    Bug #1204: creatures life is not empty when they are dead
    Bug #1205: armor experience does not progress when hits are taken
    Bug #1206: blood particules always red. Undeads and mechanicals should have a different one.
    Bug #1209: Tarhiel never falls
    Bug #1210: journal adding script is ran again after having saved/loaded
    Bug #1224: Names of custom classes are not properly handled in save games
    Bug #1227: Editor: Fixed case handling for broken localised versions of Morrowind.esm
    Bug #1235: Indoors walk stutter
    Bug #1236: Aborting intro movie brings up the menu
    Bug #1239: NPCs get stuck when walking past each other
    Bug #1240: BTB - Settings 14.1 and Health Bar.
    Bug #1241: BTB - Character and Khajiit Prejudice
    Bug #1248: GUI Weapon icon is changed to hand-to-hand after save load
    Bug #1254: Guild ranks do not show in dialogue
    Bug #1255: When opening a container and selecting "Take All", the screen flashes blue
    Bug #1260: Level Up menu doesn't show image when using a custom class
    Bug #1265: Quit Menu Has Misaligned Buttons
    Bug #1270: Active weapon icon is not updated when weapon is repaired
    Bug #1271: NPC Stuck in hovering "Jumping" animation
    Bug #1272: Crash when attempting to load Big City esm file.
    Bug #1276: Editor: Dropping a region into the filter of a cell subview fails
    Bug #1286: Dialogue topic list clips with window frame
    Bug #1291: Saved game: store faction membership
    Bug #1293: Pluginless Khajiit Head Pack by ashiraniir makes OpenMW close.
    Bug #1294: Pasting in console adds text to end, not at cursor
    Bug #1295: Conversation loop when asking about "specific place" in Vivec
    Bug #1296: Caius doesn't leave at start of quest "Mehra Milo and the Lost Prophecies"
    Bug #1297: Saved game: map markers
    Bug #1302: ring_keley script causes vector::_M_range_check exception
    Bug #1309: Bug on "You violated the law" dialog
    Bug #1319: Creatures sometimes rendered incorrectly
    Feature #50: Ranged Combat
    Feature #58: Sneaking Skill
    Feature #73: Crime and Punishment
    Feature #135: Editor: OGRE integration
    Feature #541: Editor: Dialogue Sub-Views
    Feature #853: Editor: Rework User Settings
    Feature #944: Editor: lighting modes
    Feature #945: Editor: Camera navigation mode
    Feature #953: Trader gold
    Feature #1140: AI: summoned creatures
    Feature #1142: AI follow: Run stance
    Feature #1154: Not all NPCs get aggressive when one is attacked
    Feature #1169: Terrain threading
    Feature #1172: Loading screen and progress bars during saved/loading game
    Feature #1173: Saved Game: include weather state
    Feature #1207: Class creation form does not remember
    Feature #1220: Editor: Preview Subview
    Feature #1223: Saved Game: Local Variables
    Feature #1229: Quicksave, quickload, autosave
    Feature #1230: Deleting saves
    Feature #1233: Bribe gold is placed into NPCs inventory
    Feature #1252: Saved Game: quick key bindings
    Feature #1273: Editor: Region Map context menu
    Feature #1274: Editor: Region Map drag & drop
    Feature #1275: Editor: Scene subview drop
    Feature #1282: Non-faction member crime recognition.
    Feature #1289: NPCs return to default position
    Task #941: Remove unused cmake files

0.29.0
------

    Bug #556: Video soundtrack not played when music volume is set to zero
    Bug #829: OpenMW uses up all available vram, when playing for extended time
    Bug #848: Wrong amount of footsteps playing in 1st person
    Bug #888: Ascended Sleepers have movement issues
    Bug #892: Explicit references are allowed on all script functions
    Bug #999: Graphic Herbalism (mod): sometimes doesn't activate properly
    Bug #1009: Lake Fjalding AI related slowdown.
    Bug #1041: Music playback issues on OS X >= 10.9
    Bug #1043: No message box when advancing skill "Speechcraft" while in dialog window
    Bug #1060: Some message boxes are cut off at the bottom
    Bug #1062: Bittercup script does not work ('end' variable)
    Bug #1074: Inventory paperdoll obscures armour rating
    Bug #1077: Message after killing an essential NPC disappears too fast
    Bug #1078: "Clutterbane" shows empty charge bar
    Bug #1083: UndoWerewolf fails
    Bug #1088: Better Clothes Bloodmoon Plus 1.5 by Spirited Treasure pants are not rendered
    Bug #1090: Start scripts fail when going to a non-predefined cell
    Bug #1091: Crash: Assertion `!q.isNaN() && "Invalid orientation supplied as parameter"' failed.
    Bug #1093: Weapons of aggressive NPCs are invisible after you exit and re-enter interior
    Bug #1105: Magicka is depleted when using uncastable spells
    Bug #1106: Creatures should be able to run
    Bug #1107: TR cliffs have way too huge collision boxes in OpenMW
    Bug #1109: Cleaning True Light and Darkness with Tes3cmd makes Addamasartus , Zenarbael and Yasamsi flooded.
    Bug #1114: Bad output for desktop-file-validate on openmw.desktop (and opencs.desktop)
    Bug #1115: Memory leak when spying on Fargoth
    Bug #1137: Script execution fails (drenSlaveOwners script)
    Bug #1143: Mehra Milo quest (vivec informants) is broken
    Bug #1145: Issues with moving gold between inventory and containers
    Bug #1146: Issues with picking up stacks of gold
    Bug #1147: Dwemer Crossbows are held incorrectly
    Bug #1158: Armor rating should always stay below inventory mannequin
    Bug #1159: Quick keys can be set during character generation
    Bug #1160: Crash on equip lockpick when
    Bug #1167: Editor: Referenceables are not correctly loaded when dealing with more than one content file
    Bug #1184: Game Save: overwriting an existing save does not actually overwrites the file
    Feature #30: Loading/Saving (still missing a few parts)
    Feature #101: AI Package: Activate
    Feature #103: AI Package: Follow, FollowCell
    Feature #138: Editor: Drag & Drop
    Feature #428: Player death
    Feature #505: Editor: Record Cloning
    Feature #701: Levelled creatures
    Feature #708: Improved Local Variable handling
    Feature #709: Editor: Script verifier
    Feature #764: Missing journal backend features
    Feature #777: Creature weapons/shields
    Feature #789: Editor: Referenceable record verifier
    Feature #924: Load/Save GUI (still missing loading screen and progress bars)
    Feature #946: Knockdown
    Feature #947: Decrease fatigue when running, swimming and attacking
    Feature #956: Melee Combat: Blocking
    Feature #957: Area magic
    Feature #960: Combat/AI combat for creatures
    Feature #962: Combat-Related AI instructions
    Feature #1075: Damage/Restore skill/attribute magic effects
    Feature #1076: Soultrap magic effect
    Feature #1081: Disease contraction
    Feature #1086: Blood particles
    Feature #1092: Interrupt resting
    Feature #1101: Inventory equip scripts
    Feature #1116: Version/Build number in Launcher window
    Feature #1119: Resistance/weakness to normal weapons magic effect
    Feature #1123: Slow Fall magic effect
    Feature #1130: Auto-calculate spells
    Feature #1164: Editor: Case-insensitive sorting in tables

0.28.0
------

    Bug #399: Inventory changes are not visible immediately
    Bug #417: Apply weather instantly when teleporting
    Bug #566: Global Map position marker not updated for interior cells
    Bug #712: Looting corpse delay
    Bug #716: Problem with the "Vurt's Ascadian Isles Mod" mod
    Bug #805: Two TR meshes appear black (v0.24RC)
    Bug #841: Third-person activation distance taken from camera rather than head
    Bug #845: NPCs hold torches during the day
    Bug #855: Vvardenfell Visages Volume I some hairs don´t appear since 0,24
    Bug #856: Maormer race by Mac Kom - The heads are way up
    Bug #864: Walk locks during loading in 3rd person
    Bug #871: active weapon/magic item icon is not immediately made blank if item is removed during dialog
    Bug #882: Hircine's Ring doesn't always work
    Bug #909: [Tamriel Rebuilt] crashes in Akamora
    Bug #922: Launcher writing merged openmw.cfg files
    Bug #943: Random magnitude should be calculated per effect
    Bug #948: Negative fatigue level should be allowed
    Bug #949: Particles in world space
    Bug #950: Hard crash on x64 Linux running --new-game (on startup)
    Bug #951: setMagicka and setFatigue have no effect
    Bug #954: Problem with equipping inventory items when using a keyboard shortcut
    Bug #955: Issues with equipping torches
    Bug #966: Shield is visible when casting spell
    Bug #967: Game crashes when equipping silver candlestick
    Bug #970: Segmentation fault when starting at Bal Isra
    Bug #977: Pressing down key in console doesn't go forward in history
    Bug #979: Tooltip disappears when changing inventory
    Bug #980: Barter: item category is remembered, but not shown
    Bug #981: Mod: replacing model has wrong position/orientation
    Bug #982: Launcher: Addon unchecking is not saved
    Bug #983: Fix controllers to affect objects attached to the base node
    Bug #985: Player can talk to NPCs who are in combat
    Bug #989: OpenMW crashes when trying to include mod with capital .ESP
    Bug #991: Merchants equip items with harmful constant effect enchantments
    Bug #994: Don't cap skills/attributes when set via console
    Bug #998: Setting the max health should also set the current health
    Bug #1005: Torches are visible when casting spells and during hand to hand combat.
    Bug #1006: Many NPCs have 0 skill
    Bug #1007: Console fills up with text
    Bug #1013: Player randomly loses health or dies
    Bug #1014: Persuasion window is not centered in maximized window
    Bug #1015: Player status window scroll state resets on status change
    Bug #1016: Notification window not big enough for all skill level ups
    Bug #1020: Saved window positions are not rescaled appropriately on resolution change
    Bug #1022: Messages stuck permanently on screen when they pile up
    Bug #1023: Journals doesn't open
    Bug #1026: Game loses track of torch usage.
    Bug #1028: Crash on pickup of jug in Unexplored Shipwreck, Upper level
    Bug #1029: Quick keys menu: Select compatible replacement when tool used up
    Bug #1042: TES3 header data wrong encoding
    Bug #1045: OS X: deployed OpenCS won't launch
    Bug #1046: All damaged weaponry is worth 1 gold
    Bug #1048: Links in "locked" dialogue are still clickable
    Bug #1052: Using color codes when naming your character actually changes the name's color
    Bug #1054: Spell effects not visible in front of water
    Bug #1055: Power-Spell animation starts even though you already casted it that day
    Bug #1059: Cure disease potion removes all effects from player, even your race bonus and race ability
    Bug #1063: Crash upon checking out game start ship area in Seyda Neen
    Bug #1064: openmw binaries link to unnecessary libraries
    Bug #1065: Landing from a high place in water still causes fall damage
    Bug #1072: Drawing weapon increases torch brightness
    Bug #1073: Merchants sell stacks of gold
    Feature #43: Visuals for Magic Effects
    Feature #51: Ranged Magic
    Feature #52: Touch Range Magic
    Feature #53: Self Range Magic
    Feature #54: Spell Casting
    Feature #70: Vampirism
    Feature #100: Combat AI
    Feature #171: Implement NIF record NiFlipController
    Feature #410: Window to restore enchanted item charge
    Feature #647: Enchanted item glow
    Feature #723: Invisibility/Chameleon magic effects
    Feature #737: Resist Magicka magic effect
    Feature #758: GetLOS
    Feature #926: Editor: Info-Record tables
    Feature #958: Material controllers
    Feature #959: Terrain bump, specular, & parallax mapping
    Feature #990: Request: unlock mouse when in any menu
    Feature #1018: Do not allow view mode switching while performing an action
    Feature #1027: Vertex morph animation (NiGeomMorpherController)
    Feature #1031: Handle NiBillboardNode
    Feature #1051: Implement NIF texture slot DarkTexture
    Task #873: Unify OGRE initialisation

0.27.0
------

    Bug #597: Assertion `dialogue->mId == id' failed in esmstore.cpp
    Bug #794: incorrect display of decimal numbers
    Bug #840: First-person sneaking camera height
    Bug #887: Ambient sounds playing while paused
    Bug #902: Problems with Polish character encoding
    Bug #907: Entering third person using the mousewheel is possible even if it's impossible using the key
    Bug #910: Some CDs not working correctly with Unshield installer
    Bug #917: Quick character creation plugin does not work
    Bug #918: Fatigue does not refill
    Bug #919: The PC falls dead in Beshara - OpenMW nightly Win64 (708CDE2)
    Feature #57: Acrobatics Skill
    Feature #462: Editor: Start Dialogue
    Feature #546: Modify ESX selector to handle new content file scheme
    Feature #588: Editor: Adjust name/path of edited content files
    Feature #644: Editor: Save
    Feature #710: Editor: Configure script compiler context
    Feature #790: God Mode
    Feature #881: Editor: Allow only one instance of OpenCS
    Feature #889: Editor: Record filtering
    Feature #895: Extinguish torches
    Feature #898: Breath meter enhancements
    Feature #901: Editor: Default record filter
    Feature #913: Merge --master and --plugin switches

0.26.0
------

    Bug #274: Inconsistencies in the terrain
    Bug #557: Already-dead NPCs do not equip clothing/items.
    Bug #592: Window resizing
    Bug #612: [Tamriel Rebuilt] Missing terrain (South of Tel Oren)
    Bug #664: Heart of lorkhan acts like a dead body (container)
    Bug #767: Wonky ramp physics & water
    Bug #780: Swimming out of water
    Bug #792: Wrong ground alignment on actors when no clipping
    Bug #796: Opening and closing door sound issue
    Bug #797: No clipping hinders opening and closing of doors
    Bug #799: sliders in enchanting window
    Bug #838: Pressing key during startup procedure freezes the game
    Bug #839: Combat/magic stances during character creation
    Bug #843: [Tribunal] Dark Brotherhood assassin appears without equipment
    Bug #844: Resting "until healed" option given even with full stats
    Bug #846: Equipped torches are invisible.
    Bug #847: Incorrect formula for autocalculated NPC initial health
    Bug #850: Shealt weapon sound plays when leaving magic-ready stance
    Bug #852: Some boots do not produce footstep sounds
    Bug #860: FPS bar misalignment
    Bug #861: Unable to print screen
    Bug #863: No sneaking and jumping at the same time
    Bug #866: Empty variables in [Movies] section of Morrowind.ini gets imported into OpenMW.cfg as blank fallback option and crashes game on start.
    Bug #867: Dancing girls in "Suran, Desele's House of Earthly Delights" don't dance.
    Bug #868: Idle animations are repeated
    Bug #874: Underwater swimming close to the ground is jerky
    Bug #875: Animation problem while swimming on the surface and looking up
    Bug #876: Always a starting upper case letter in the inventory
    Bug #878: Active spell effects don't update the layout properly when ended
    Bug #891: Cell 24,-12 (Tamriel Rebuilt) crashes on load
    Bug #896: New game sound issue
    Feature #49: Melee Combat
    Feature #71: Lycanthropy
    Feature #393: Initialise MWMechanics::AiSequence from ESM::AIPackageList
    Feature #622: Multiple positions for inventory window
    Feature #627: Drowning
    Feature #786: Allow the 'Activate' key to close the countdialog window
    Feature #798: Morrowind installation via Launcher (Linux/Max OS only)
    Feature #851: First/Third person transitions with mouse wheel
    Task #689: change PhysicActor::enableCollisions
    Task #707: Reorganise Compiler

0.25.0
------

    Bug #411: Launcher crash on OS X < 10.8
    Bug #604: Terrible performance drop in the Census and Excise Office.
    Bug #676: Start Scripts fail to load
    Bug #677: OpenMW does not accept script names with -
    Bug #766: Extra space in front of topic links
    Bug #793: AIWander Isn't Being Passed The Repeat Parameter
    Bug #795: Sound playing with drawn weapon and crossing cell-border
    Bug #800: can't select weapon for enchantment
    Bug #801: Player can move while over-encumbered
    Bug #802: Dead Keys not working
    Bug #808: mouse capture
    Bug #809: ini Importer does not work without an existing cfg file
    Bug #812: Launcher will run OpenMW with no ESM or ESP selected
    Bug #813: OpenMW defaults to Morrowind.ESM with no ESM or ESP selected
    Bug #817: Dead NPCs and Creatures still have collision boxes
    Bug #820: Incorrect sorting of answers (Dialogue)
    Bug #826: mwinimport dumps core when given an unknown parameter
    Bug #833: getting stuck in door
    Bug #835: Journals/books not showing up properly.
    Feature #38: SoundGen
    Feature #105: AI Package: Wander
    Feature #230: 64-bit compatibility for OS X
    Feature #263: Hardware mouse cursors
    Feature #449: Allow mouse outside of window while paused
    Feature #736: First person animations
    Feature #750: Using mouse wheel in third person mode
    Feature #822: Autorepeat for slider buttons

0.24.0
------

    Bug #284: Book's text misalignment
    Bug #445: Camera able to get slightly below floor / terrain
    Bug #582: Seam issue in Red Mountain
    Bug #632: Journal Next Button shows white square
    Bug #653: IndexedStore ignores index
    Bug #694: Parser does not recognize float values starting with .
    Bug #699: Resource handling broken with Ogre 1.9 trunk
    Bug #718: components/esm/loadcell is using the mwworld subsystem
    Bug #729: Levelled item list tries to add nonexistent item
    Bug #730: Arrow buttons in the settings menu do not work.
    Bug #732: Erroneous behavior when binding keys
    Bug #733: Unclickable dialogue topic
    Bug #734: Book empty line problem
    Bug #738: OnDeath only works with implicit references
    Bug #740: Script compiler fails on scripts with special names
    Bug #742: Wait while no clipping
    Bug #743: Problem with changeweather console command
    Bug #744: No wait dialogue after starting a new game
    Bug #748: Player is not able to unselect objects with the console
    Bug #751: AddItem should only spawn a message box when called from dialogue
    Bug #752: The enter button has several functions in trade and looting that is not impelemted.
    Bug #753: Fargoth's Ring Quest Strange Behavior
    Bug #755: Launcher writes duplicate lines into settings.cfg
    Bug #759: Second quest in mages guild does not work
    Bug #763: Enchantment cast cost is wrong
    Bug #770: The "Take" and "Close" buttons in the scroll GUI are stretched incorrectly
    Bug #773: AIWander Isn't Being Passed The Correct idle Values
    Bug #778: The journal can be opened at the start of a new game
    Bug #779: Divayth Fyr starts as dead
    Bug #787: "Batch count" on detailed FPS counter gets cut-off
    Bug #788: chargen scroll layout does not match vanilla
    Feature #60: Atlethics Skill
    Feature #65: Security Skill
    Feature #74: Interaction with non-load-doors
    Feature #98: Render Weapon and Shield
    Feature #102: AI Package: Escort, EscortCell
    Feature #182: Advanced Journal GUI
    Feature #288: Trading enhancements
    Feature #405: Integrate "new game" into the menu
    Feature #537: Highlight dialogue topic links
    Feature #658: Rotate, RotateWorld script instructions and local rotations
    Feature #690: Animation Layering
    Feature #722: Night Eye/Blind magic effects
    Feature #735: Move, MoveWorld script instructions.
    Feature #760: Non-removable corpses

0.23.0
------

    Bug #522: Player collides with placeable items
    Bug #553: Open/Close sounds played when accessing main menu w/ Journal Open
    Bug #561: Tooltip word wrapping delay
    Bug #578: Bribing works incorrectly
    Bug #601: PositionCell fails on negative coordinates
    Bug #606: Some NPCs hairs not rendered with Better Heads addon
    Bug #609: Bad rendering of bone boots
    Bug #613: Messagebox causing assert to fail
    Bug #631: Segfault on shutdown
    Bug #634: Exception when talking to Calvus Horatius in Mournhold, royal palace courtyard
    Bug #635: Scale NPCs depending on race
    Bug #643: Dialogue Race select function is inverted
    Bug #646: Twohanded weapons don't work properly
    Bug #654: Crash when dropping objects without a collision shape
    Bug #655/656: Objects that were disabled or deleted (but not both) were added to the scene when re-entering a cell
    Bug #660: "g" in "change" cut off in Race Menu
    Bug #661: Arrille sells me the key to his upstairs room
    Bug #662: Day counter starts at 2 instead of 1
    Bug #663: Cannot select "come unprepared" topic in dialog with Dagoth Ur
    Bug #665: Pickpocket -> "Grab all" grabs all NPC inventory, even not listed in container window.
    Bug #666: Looking up/down problem
    Bug #667: Active effects border visible during loading
    Bug #669: incorrect player position at new game start
    Bug #670: race selection menu: sex, face and hair left button not totally clickable
    Bug #671: new game: player is naked
    Bug #674: buying or selling items doesn't change amount of gold
    Bug #675: fatigue is not set to its maximum when starting a new game
    Bug #678: Wrong rotation order causes RefData's rotation to be stored incorrectly
    Bug #680: different gold coins in Tel Mara
    Bug #682: Race menu ignores playable flag for some hairs and faces
    Bug #685: Script compiler does not accept ":" after a function name
    Bug #688: dispose corpse makes cross-hair to disappear
    Bug #691: Auto equipping ignores equipment conditions
    Bug #692: OpenMW doesnt load "loose file" texture packs that places resources directly in data folder
    Bug #696: Draugr incorrect head offset
    Bug #697: Sail transparency issue
    Bug #700: "On the rocks" mod does not load its UV coordinates correctly.
    Bug #702: Some race mods don't work
    Bug #711: Crash during character creation
    Bug #715: Growing Tauryon
    Bug #725: Auto calculate stats
    Bug #728: Failure to open container and talk dialogue
    Bug #731: Crash with Mush-Mere's "background" topic
    Feature #55/657: Item Repairing
    Feature #62/87: Enchanting
    Feature #99: Pathfinding
    Feature #104: AI Package: Travel
    Feature #129: Levelled items
    Feature #204: Texture animations
    Feature #239: Fallback-Settings
    Feature #535: Console object selection improvements
    Feature #629: Add levelup description in levelup layout dialog
    Feature #630: Optional format subrecord in (tes3) header
    Feature #641: Armor rating
    Feature #645: OnDeath script function
    Feature #683: Companion item UI
    Feature #698: Basic Particles
    Task #648: Split up components/esm/loadlocks
    Task #695: mwgui cleanup

0.22.0
------

    Bug #311: Potential infinite recursion in script compiler
    Bug #355: Keyboard repeat rate (in Xorg) are left disabled after game exit.
    Bug #382: Weird effect in 3rd person on water
    Bug #387: Always use detailed shape for physics raycasts
    Bug #420: Potion/ingredient effects do not stack
    Bug #429: Parts of dwemer door not picked up correctly for activation/tooltips
    Bug #434/Bug #605: Object movement between cells not properly implemented
    Bug #502: Duplicate player collision model at origin
    Bug #509: Dialogue topic list shifts inappropriately
    Bug #513: Sliding stairs
    Bug #515: Launcher does not support non-latin strings
    Bug #525: Race selection preview camera wrong position
    Bug #526: Attributes / skills should not go below zero
    Bug #529: Class and Birthsign menus options should be preselected
    Bug #530: Lock window button graphic missing
    Bug #532: Missing map menu graphics
    Bug #545: ESX selector does not list ESM files properly
    Bug #547: Global variables of type short are read incorrectly
    Bug #550: Invisible meshes collision and tooltip
    Bug #551: Performance drop when loading multiple ESM files
    Bug #552: Don't list CG in options if it is not available
    Bug #555: Character creation windows "OK" button broken
    Bug #558: Segmentation fault when Alt-tabbing with console opened
    Bug #559: Dialog window should not be available before character creation is finished
    Bug #560: Tooltip borders should be stretched
    Bug #562: Sound should not be played when an object cannot be picked up
    Bug #565: Water animation speed + timescale
    Bug #572: Better Bodies' textures don't work
    Bug #573: OpenMW doesn't load if TR_Mainland.esm is enabled (Tamriel Rebuilt mod)
    Bug #574: Moving left/right should not cancel auto-run
    Bug #575: Crash entering the Chamber of Song
    Bug #576: Missing includes
    Bug #577: Left Gloves Addon causes ESMReader exception
    Bug #579: Unable to open container "Kvama Egg Sack"
    Bug #581: Mimicking vanilla Morrowind water
    Bug #583: Gender not recognized
    Bug #586: Wrong char gen behaviour
    Bug #587: "End" script statements with spaces don't work
    Bug #589: Closing message boxes by pressing the activation key
    Bug #590: Ugly Dagoth Ur rendering
    Bug #591: Race selection issues
    Bug #593: Persuasion response should be random
    Bug #595: Footless guard
    Bug #599: Waterfalls are invisible from a certain distance
    Bug #600: Waterfalls rendered incorrectly, cut off by water
    Bug #607: New beast bodies mod crashes
    Bug #608: Crash in cell "Mournhold, Royal Palace"
    Bug #611: OpenMW doesn't find some of textures used in Tamriel Rebuilt
    Bug #613: Messagebox causing assert to fail
    Bug #615: Meshes invisible from above water
    Bug #617: Potion effects should be hidden until discovered
    Bug #619: certain moss hanging from tree has rendering bug
    Bug #621: Batching bloodmoon's trees
    Bug #623: NiMaterialProperty alpha unhandled
    Bug #628: Launcher in latest master crashes the game
    Bug #633: Crash on startup: Better Heads
    Bug #636: Incorrect Char Gen Menu Behavior
    Feature #29: Allow ESPs and multiple ESMs
    Feature #94: Finish class selection-dialogue
    Feature #149: Texture Alphas
    Feature #237: Run Morrowind-ini importer from launcher
    Feature #286: Update Active Spell Icons
    Feature #334: Swimming animation
    Feature #335: Walking animation
    Feature #360: Proper collision shapes for NPCs and creatures
    Feature #367: Lights that behave more like original morrowind implementation
    Feature #477: Special local scripting variables
    Feature #528: Message boxes should close when enter is pressed under certain conditions.
    Feature #543: Add bsa files to the settings imported by the ini importer
    Feature #594: coordinate space and utility functions
    Feature #625: Zoom in vanity mode
    Task #464: Refactor launcher ESX selector into a re-usable component
    Task #624: Unified implementation of type-variable sub-records

0.21.0
------

    Bug #253: Dialogs don't work for Russian version of Morrowind
    Bug #267: Activating creatures without dialogue can still activate the dialogue GUI
    Bug #354: True flickering lights
    Bug #386: The main menu's first entry is wrong (in french)
    Bug #479: Adding the spell "Ash Woe Blight" to the player causes strange attribute oscillations
    Bug #495: Activation Range
    Bug #497: Failed Disposition check doesn't stop a dialogue entry from being returned
    Bug #498: Failing a disposition check shouldn't eliminate topics from the the list of those available
    Bug #500: Disposition for most NPCs is 0/100
    Bug #501: Getdisposition command wrongly returns base disposition
    Bug #506: Journal UI doesn't update anymore
    Bug #507: EnableRestMenu is not a valid command - change it to EnableRest
    Bug #508: Crash in Ald Daedroth Shrine
    Bug #517: Wrong price calculation when untrading an item
    Bug #521: MWGui::InventoryWindow creates a duplicate player actor at the origin
    Bug #524: Beast races are able to wear shoes
    Bug #527: Background music fails to play
    Bug #533: The arch at Gnisis entrance is not displayed
    Bug #534: Terrain gets its correct shape only some time after the cell is loaded
    Bug #536: The same entry can be added multiple times to the journal
    Bug #539: Race selection is broken
    Bug #544: Terrain normal map corrupt when the map is rendered
    Feature #39: Video Playback
    Feature #151: ^-escape sequences in text output
    Feature #392: Add AI related script functions
    Feature #456: Determine required ini fallback values and adjust the ini importer accordingly
    Feature #460: Experimental DirArchives improvements
    Feature #540: Execute scripts of objects in containers/inventories in active cells
    Task #401: Review GMST fixing
    Task #453: Unify case smashing/folding
    Task #512: Rewrite utf8 component

0.20.0
------

    Bug #366: Changing the player's race during character creation does not change the look of the player character
    Bug #430: Teleporting and using loading doors linking within the same cell reloads the cell
    Bug #437: Stop animations when paused
    Bug #438: Time displays as "0 a.m." when it should be "12 a.m."
    Bug #439: Text in "name" field of potion/spell creation window is persistent
    Bug #440: Starting date at a new game is off by one day
    Bug #442: Console window doesn't close properly sometimes
    Bug #448: Do not break container window formatting when item names are very long
    Bug #458: Topics sometimes not automatically added to known topic list
    Bug #476: Auto-Moving allows player movement after using DisablePlayerControls
    Bug #478: After sleeping in a bed the rest dialogue window opens automtically again
    Bug #492: On creating potions the ingredients are removed twice
    Feature #63: Mercantile skill
    Feature #82: Persuasion Dialogue
    Feature #219: Missing dialogue filters/functions
    Feature #369: Add a FailedAction
    Feature #377: Select head/hair on character creation
    Feature #391: Dummy AI package classes
    Feature #435: Global Map, 2nd Layer
    Feature #450: Persuasion
    Feature #457: Add more script instructions
    Feature #474: update the global variable pcrace when the player's race is changed
    Task #158: Move dynamically generated classes from Player class to World Class
    Task #159: ESMStore rework and cleanup
    Task #163: More Component Namespace Cleanup
    Task #402: Move player data from MWWorld::Player to the player's NPC record
    Task #446: Fix no namespace in BulletShapeLoader

0.19.0
------

    Bug #374: Character shakes in 3rd person mode near the origin
    Bug #404: Gamma correct rendering
    Bug #407: Shoes of St. Rilm do not work
    Bug #408: Rugs has collision even if they are not supposed to
    Bug #412: Birthsign menu sorted incorrectly
    Bug #413: Resolutions presented multiple times in launcher
    Bug #414: launcher.cfg file stored in wrong directory
    Bug #415: Wrong esm order in openmw.cfg
    Bug #418: Sound listener position updates incorrectly
    Bug #423: wrong usage of "Version" entry in openmw.desktop
    Bug #426: Do not use hardcoded splash images
    Bug #431: Don't use markers for raycast
    Bug #432: Crash after picking up items from an NPC
    Feature #21/#95: Sleeping/resting
    Feature #61: Alchemy Skill
    Feature #68: Death
    Feature #69/#86: Spell Creation
    Feature #72/#84: Travel
    Feature #76: Global Map, 1st Layer
    Feature #120: Trainer Window
    Feature #152: Skill Increase from Skill Books
    Feature #160: Record Saving
    Task #400: Review GMST access

0.18.0
------

    Bug #310: Button of the "preferences menu" are too small
    Bug #361: Hand-to-hand skill is always 100
    Bug #365: NPC and creature animation is jerky; Characters float around when they are not supposed to
    Bug #372: playSound3D uses original coordinates instead of current coordinates.
    Bug #373: Static OGRE build faulty
    Bug #375: Alt-tab toggle view
    Bug #376: Screenshots are disable
    Bug #378: Exception when drinking self-made potions
    Bug #380: Cloth visibility problem
    Bug #384: Weird character on doors tooltip.
    Bug #398: Some objects do not collide in MW, but do so in OpenMW
    Feature #22: Implement level-up
    Feature #36: Hide Marker
    Feature #88: Hotkey Window
    Feature #91: Level-Up Dialogue
    Feature #118: Keyboard and Mouse-Button bindings
    Feature #119: Spell Buying Window
    Feature #133: Handle resources across multiple data directories
    Feature #134: Generate a suitable default-value for --data-local
    Feature #292: Object Movement/Creation Script Instructions
    Feature #340: AIPackage data structures
    Feature #356: Ingredients use
    Feature #358: Input system rewrite
    Feature #370: Target handling in actions
    Feature #379: Door markers on the local map
    Feature #389: AI framework
    Feature #395: Using keys to open doors / containers
    Feature #396: Loading screens
    Feature #397: Inventory avatar image and race selection head preview
    Task #339: Move sounds into Action

0.17.0
------

    Bug #225: Valgrind reports about 40MB of leaked memory
    Bug #241: Some physics meshes still don't match
    Bug #248: Some textures are too dark
    Bug #300: Dependency on proprietary CG toolkit
    Bug #302: Some objects don't collide although they should
    Bug #308: Freeze in Balmora, Meldor: Armorer
    Bug #313: openmw without a ~/.config/openmw folder segfault.
    Bug #317: adding non-existing spell via console locks game
    Bug #318: Wrong character normals
    Bug #341: Building with Ogre Debug libraries does not use debug version of plugins
    Bug #347: Crash when running openmw with --start="XYZ"
    Bug #353: FindMyGUI.cmake breaks path on Windows
    Bug #359: WindowManager throws exception at destruction
    Bug #364: Laggy input on OS X due to bug in Ogre's event pump implementation
    Feature #33: Allow objects to cross cell-borders
    Feature #59: Dropping Items (replaced stopgap implementation with a proper one)
    Feature #93: Main Menu
    Feature #96/329/330/331/332/333: Player Control
    Feature #180: Object rotation and scaling.
    Feature #272: Incorrect NIF material sharing
    Feature #314: Potion usage
    Feature #324: Skill Gain
    Feature #342: Drain/fortify dynamic stats/attributes magic effects
    Feature #350: Allow console only script instructions
    Feature #352: Run scripts in console on startup
    Task #107: Refactor mw*-subsystems
    Task #325: Make CreatureStats into a class
    Task #345: Use Ogre's animation system
    Task #351: Rewrite Action class to support automatic sound playing

0.16.0
------

    Bug #250: OpenMW launcher erratic behaviour
    Bug #270: Crash because of underwater effect on OS X
    Bug #277: Auto-equipping in some cells not working
    Bug #294: Container GUI ignores disabled inventory menu
    Bug #297: Stats review dialog shows all skills and attribute values as 0
    Bug #298: MechanicsManager::buildPlayer does not remove previous bonuses
    Bug #299: Crash in World::disable
    Bug #306: Non-existent ~/.config/openmw "crash" the launcher.
    Bug #307: False "Data Files" location make the launcher "crash"
    Feature #81: Spell Window
    Feature #85: Alchemy Window
    Feature #181: Support for x.y script syntax
    Feature #242: Weapon and Spell icons
    Feature #254: Ingame settings window
    Feature #293: Allow "stacking" game modes
    Feature #295: Class creation dialog tooltips
    Feature #296: Clicking on the HUD elements should show/hide the respective window
    Feature #301: Direction after using a Teleport Door
    Feature #303: Allow object selection in the console
    Feature #305: Allow the use of = as a synonym for ==
    Feature #312: Compensation for slow object access in poorly written Morrowind.esm scripts
    Task #176: Restructure enabling/disabling of MW-references
    Task #283: Integrate ogre.cfg file in settings file
    Task #290: Auto-Close MW-reference related GUI windows

0.15.0
------

    Bug #5: Physics reimplementation (fixes various issues)
    Bug #258: Resizing arrow's background is not transparent
    Bug #268: Widening the stats window in X direction causes layout problems
    Bug #269: Topic pane in dialgoue window is too small for some longer topics
    Bug #271: Dialog choices are sorted incorrectly
    Bug #281: The single quote character is not rendered on dialog windows
    Bug #285: Terrain not handled properly in cells that are not predefined
    Bug #289: Dialogue filter isn't doing case smashing/folding for item IDs
    Feature #15: Collision with Terrain
    Feature #17: Inventory-, Container- and Trade-Windows
    Feature #44: Floating Labels above Focussed Objects
    Feature #80: Tooltips
    Feature #83: Barter Dialogue
    Feature #90: Book and Scroll Windows
    Feature #156: Item Stacking in Containers
    Feature #213: Pulsating lights
    Feature #218: Feather & Burden
    Feature #256: Implement magic effect bookkeeping
    Feature #259: Add missing information to Stats window
    Feature #260: Correct case for dialogue topics
    Feature #280: GUI texture atlasing
    Feature #291: Ability to use GMST strings from GUI layout files
    Task #255: Make MWWorld::Environment into a singleton

0.14.0
------

    Bug #1: Meshes rendered with wrong orientation
    Bug #6/Task #220: Picking up small objects doesn't always work
    Bug #127: tcg doesn't work
    Bug #178: Compablity problems with Ogre 1.8.0 RC 1
    Bug #211: Wireframe mode (toggleWireframe command) should not apply to Console & other UI
    Bug #227: Terrain crashes when moving away from predefined cells
    Bug #229: On OS X Launcher cannot launch game if path to binary contains spaces
    Bug #235: TGA texture loading problem
    Bug #246: wireframe mode does not work in water
    Feature #8/#232: Water Rendering
    Feature #13: Terrain Rendering
    Feature #37: Render Path Grid
    Feature #66: Factions
    Feature #77: Local Map
    Feature #78: Compass/Mini-Map
    Feature #97: Render Clothing/Armour
    Feature #121: Window Pinning
    Feature #205: Auto equip
    Feature #217: Contiainer should track changes to its content
    Feature #221: NPC Dialogue Window Enhancements
    Feature #233: Game settings manager
    Feature #240: Spell List and selected spell (no GUI yet)
    Feature #243: Draw State
    Task #113: Morrowind.ini Importer
    Task #215: Refactor the sound code
    Task #216: Update MyGUI

0.13.0
------

    Bug #145: Fixed sound problems after cell change
    Bug #179: Pressing space in console triggers activation
    Bug #186: CMake doesn't use the debug versions of Ogre libraries on Linux
    Bug #189: ASCII 16 character added to console on it's activation on Mac OS X
    Bug #190: Case Folding fails with music files
    Bug #192: Keypresses write Text into Console no matter which gui element is active
    Bug #196: Collision shapes out of place
    Bug #202: ESMTool doesn't not work with localised ESM files anymore
    Bug #203: Torch lights only visible on short distance
    Bug #207: Ogre.log not written
    Bug #209: Sounds do not play
    Bug #210: Ogre crash at Dren plantation
    Bug #214: Unsupported file format version
    Bug #222: Launcher is writing openmw.cfg file to wrong location
    Feature #9: NPC Dialogue Window
    Feature #16/42: New sky/weather implementation
    Feature #40: Fading
    Feature #48: NPC Dialogue System
    Feature #117: Equipping Items (backend only, no GUI yet, no rendering of equipped items yet)
    Feature #161: Load REC_PGRD records
    Feature #195: Wireframe-mode
    Feature #198/199: Various sound effects
    Feature #206: Allow picking data path from launcher if non is set
    Task #108: Refactor window manager class
    Task #172: Sound Manager Cleanup
    Task #173: Create OpenEngine systems in the appropriate manager classes
    Task #184: Adjust MSVC and gcc warning levels
    Task #185: RefData rewrite
    Task #201: Workaround for transparency issues
    Task #208: silenced esm_reader.hpp warning

0.12.0
------

    Bug #154: FPS Drop
    Bug #169: Local scripts continue running if associated object is deleted
    Bug #174: OpenMW fails to start if the config directory doesn't exist
    Bug #187: Missing lighting
    Bug #188: Lights without a mesh are not rendered
    Bug #191: Taking screenshot causes crash when running installed
    Feature #28: Sort out the cell load problem
    Feature #31: Allow the player to move away from pre-defined cells
    Feature #35: Use alternate storage location for modified object position
    Feature #45: NPC animations
    Feature #46: Creature Animation
    Feature #89: Basic Journal Window
    Feature #110: Automatically pick up the path of existing MW-installations
    Feature #183: More FPS display settings
    Task #19: Refactor engine class
    Task #109/Feature #162: Automate Packaging
    Task #112: Catch exceptions thrown in input handling functions
    Task #128/#168: Cleanup Configuration File Handling
    Task #131: NPC Activation doesn't work properly
    Task #144: MWRender cleanup
    Task #155: cmake cleanup

0.11.1
------

    Bug #2: Resources loading doesn't work outside of bsa files
    Bug #3: GUI does not render non-English characters
    Bug #7: openmw.cfg location doesn't match
    Bug #124: The TCL alias for ToggleCollision is missing.
    Bug #125: Some command line options can't be used from a .cfg file
    Bug #126: Toggle-type script instructions are less verbose compared with original MW
    Bug #130: NPC-Record Loading fails for some NPCs
    Bug #167: Launcher sets invalid parameters in ogre config
    Feature #10: Journal
    Feature #12: Rendering Optimisations
    Feature #23: Change Launcher GUI to a tabbed interface
    Feature #24: Integrate the OGRE settings window into the launcher
    Feature #25: Determine openmw.cfg location (Launcher)
    Feature #26: Launcher Profiles
    Feature #79: MessageBox
    Feature #116: Tab-Completion in Console
    Feature #132: --data-local and multiple --data
    Feature #143: Non-Rendering Performance-Optimisations
    Feature #150: Accessing objects in cells via ID does only work for objects with all lower case IDs
    Feature #157: Version Handling
    Task #14: Replace tabs with 4 spaces
    Task #18: Move components from global namespace into their own namespace
    Task #123: refactor header files in components/esm

0.10.0
------

* NPC dialogue window (not functional yet)
* Collisions with objects
* Refactor the PlayerPos class
* Adjust file locations
* CMake files and test linking for Bullet
* Replace Ogre raycasting test for activation with something more precise
* Adjust player movement according to collision results
* FPS display
* Various Portability Improvements
* Mac OS X support is back!

0.9.0
-----

* Exterior cells loading, unloading and management
* Character Creation GUI
* Character creation
* Make cell names case insensitive when doing internal lookups
* Music player
* NPCs rendering

0.8.0
-----

* GUI
* Complete and working script engine
* In game console
* Sky rendering
* Sound and music
* Tons of smaller stuff

0.7.0
-----

* This release is a complete rewrite in C++.
* All D code has been culled, and all modules have been rewritten.
* The game is now back up to the level of rendering interior cells and moving around, but physics, sound, GUI, and scripting still remain to be ported from the old codebase.

0.6.0
-----

* Coded a GUI system using MyGUI
* Skinned MyGUI to look like Morrowind (work in progress)
* Integrated the Monster script engine
* Rewrote some functions into script code
* Very early MyGUI < > Monster binding
* Fixed Windows sound problems (replaced old openal32.dll)

0.5.0
-----

* Collision detection with Bullet
* Experimental walk & fall character physics
* New key bindings:
  * t toggle physics mode (walking, flying, ghost),
  * n night eye, brightens the scene
* Fixed incompatability with DMD 1.032 and newer compilers
* * (thanks to tomqyp)
* Various minor changes and updates

0.4.0
-----

* Switched from Audiere to OpenAL
* * (BIG thanks to Chris Robinson)
* Added complete Makefile (again) as a alternative build tool
* More realistic lighting (thanks again to Chris Robinson)
* Various localization fixes tested with Russian and French versions
* Temporary workaround for the Unicode issue: invalid UTF displayed as '?'
* Added ns option to disable sound, for debugging
* Various bug fixes
* Cosmetic changes to placate gdc Wall

0.3.0
-----

* Built and tested on Windows XP
* Partial support for FreeBSD (exceptions do not work)
* You no longer have to download Monster separately
* Made an alternative for building without DSSS (but DSSS still works)
* Renamed main program from 'morro' to 'openmw'
* Made the config system more robust
* Added oc switch for showing Ogre config window on startup
* Removed some config files, these are auto generated when missing.
* Separated plugins.cfg into linux and windows versions.
* Updated Makefile and sources for increased portability
* confirmed to work against OIS 1.0.0 (Ubuntu repository package)

0.2.0
-----

* Compiles with gdc
* Switched to DSSS for building D code
* Includes the program esmtool

0.1.0
-----

first release<|MERGE_RESOLUTION|>--- conflicted
+++ resolved
@@ -6,11 +6,8 @@
     Bug #2326: After a bound item expires the last equipped item of that type is not automatically re-equipped
     Bug #2562: Forcing AI to activate a teleport door sometimes causes a crash
     Bug #2835: Player able to slowly move when overencumbered
-<<<<<<< HEAD
+    Bug #2852: No murder bounty when a player follower commits murder
     Bug #2862: [macOS] Can't quit launcher using Command-Q or OpenMW->Quit
-=======
-    Bug #2852: No murder bounty when a player follower commits murder
->>>>>>> 9c3da411
     Bug #2971: Compiler did not reject lines with naked expressions beginning with x.y
     Bug #3374: Touch spells not hitting kwama foragers
     Bug #3591: Angled hit distance too low
