0.45.0
------

    Bug #1990: Sunrise/sunset not set correct
    Bug #2222: Fatigue's effect on selling price is backwards
    Bug #2326: After a bound item expires the last equipped item of that type is not automatically re-equipped
    Bug #2455: Creatures attacks degrade armor
    Bug #2562: Forcing AI to activate a teleport door sometimes causes a crash
    Bug #2772: Non-existing class or faction freezes the game
    Bug #2835: Player able to slowly move when overencumbered
    Bug #2852: No murder bounty when a player follower commits murder
    Bug #2862: [macOS] Can't quit launcher using Command-Q or OpenMW->Quit
    Bug #2971: Compiler did not reject lines with naked expressions beginning with x.y
    Bug #3249: Fixed revert function not updating views properly
    Bug #3374: Touch spells not hitting kwama foragers
    Bug #3486: [Mod] NPC Commands does not work
    Bug #3591: Angled hit distance too low
    Bug #3629: DB assassin attack never triggers creature spawning
    Bug #3876: Landscape texture painting is misaligned
    Bug #3897: Have Goodbye give all choices the effects of Goodbye
    Bug #3911: [macOS] Typing in the "Content List name" dialog box produces double characters
    Bug #3993: Terrain texture blending map is not upscaled
    Bug #3997: Almalexia doesn't pace
    Bug #4036: Weird behaviour of AI packages if package target has non-unique ID
    Bug #4047: OpenMW not reporting its version number in MacOS; OpenMW-CS not doing it fully
    Bug #4110: Fixed undo / redo menu text losing the assigned shortcuts
    Bug #4125: OpenMW logo cropped on bugtracker
    Bug #4215: OpenMW shows book text after last EOL tag
    Bug #4221: Characters get stuck in V-shaped terrain
    Bug #4251: Stationary NPCs do not return to their position after combat
    Bug #4274: Pre-0.43 death animations are not forward-compatible with 0.43+
    Bug #4286: Scripted animations can be interrupted
    Bug #4291: Non-persistent actors that started the game as dead do not play death animations
    Bug #4293: Faction members are not aware of faction ownerships in barter
    Bug #4307: World cleanup should remove dead bodies only if death animation is finished
    Bug #4327: Missing animations during spell/weapon stance switching
    Bug #4358: Running animation is interrupted when magic mode is toggled
    Bug #4368: Settings window ok button doesn't have key focus by default
    Bug #4393: NPCs walk back to where they were after using ResetActors
    Bug #4416: Handle exception if we try to play non-music file
    Bug #4419: MRK NiStringExtraData is handled incorrectly
    Bug #4426: RotateWorld behavior is incorrect
    Bug #4429: [Windows] Error on build INSTALL.vcxproj project (debug) with cmake 3.7.2
    Bug #4431: "Lock 0" console command is a no-op
    Bug #4432: Guards behaviour is incorrect if they do not have AI packages
    Bug #4433: Guard behaviour is incorrect with Alarm = 0
    Bug #4451: Script fails to compile when using "Begin, [ScriptName]" syntax
    Bug #4452: Default terrain texture bleeds through texture transitions
    Bug #4453: Quick keys behaviour is invalid for equipment
    Bug #4454: AI opens doors too slow
    Bug #4457: Item without CanCarry flag prevents shield autoequipping in dark areas
    Bug #4458: AiWander console command handles idle chances incorrectly
    Bug #4459: NotCell dialogue condition doesn't support partial matches
    Bug #4461: "Open" spell from non-player caster isn't a crime
    Bug #4464: OpenMW keeps AiState cached storages even after we cancel AI packages
    Bug #4469: Abot Silt Striders – Model turn 90 degrees on horizontal
    Bug #4474: No fallback when getVampireHead fails
    Bug #4475: Scripted animations should not cause movement
    Bug #4479: "Game" category on Advanced page is getting too long
    Bug #4480: Segfault in QuickKeysMenu when item no longer in inventory
    Bug #4489: Goodbye doesn't block dialogue hyperlinks
    Bug #4490: PositionCell on player gives "Error: tried to add local script twice"
<<<<<<< HEAD
    Bug #4495: Crossbow animations blending is buggy
=======
    Bug #4491: Training cap based off Base Skill instead of Modified Skill
    Bug #3249: Fixed revert function not updating views properly
>>>>>>> fde46f03
    Feature #2606: Editor: Implemented (optional) case sensitive global search
    Feature #3276: Editor: Search- Show number of (remaining) search results and indicate a search without any results
    Feature #3641: Editor: Limit FPS in 3d preview window
    Feature #4222: 360° screenshots
    Feature #4256: Implement ToggleBorders (TB) console command
    Feature #4324: Add CFBundleIdentifier in Info.plist to allow for macOS function key shortcuts
    Feature #4345: Add equivalents for the command line commands to Launcher
    Feature #4404: Editor: All EnumDelegate fields should have their items sorted alphabetically
    Feature #4444: Per-group KF-animation files support
    Feature #4466: Editor: Add option to ignore "Base" records when running verifier
    Feature #4012: Editor: Write a log file if OpenCS crashes
    Task #2490: Don't open command prompt window on Release-mode builds automatically

0.44.0
------

    Bug #1428: Daedra summoning scripts aren't executed when the item is taken through the inventory
    Bug #1987: Some glyphs are not supported
    Bug #2254: Magic related visual effects are not rendered when loading a saved game
    Bug #2485: Journal alphabetical index doesn't match "Morrowind content language" setting
    Bug #2703: OnPCHitMe is not handled correctly
    Bug #2829: Incorrect order for content list consisting of a game file and an esp without dependencies
    Bug #2841: "Total eclipse" happens if weather settings are not defined.
    Bug #2897: Editor: Rename "Original creature" field
    Bug #3278: Editor: Unchecking "Auto Calc" flag changes certain values
    Bug #3343: Editor: ID sorting is case-sensitive in certain tables
    Bug #3557: Resource priority confusion when using the local data path as installation root
    Bug #3587: Pathgrid and Flying Creatures wrong behaviour – abotWhereAreAllBirdsGoing
    Bug #3603: SetPos should not skip weather transitions
    Bug #3618: Myar Aranath total conversion can't be started due to capital-case extension of the master file
    Bug #3638: Fast forwarding can move NPC inside objects
    Bug #3664: Combat music does not start in dialogue
    Bug #3696: Newlines are accompanied by empty rectangle glyph in dialogs
    Bug #3708: Controllers broken on macOS
    Bug #3726: Items with suppressed activation can be picked up via the inventory menu
    Bug #3783: [Mod] Abot's Silt Striders 1.16 - silt strider "falls" to ground and glides on floor during travel
    Bug #3863: Can be forced to not resist arrest if you cast Calm Humanoid on aggroed death warrant guards
    Bug #3884: Incorrect enemy behavior when exhausted
    Bug #3926: Installation Wizard places Morrowind.esm after Tribunal/Bloodmoon if it has a later file creation date
    Bug #4061: Scripts error on special token included in name
    Bug #4111: Crash when mouse over soulgem with a now-missing soul
    Bug #4122: Swim animation should not be interrupted during underwater attack
    Bug #4134: Battle music behaves different than vanilla
    Bug #4135: Reflecting an absorb spell different from vanilla
    Bug #4136: Enchanted weapons without "ignore normal weapons" flag don't bypass creature "ignore normal weapons" effect
    Bug #4143: Antialiasing produces graphical artifacts when used with shader lighting
    Bug #4159: NPCs' base skeleton files should not be optimized
    Bug #4177: Jumping/landing animation interference/flickering
    Bug #4179: NPCs do not face target
    Bug #4180: Weapon switch sound playing even though no weapon is switched
    Bug #4184: Guards can initiate dialogue even though you are far above them
    Bug #4190: Enchanted clothes changes visibility with Chameleon on equip/unequip
    Bug #4191: "screenshot saved" message also appears in the screenshot image
    Bug #4192: Archers in OpenMW have shorter attack range than archers in Morrowind
    Bug #4210: Some dialogue topics are not highlighted on first encounter
    Bug #4211: FPS drops after minimizing the game during rainy weather
    Bug #4216: Thrown weapon projectile doesn't rotate
    Bug #4223: Displayed spell casting chance must be 0 if player doesn't have enough magicka to cast it
    Bug #4225: Double "Activate" key presses with Mouse and Gamepad.
    Bug #4226: The current player's class should be default value in the class select menu
    Bug #4229: Tribunal/Bloodmoon summoned creatures fight other summons
    Bug #4233: W and A keys override S and D Keys
    Bug #4235: Wireframe mode affects local map
    Bug #4239: Quick load from container screen causes crash
    Bug #4242: Crime greetings display in Journal
    Bug #4245: Merchant NPCs sell ingredients growing on potted plants they own
    Bug #4246: Take armor condition into account when calcuting armor rating
    Bug #4250: Jumping is not as fluid as it was pre-0.43.0
    Bug #4252: "Error in frame: FFmpeg exception: Failed to allocate input stream" message spam if OpenMW encounter non-music file in the Music folder
    Bug #4261: Magic effects from eaten ingredients always have 1 sec duration
    Bug #4263: Arrow position is incorrect in 3rd person view during attack for beast races
    Bug #4264: Player in god mode can be affected by some negative spell effects
    Bug #4269: Crash when hovering the faction section and the 'sAnd' GMST is missing (as in MW 1.0)
    Bug #4272: Root note transformations are discarded again
    Bug #4279: Sometimes cells are not marked as explored on the map
    Bug #4298: Problem with MessageBox and chargen menu interaction order
    Bug #4301: Optimizer breaks LOD nodes
    Bug #4308: PlaceAtMe doesn't inherit scale of calling object
    Bug #4309: Only harmful effects with resistance effect set are resistable
    Bug #4313: Non-humanoid creatures are capable of opening doors
    Bug #4314: Rainy weather slows down the game when changing from indoors/outdoors
    Bug #4319: Collisions for certain meshes are incorrectly ignored
    Bug #4320: Using mouse 1 to move forward causes selection dialogues to jump selections forward.
    Bug #4322: NPC disposition: negative faction reaction modifier doesn't take PC rank into account
    Bug #4328: Ownership by dead actors is not cleared from picked items
    Bug #4334: Torch and shield usage inconsistent with original game
    Bug #4336: Wizard: Incorrect Morrowind assets path autodetection
    Bug #4343: Error message for coc and starting cell shouldn't imply that it only works for interior cells
    Bug #4346: Count formatting does not work well with very high numbers
    Bug #4351: Using AddSoulgem fills all soul gems of the specified type
    Bug #4391: No visual indication is provided when an unavailable spell fails to be chosen via a quick key
    Bug #4392: Inventory filter breaks after loading a game
    Bug #4405: No default terrain in empty cells when distant terrain is enabled
    Bug #4410: [Mod] Arktwend: OpenMW does not use default marker definitions
    Bug #4412: openmw-iniimporter ignores data paths from config
    Bug #4413: Moving with 0 strength uses all of your fatigue
    Bug #4420: Camera flickering when I open up and close menus while sneaking
    Bug #4424: [macOS] Cursor is either empty or garbage when compiled against macOS 10.13 SDK
    Bug #4435: Item health is considered a signed integer
    Bug #4441: Adding items to currently disabled weapon-wielding creatures crashes the game
    Feature #1786: Round up encumbrance value in the encumbrance bar
    Feature #2694: Editor: rename "model" column to make its purpose clear
    Feature #3870: Editor: Terrain Texture Brush Button
    Feature #3872: Editor: Edit functions in terrain texture editing mode
    Feature #4054: Launcher: Create menu for settings.cfg options
    Feature #4064: Option for fast travel services to charge for the first companion
    Feature #4142: Implement fWereWolfHealth GMST
    Feature #4174: Multiple quicksaves
    Feature #4407: Support NiLookAtController
    Feature #4423: Rebalance soul gem values
    Task #4015: Use AppVeyor build artifact features to make continuous builds available
    Editor: New (and more complete) icon set

0.43.0
------

    Bug #815: Different settings cause inconsistent underwater visibility
    Bug #1452: autosave is not executed when waiting
    Bug #1555: Closing containers with spacebar doesn't work after touching an item
    Bug #1692: Can't close container when item is "held"
    Bug #2405: Maximum distance for guards attacking hostile creatures is incorrect
    Bug #2445: Spellcasting can be interrupted
    Bug #2489: Keeping map open not persisted between saves
    Bug #2594: 1st person view uses wrong body texture with Better bodies
    Bug #2628: enablestatreviewmenu command doen't read race, class and sign values from current game
    Bug #2639: Attacking flag isn't reset upon reloading
    Bug #2698: Snow and rain VFX move with the player
    Bug #2704: Some creature swim animations not being used
    Bug #2789: Potential risk of misunderstanding using the colored "owned" crosshair feature
    Bug #3045: Settings containing '#' cannot be loaded
    Bug #3097: Drop() doesn't work when an item is held (with the mouse)
    Bug #3110: GetDetected doesn't work without a reference
    Bug #3126: Framerate nosedives when adjusting dialogue window size
    Bug #3243: Ampersand in configuration files isn't escaped automatically
    Bug #3365: Wrong water reflection along banks
    Bug #3441: Golden saint always dispelling soul trap / spell priority issue
    Bug #3528: Disposing of corpses breaks quests
    Bug #3531: No FPS limit when playing bink videos even though "framerate limit" is set in settings.cfg
    Bug #3647: Multi-effect spells play audio louder than in Vanilla
    Bug #3656: NPCs forget where their place in the world is
    Bug #3665: Music transitions are too abrupt
    Bug #3679: Spell cast effect should disappear after using rest command
    Bug #3684: Merchants do not restock empty soul gems if they acquire filled ones.
    Bug #3694: Wrong magicka bonus applied on character creation
    Bug #3706: Guards don't try to arrest the player if attacked
    Bug #3709: Editor: Camera is not positioned correctly on mode switches related to orbital mode
    Bug #3720: Death counter not cleaned of non-existing IDs when loading a game
    Bug #3744: "Greater/lesser or equal" operators are not parsed when their signs are swapped
    Bug #3749: Yagrum Bagarn moves to different position on encountering
    Bug #3766: DisableLevitation does not remove visuals of preexisting effect
    Bug #3787: Script commands in result box for voiced dialogue are ignored
    Bug #3793: OpenMW tries to animate animated references even when they are disabled
    Bug #3794: Default sound buffer size is too small for mods
    Bug #3796: Mod 'Undress for me' doesn't work: NPCs re-equip everything
    Bug #3798: tgm command behaviour differs from vanilla
    Bug #3804: [Mod] Animated Morrowind: some animations do not loop correctly
    Bug #3805: Slight enchant miscalculation
    Bug #3826: Rendering problems with an image in a letter
    Bug #3833: [Mod] Windows Glow: windows textures are much darker than in original game
    Bug #3835: Bodyparts with multiple NiTriShapes are not handled correctly
    Bug #3839: InventoryStore::purgeEffect() removes only first effect with argument ID
    Bug #3843: Wrong jumping fatigue loss calculations
    Bug #3850: Boethiah's voice is distorted underwater
    Bug #3851: NPCs and player say things while underwater
    Bug #3864: Crash when exiting to Khartag point from Ilunibi
    Bug #3878: Swapping soul gems while enchanting allows constant effect enchantments using any soul gem
    Bug #3879: Dialogue option: Go to jail, persists beyond quickload
    Bug #3891: Journal displays empty entries
    Bug #3892: Empty space before dialogue entry display
    Bug #3898: (mod) PositionCell in dialogue results closes dialogue window
    Bug #3906: "Could not find Data Files location" dialog can appear multiple times
    Bug #3908: [Wizard] User gets stuck if they cancel out of installing from a CD
    Bug #3909: Morrowind Content Language dropdown is the only element on the right half of the Settings window
    Bug #3910: Launcher window can be resized so that it cuts off the scroll
    Bug #3915: NC text key on nifs doesn't work
    Bug #3919: Closing inventory while cursor hovers over spell (or other magic menu item) produces left click sound
    Bug #3922: Combat AI should avoid enemy hits when casts Self-ranged spells
    Bug #3934: [macOS] Copy/Paste from system clipboard uses Control key instead of Command key
    Bug #3935: Incorrect attack strength for AI actors
    Bug #3937: Combat AI: enchanted weapons have too high rating
    Bug #3942: UI sounds are distorted underwater
    Bug #3943: CPU/GPU usage should stop when the game is minimised
    Bug #3944: Attempting to sell stolen items back to their owner does not remove them from your inventory
    Bug #3955: Player's avatar rendering issues
    Bug #3956: EditEffectDialog: Cancel button does not update a Range button and an Area slider properly
    Bug #3957: Weird bodypart rendering if a node has reserved name
    Bug #3960: Clothes with high cost (> 32768) are not handled properly
    Bug #3963: When on edge of being burdened the condition doesn't lower as you run.
    Bug #3971: Editor: Incorrect colour field in cell table
    Bug #3974: Journal page turning doesn't produce sounds
    Bug #3978: Instant opening and closing happens when using a Controller with Menus/Containers
    Bug #3981: Lagging when spells are cast, especially noticeable on new landmasses such as Tamriel Rebuilt
    Bug #3982: Down sounds instead of Up ones are played when trading
    Bug #3987: NPCs attack after some taunting with no "Goodbye"
    Bug #3991: Journal can still be opened at main menu
    Bug #3995: Dispel cancels every temporary magic effect
    Bug #4002: Build broken on OpenBSD with clang
    Bug #4003: Reduce Render Area of Inventory Doll to Fit Within Border
    Bug #4004: Manis Virmaulese attacks without saying anything
    Bug #4010: AiWander: "return to the spawn position" feature does not work properly
    Bug #4016: Closing menus with spacebar will still send certain assigned actions through afterwards
    Bug #4017: GetPCRunning and GetPCSneaking should check that the PC is actually moving
    Bug #4024: Poor music track distribution
    Bug #4025: Custom spell with copy-pasted name always sorts to top of spell list
    Bug #4027: Editor: OpenMW-CS misreports its own name as "OpenCS", under Mac OS
    Bug #4033: Archers don't attack if the arrows have run out and there is no other weapon
    Bug #4037: Editor: New greetings do not work in-game.
    Bug #4049: Reloading a saved game while falling prevents damage
    Bug #4056: Draw animation should not be played when player equips a new weapon
    Bug #4074: Editor: Merging of LAND/LTEX records
    Bug #4076: Disposition bar is not updated when "goodbye" selected in dialogue
    Bug #4079: Alchemy skill increases do not take effect until next batch
    Bug #4093: GetResistFire, getResistFrost and getResistShock doesn't work as in vanilla
    Bug #4094: Level-up messages for levels past 20 are hardcoded not to be used
    Bug #4095: Error in framelistener when take all items from a dead corpse
    Bug #4096: Messagebox with the "%0.f" format should use 0 digit precision
    Bug #4104: Cycling through weapons does not skip broken ones
    Bug #4105: birthsign generation menu does not show full details
    Bug #4107: Editor: Left pane in Preferences window is too narrow
    Bug #4112: Inventory sort order is inconsistent
    Bug #4113: 'Resolution not supported in fullscreen' message is inconvenient
    Bug #4131: Pickpocketing behaviour is different from vanilla
    Bug #4155: NPCs don't equip a second ring in some cases
    Bug #4156: Snow doesn't create water ripples
    Bug #4165: NPCs autoequip new clothing with the same price
    Feature #452: Rain-induced water ripples
    Feature #824: Fading for doors and teleport commands
    Feature #933: Editor: LTEX record table
    Feature #936: Editor: LAND record table
    Feature #1374: AI: Resurface to breathe
    Feature #2320: ess-Importer: convert projectiles
    Feature #2509: Editor: highlighting occurrences of a word in a script
    Feature #2748: Editor: Should use one resource manager per document
    Feature #2834: Have openMW's UI remember what menu items were 'pinned' across boots.
    Feature #2923: Option to show the damage of the arrows through tooltip.
    Feature #3099: Disabling inventory while dragging an item forces you to drop it
    Feature #3274: Editor: Script Editor - Shortcuts and context menu options for commenting code out and uncommenting code respectively
    Feature #3275: Editor: User Settings- Add an option to reset settings to their default status (per category / all)
    Feature #3400: Add keyboard shortcuts for menus
    Feature #3492: Show success rate while enchanting
    Feature #3530: Editor: Reload data files
    Feature #3682: Editor: Default key binding reset
    Feature #3921: Combat AI: aggro priorities
    Feature #3941: Allow starting at an unnamed exterior cell with --start
    Feature #3952: Add Visual Studio 2017 support
    Feature #3953: Combat AI: use "WhenUsed" enchantments
    Feature #4082: Leave the stack of ingredients or potions grabbed after using an ingredient/potion
    Task #2258: Windows installer: launch OpenMW tickbox
    Task #4152: The Windows CI script is moving files around that CMake should be dealing with

0.42.0
------

    Bug #1956: Duplicate objects after loading the game, when a mod was edited
    Bug #2100: Falling leaves in Vurt's Leafy West Gash II not rendered correctly
    Bug #2116: Cant fit through some doorways pressed against staircases
    Bug #2289: Some modal dialogs are not centered on the screen when the window resizes
    Bug #2409: Softlock when pressing weapon/magic switch keys during chargen, afterwards switches weapons even though a text field is selected
    Bug #2483: Previous/Next Weapon hotkeys triggered while typing the name of game save
    Bug #2629: centeroncell, coc causes death / fall damage time to time when teleporting from high
    Bug #2645: Cycling weapons is possible while console/pause menu is open
    Bug #2678: Combat with water creatures do not end upon exiting water
    Bug #2759: Light Problems in Therana's Chamber in Tel Branora
    Bug #2771: unhandled sdl event of type 0x302
    Bug #2777: (constant/on cast) disintegrate armor/weapon on self is seemingly not working
    Bug #2838: Editor: '.' in a record name should be allowed
    Bug #2909: NPCs appear floating when standing on a slope
    Bug #3093: Controller movement cannot be used while mouse is moving
    Bug #3134: Crash possible when using console with open container
    Bug #3254: AI enemies hit between them.
    Bug #3344: Editor: Verification results sorting by Type is not alphabetical.
    Bug #3345: Editor: Cloned and added pathgrids are lost after reopen of saved omwgame file
    Bug #3355: [MGSO] Physics maxing out in south cornerclub Balmora
    Bug #3484: Editor: camera position is not set when changing cell via drag&drop
    Bug #3508: Slowfall kills Jump momentum
    Bug #3580: Crash: Error ElementBufferObject::remove BufferData<0> out of range
    Bug #3581: NPCs wander too much
    Bug #3601: Menu Titles not centered vertically
    Bug #3607: [Mac OS] Beginning of NPC speech cut off (same issue as closed bug #3453)
    Bug #3613: Can not map "next weapon" or "next spell" to controller
    Bug #3617: Enchanted arrows don't explode when hitting the ground
    Bug #3645: Unable to use steps in Vivec, Palace of Vivec
    Bug #3650: Tamriel Rebuilt 16.09.1 – Hist Cuirass GND nif is rendered inside a Pink Box
    Bug #3652: Item icon shadows get stuck in the alchemy GUI
    Bug #3653: Incorrect swish sounds
    Bug #3666: NPC collision should not be disabled until death animation has finished
    Bug #3669: Editor: Text field was missing from book object editing dialogue
    Bug #3670: Unhandled SDL event of type 0x304
    Bug #3671: Incorrect local variable value after picking up bittercup
    Bug #3686: Travelling followers doesn't increase travel fee
    Bug #3689: Problematic greetings from Antares Big Mod that override the appropriate ones.
    Bug #3690: Certain summoned creatures do not engage in combat with underwater creatures
    Bug #3691: Enemies do not initiate combat with player followers on sight
    Bug #3695: [Regression] Dispel does not always dispel spell effects in 0.41
    Bug #3699: Crash on MWWorld::ProjectileManager::moveMagicBolts
    Bug #3700: Climbing on rocks and mountains
    Bug #3704: Creatures don't auto-equip their shields on creation
    Bug #3705: AI combat engagement logic differs from vanilla
    Bug #3707: Animation playing does some very odd things if pc comes in contact with the animated mesh
    Bug #3712: [Mod] Freeze upon entering Adanumuran with mod Adanumuran Reclaimed
    Bug #3713: [Regression] Cancelling dialogue or using travel with creatures throws a (possibly game-breaking) exception
    Bug #3719: Dropped identification papers can't be picked up again
    Bug #3722: Command spell doesn't bring enemies out of combat
    Bug #3727: Using "Activate" mid-script-execution invalidates interpreter context
    Bug #3746: Editor: Book records show attribute IDs instead of skill IDs for teached skills entry.
    Bug #3755: Followers stop following after loading from savegame
    Bug #3772: ModStat lowers attribute to 100 if it was greater
    Bug #3781: Guns in Clean Hunter Rifles mod use crossbow sounds
    Bug #3797: NPC and creature names don't show up in combat when RMB windows are displayed
    Bug #3800: Wrong tooltip maximum width
    Bug #3801: Drowning widget is bugged
    Bug #3802: BarterOffer shouldn't limit pcMercantile
    Bug #3813: Some fatal error
    Bug #3816: Expression parser thinks the -> token is unexpected when a given explicit refID clashes with a journal ID
    Bug #3822: Custom added creatures are not animated
    Feature #451: Water sounds
    Feature #2691: Light particles sometimes not shown in inventory character preview
    Feature #3523: Light source on magic projectiles
    Feature #3644: Nif NiSphericalCollider Unknown Record Type
    Feature #3675: ess-Importer: convert mark location
    Feature #3693: ess-Importer: convert last known exterior cell
    Feature #3748: Editor: Replace "Scroll" check box in Book records with "Book Type" combo box.
    Feature #3751: Editor: Replace "Xyz Blood" check boxes in NPC and Creature records with "Blood Type" combo box
    Feature #3752: Editor: Replace emitter check boxes in Light records with "Emitter Type" combo box
    Feature #3756: Editor: Replace "Female" check box in NPC records with "Gender" combo box
    Feature #3757: Editor: Replace "Female" check box in BodyPart records with "Gender" combo box
    Task #3092: const version of ContainerStoreIterator
    Task #3795: /deps folder not in .gitignore

0.41.0
------

    Bug #1138: Casting water walking doesn't move the player out of the water
    Bug #1931: Rocks from blocked passage in Bamz-Amschend, Radacs Forge can reset and cant be removed again.
    Bug #2048: Almvisi and Divine Intervention display wrong spell effect
    Bug #2054: Show effect-indicator for "instant effect" spells and potions
    Bug #2150: Clockwork City door animation problem
    Bug #2288: Playback of weapon idle animation not correct
    Bug #2410: Stat-review window doesn't display starting spells, powers, or abilities
    Bug #2493: Repairing occasionally very slow
    Bug #2716: [OSG] Water surface is too transparent from some angles
    Bug #2859: [MAC OS X] Cannot exit fullscreen once enabled
    Bug #3091: Editor: will not save addon if global variable value type is null
    Bug #3277: Editor: Non-functional nested tables in subviews need to be hidden instead of being disabled
    Bug #3348: Disabled map markers show on minimap
    Bug #3350: Extending selection to instances with same object results in duplicates.
    Bug #3353: [Mod] Romance version 3.7 script failed
    Bug #3376: [Mod] Vampire Embrace script fails to execute
    Bug #3385: Banners don't animate in stormy weather as they do in the original game
    Bug #3393: Akulakhan re-enabled after main quest
    Bug #3427: Editor: OpenMW-CS instances won´t get deleted
    Bug #3451: Feril Salmyn corpse isn't where it is supposed to be
    Bug #3497: Zero-weight armor is displayed as "heavy" in inventory tooltip
    Bug #3499: Idle animations don't always loop
    Bug #3500: Spark showers at Sotha Sil do not appear until you look at the ceiling
    Bug #3515: Editor: Moved objects in interior cells are teleported to exterior cells.
    Bug #3520: Editor: OpenMW-CS cannot find project file when launching the game
    Bug #3521: Armed NPCs don't use correct melee attacks
    Bug #3535: Changing cell immediately after dying causes character to freeze.
    Bug #3542: Unable to rest if unalerted slaughterfish are in the cell with you
    Bug #3549: Blood effects occur even when a hit is resisted
    Bug #3551: NPC Todwendy in german version can't interact
    Bug #3552: Opening the journal when fonts are missing results in a crash
    Bug #3555: SetInvisible command should not apply graphic effect
    Bug #3561: Editor: changes from omwaddon are not loaded in [New Addon] mode
    Bug #3562: Non-hostile NPCs can be disarmed by stealing their weapons via sneaking
    Bug #3564: Editor: openmw-cs verification results
    Bug #3568: Items that should be invisible are shown in the inventory
    Bug #3574: Alchemy: Alembics and retorts are used in reverse
    Bug #3575: Diaglog choices don't work in mw 0.40
    Bug #3576: Minor differences in AI reaction to hostile spell effects
    Bug #3577: not local nolore dialog test
    Bug #3578: Animation Replacer hangs after one cicle/step
    Bug #3579: Bound Armor skillups and sounds
    Bug #3583: Targetted GetCurrentAiPackage returns 0
    Bug #3584: Persuasion bug
    Bug #3590: Vendor, Ilen Faveran, auto equips items from stock
    Bug #3594: Weather doesn't seem to update correctly in Mournhold
    Bug #3598: Saving doesn't save status of objects
    Bug #3600: Screen goes black when trying to travel to Sadrith Mora
    Bug #3608: Water ripples aren't created when walking on water
    Bug #3626: Argonian NPCs swim like khajiits
    Bug #3627: Cannot delete "Blessed touch" spell from spellbook
    Bug #3634: An enchanted throwing weapon consumes charges from the stack in your inventory. (0.40.0)
    Bug #3635: Levelled items in merchants are "re-rolled" (not bug 2952, see inside)
    Feature #1118: AI combat: flee
    Feature #1596: Editor: Render water
    Feature #2042: Adding a non-portable Light to the inventory should cause the player to glow
    Feature #3166: Editor: Instance editing mode - rotate sub mode
    Feature #3167: Editor: Instance editing mode - scale sub mode
    Feature #3420: ess-Importer: player control flags
    Feature #3489: You shouldn't be be able to re-cast a bound equipment spell
    Feature #3496: Zero-weight boots should play light boot footsteps
    Feature #3516: Water Walking should give a "can't cast" message and fail when you are too deep
    Feature #3519: Play audio and visual effects for all effects in a spell
    Feature #3527: Double spell explosion scaling
    Feature #3534: Play particle textures for spell effects
    Feature #3539: Make NPCs use opponent's weapon range to decide whether to dodge
    Feature #3540: Allow dodging for creatures with "biped" flag
    Feature #3545: Drop shadow for items in menu
    Feature #3558: Implement same spell range for "on touch" spells as original engine
    Feature #3560: Allow using telekinesis with touch spells on objects
    Task #3585: Some objects added by Morrowind Rebirth do not display properly their texture

0.40.0
------

    Bug #1320: AiWander - Creatures in cells without pathgrids do not wander
    Bug #1873: Death events are triggered at the beginning of the death animation
    Bug #1996: Resting interrupts magic effects
    Bug #2399: Vampires can rest in broad daylight and survive the experience
    Bug #2604: Incorrect magicka recalculation
    Bug #2721: Telekinesis extends interaction range where it shouldn't
    Bug #2981: When waiting, NPCs can go where they wouldn't go normally.
    Bug #3045: Esp files containing the letter '#' in the file name cannot be loaded on startup
    Bug #3071: Slowfall does not stop momentum when jumping
    Bug #3085: Plugins can not replace parent cell references with a cell reference of different type
    Bug #3145: Bug with AI Cliff Racer. He will not attack you, unless you put in front of him.
    Bug #3149: Editor: Weather tables were missing from regions
    Bug #3201: Netch shoots over your head
    Bug #3269: If you deselect a mod and try to load a save made inside a cell added by it, you end bellow the terrain in the grid 0/0
    Bug #3286: Editor: Script editor tab width
    Bug #3329: Teleportation spells cause crash to desktop after build update from 0.37 to 0.38.0
    Bug #3331: Editor: Start Scripts table: Adding a script doesn't refresh the list of Start Scripts and allows to add a single script multiple times
    Bug #3332: Editor: Scene view: Tool tips only occur when holding the left mouse button
    Bug #3340: ESS-Importer does not separate item stacks
    Bug #3342: Editor: Creation of pathgrids did not check if the pathgrid already existed
    Bug #3346: "Talked to PC" is always 0 for "Hello" dialogue
    Bug #3349: AITravel doesn't repeat
    Bug #3370: NPCs wandering to invalid locations after training
    Bug #3378: "StopCombat" command does not function in vanilla quest
    Bug #3384: Battle at Nchurdamz - Larienna Macrina does not stop combat after killing Hrelvesuu
    Bug #3388: Monster Respawn tied to Quicksave
    Bug #3390: Strange visual effect in Dagoth Ur's chamber
    Bug #3391: Inappropriate Blight weather behavior at end of main quest
    Bug #3394: Replaced dialogue inherits some of its old data
    Bug #3397: Actors that start the game dead always have the same death pose
    Bug #3401: Sirollus Saccus sells not glass arrows
    Bug #3402: Editor: Weapon data not being properly set
    Bug #3405: Mulvisic Othril will not use her chitin throwing stars
    Bug #3407: Tanisie Verethi will immediately detect the player
    Bug #3408: Improper behavior of ashmire particles
    Bug #3412: Ai Wander start time resets when saving/loading the game
    Bug #3416: 1st person and 3rd person camera isn't converted from .ess correctly
    Bug #3421: Idling long enough while paralyzed sometimes causes character to get stuck
    Bug #3423: Sleep interruption inside dungeons too agressive
    Bug #3424: Pickpocketing sometimes won't work
    Bug #3432: AiFollow / AiEscort durations handled incorrectly
    Bug #3434: Dead NPC's and Creatures still contribute to sneak skill increases
    Bug #3437: Weather-conditioned dialogue should not play in interiors
    Bug #3439: Effects cast by summon stick around after their death
    Bug #3440: Parallax maps looks weird
    Bug #3443: Class graphic for custom class should be Acrobat
    Bug #3446: OpenMW segfaults when using Atrayonis's "Anthology Solstheim: Tomb of the Snow Prince" mod
    Bug #3448: After dispelled, invisibility icon is still displayed
    Bug #3453: First couple of seconds of NPC speech is muted
    Bug #3455: Portable house mods lock player and npc movement up exiting house.
    Bug #3456: Equipping an item will undo dispel of constant effect invisibility
    Bug #3458: Constant effect restore health doesn't work during Wait
    Bug #3466: It is possible to stack multiple scroll effects of the same type
    Bug #3471: When two mods delete the same references, many references are not disabled by the engine.
    Bug #3473: 3rd person camera can be glitched
    Feature #1424: NPC "Face" function
    Feature #2974: Editor: Multiple Deletion of Subrecords
    Feature #3044: Editor: Render path grid v2
    Feature #3362: Editor: Configurable key bindings
    Feature #3375: Make sun / moon reflections weather dependent
    Feature #3386: Editor: Edit pathgrid

0.39.0
------

    Bug #1384: Dark Brotherhood Assassin (and other scripted NPCs?) spawns beneath/inside solid objects
    Bug #1544: "Drop" drops equipped item in a separate stack
    Bug #1587: Collision detection glitches
    Bug #1629: Container UI locks up in Vivec at Jeanne's
    Bug #1771: Dark Brotherhood Assassin oddity in Eight Plates
    Bug #1827: Unhandled NiTextureEffect in ex_dwrv_ruin30.nif
    Bug #2089: When saving while swimming in water in an interior cell, you will be spawned under water on loading
    Bug #2295: Internal texture not showing, nipixeldata
    Bug #2363: Corpses don't disappear
    Bug #2369: Respawns should be timed individually
    Bug #2393: Сharacter is stuck in the tree
    Bug #2444: [Mod] NPCs from Animated Morrowind appears not using proper animations
    Bug #2467: Creatures do not respawn
    Bug #2515: Ghosts in Ibar-Dad spawn stuck in walls
    Bug #2610: FixMe script still needs to be implemented
    Bug #2689: Riekling raider pig constantly screams while running
    Bug #2719: Vivec don't put their hands on the knees with this replacer (Psymoniser Vivec God Replacement NPC Edition v1.0
    Bug #2737: Camera shaking when side stepping around object
    Bug #2760: AI Combat Priority Problem - Use of restoration spell instead of attacking
    Bug #2806: Stack overflow in LocalScripts::getNext
    Bug #2807: Collision detection allows player to become stuck inside objects
    Bug #2814: Stairs to Marandus have improper collision
    Bug #2925: Ranes Ienith will not appear, breaking the Morag Tong and Thieves Guid questlines
    Bug #3024: Editor: Creator bar in startscript subview does not accept script ID drops
    Bug #3046: Sleep creature: Velk is spawned half-underground in the Thirr River Valley
    Bug #3080: Calling aifollow without operant in local script every frame causes mechanics to overheat + log
    Bug #3101: Regression: White guar does not move
    Bug #3108: Game Freeze after Killing Diseased Rat in Foreign Quarter Tomb
    Bug #3124: Bloodmoon Quest - Rite of the Wolf Giver (BM_WolfGiver) – Innocent victim won't turn werewolf
    Bug #3125: Improper dialogue window behavior when talking to creatures
    Bug #3130: Some wandering NPCs disappearing, cannot finish quests
    Bug #3132: Editor: GMST ID named sMake Enchantment is instead named sMake when making new game from scratch
    Bug #3133: OpenMW and the OpenCS are writting warnings about scripts that use the function GetDisabled.
    Bug #3135: Journal entry for The Pigrim's Path missing name
    Bug #3136: Dropped bow is displaced
    Bug #3140: Editor: OpenMW-CS fails to open newly converted and saved omwaddon file.
    Bug #3142: Duplicate Resist Magic message
    Bug #3143: Azura missing her head
    Bug #3146: Potion effect showing when ingredient effects are not known
    Bug #3155: When executing chop attack with a spear, hands turn partly invisible
    Bug #3161: Fast travel from Silt Strider or Boat Ride will break save files made afterwards
    Bug #3163: Editor: Objects dropped to scene do not always save
    Bug #3173: Game Crashes After Casting Recall Spell
    Bug #3174: Constant effect enchantments play spell animation on dead bodies
    Bug #3175: Spell effects do not wear down when caster dies
    Bug #3176: NPCs appearing randomly far away from towns
    Bug #3177: Submerged corpse floats ontop of water when it shouldn't (Widow Vabdas' Deed quest)
    Bug #3184: Bacola Closcius in Balmora, South Wall Cornerclub spams magic effects if attacked
    Bug #3207: Editor: New objects do not render
    Bug #3212: Arrow of Ranged Silence
    Bug #3213: Looking at Floor After Magical Transport
    Bug #3220: The number of remaining ingredients in the alchemy window doesn't go down when failing to brew a potion
    Bug #3222: Falling through the water in Vivec
    Bug #3223: Crash at the beginning with MOD (The Symphony)
    Bug #3228: Purple screen when leveling up.
    Bug #3233: Infinite disposition via MWDialogue::Filter::testDisposition() glitch
    Bug #3234: Armor mesh stuck on body in inventory menu
    Bug #3235: Unlike vanilla, OpenMW don't allow statics and activators cast effects on the player.
    Bug #3238: Not loading cells when using Poorly Placed Object Fix.esm
    Bug #3248: Editor: Using the "Next Script" and "Previous Script" buttons changes the record status to "Modified"
    Bug #3258: Woman biped skeleton
    Bug #3259: No alternating punches
    Bug #3262: Crash in class selection menu
    Bug #3279: Load menu: Deleting a savegame makes scroll bar jump to the top
    Bug #3326: Starting a new game, getting to class selection, then starting another new game temporarily assigns Acrobat class
    Bug #3327: Stuck in table after loading when character was sneaking when quicksave
    Feature #652: Editor: GMST verifier
    Feature #929: Editor: Info record verifier
    Feature #1279: Editor: Render cell border markers
    Feature #2482: Background cell loading and caching of loaded cells
    Feature #2484: Editor: point lighting
    Feature #2801: Support NIF bump map textures in osg
    Feature #2926: Editor: Optional line wrap in script editor wrap lines
    Feature #3000: Editor: Reimplement 3D scene camera system
    Feature #3035: Editor: Make scenes a drop target for referenceables
    Feature #3043: Editor: Render cell markers v2
    Feature #3164: Editor: Instance Selection Menu
    Feature #3165: Editor: Instance editing mode - move sub mode
    Feature #3244: Allow changing water Level of Interiors behaving like exteriors
    Feature #3250: Editor: Use "Enter" key instead of clicking "Create" button to confirm ID input in Creator Bar
    Support #3179: Fatal error on startup

0.38.0
------

    Bug #1699: Guard will continuously run into mudcrab
    Bug #1934: Saw in Dome of Kasia doesnt harm the player
    Bug #1962: Rat floats when killed near the door
    Bug #1963: Kwama eggsacks pulse too fast
    Bug #2198: NPC voice sound source should be placed at their head
    Bug #2210: OpenMW installation wizard crashes...
    Bug #2211: Editor: handle DELE subrecord at the end of a record
    Bug #2413: ESM error Unknown subrecord in Grandmaster of Hlaalu
    Bug #2537: Bloodmoon quest Ristaag: Sattir not consistently dying, plot fails to advance; same with Grerid
    Bug #2697: "The Swimmer" moves away after leading you to underwater cave
    Bug #2724: Loading previous save duplicates containers and harvestables
    Bug #2769: Inventory doll - Cursor not respecting order of clothes
    Bug #2865: Scripts silently fail when moving NPCs between cells.
    Bug #2873: Starting a new game leads to CTD / Fatal Error
    Bug #2918: Editor: it's not possible to create an omwaddon containing a dot in the file name
    Bug #2933: Dialog box can't disable a npc if it is in another cell. (Rescue Madura Seran).
    Bug #2942: atronach sign behavior (spell absorption) changes when trying to receive a blessing at "shrine of tribunal"
    Bug #2952: Enchantment Merchant Items reshuffled EVERY time 'barter' is clicked
    Bug #2961: ESM Error: Unknown subrecord if Deus Ex Machina mod is loaded
    Bug #2972: Resurrecting the player via console does not work when health was 0
    Bug #2986: Projectile weapons work underwater
    Bug #2988: "Expected subrecord" bugs showing up.
    Bug #2991: Can't use keywords in strings for MessageBox
    Bug #2993: Tribunal:The Shrine of the Dead – Urvel Dulni can't stop to follow the player.
    Bug #3008: NIFFile Error while loading meshes with a NiLODNode
    Bug #3010: Engine: items should sink to the ground when dropped under water
    Bug #3011: NIFFile Error while loading meshes with a NiPointLight
    Bug #3016: Engine: something wrong with scripting - crash / fatal error
    Bug #3020: Editor: verify does not check if given "item ID" (as content) for a "container" exists
    Bug #3026: [MOD: Julan Ashlander Companion] Dialogue not triggering correctly
    Bug #3028: Tooltips for Health, Magicka and Fatigue show in Options menu even when bars aren't visible
    Bug #3034: Item count check dialogue option doesn't work (Guards accept gold even if you don't have enough)
    Bug #3036: Owned tooltip color affects spell tooltips incorrrectly
    Bug #3037: Fatal error loading old ES_Landscape.esp in Store<ESM::LandTexture>::search
    Bug #3038: Player sounds come from underneath
    Bug #3040: Execution of script failed: There is a message box already
    Bug #3047: [MOD: Julan Ashlander Companion] Scripts KS_Bedscript or KS_JulanNight not working as intended
    Bug #3048: Fatal Error
    Bug #3051: High field of view results in first person rendering glitches
    Bug #3053: Crash on new game at character class selection
    Bug #3058: Physiched sleeves aren't rendered correctly.
    Bug #3060: NPCs use wrong landing sound
    Bug #3062: Mod support regression: Andromeda's fast travel.
    Bug #3063: Missing Journal Textures without Tribunal and Bloodmoon installed
    Bug #3077: repeated aifollow causes the distance to stack
    Bug #3078: Creature Dialogues not showing when certain Function/Conditions are required.
    Bug #3082: Crash when entering Holamayan Monastery with mesh replacer installed
    Bug #3086: Party at Boro's House – Creature with Class don't talk under OpenMW
    Bug #3089: Dreamers spawn too soon
    Bug #3100: Certain controls erroneously work as a werewolf
    Bug #3102: Multiple unique soultrap spell sources clone souls.
    Bug #3105: Summoned creatures and objects disappear at midnight
    Bug #3112: gamecontrollerdb file creation with wrong extension
    Bug #3116: Dialogue Function "Same Race" is avoided
    Bug #3117: Dialogue Bug: Choice conditions are tested when not in a choice
    Bug #3118: Body Parts are not rendered when used in a pose.
    Bug #3122: NPC direction is reversed during sneak awareness check
    Feature #776: Sound effects from one direction don't necessarily affect both speakers in stereo
    Feature #858: Different fov settings for hands and the game world
    Feature #1176: Handle movement of objects between cells
    Feature #2507: Editor: choosing colors for syntax highlighting
    Feature #2867: Editor: hide script error list when there are no errors
    Feature #2885: Accept a file format other than nif
    Feature #2982: player->SetDelete 1 results in: PC can't move, menu can be opened
    Feature #2996: Editor: make it possible to preset the height of the script check area in a script view
    Feature #3014: Editor: Tooltips in 3D scene
    Feature #3064: Werewolf field of view
    Feature #3074: Quicksave indicator
    Task #287: const version of Ptr
    Task #2542: Editor: redo user settings system

0.37.0
------

    Bug #385: Light emitting objects have a too short distance of activation
    Bug #455: Animation doesn't resize creature's bounding box
    Bug #602: Only collision model is updated when modifying objects trough console
    Bug #639: Sky horizon at nighttime
    Bug #672: incorrect trajectory of the moons
    Bug #814: incorrect NPC width
    Bug #827: Inaccurate raycasting for dead actors
    Bug #996: Can see underwater clearly when at right height/angle
    Bug #1317: Erene Llenim in Seyda Neen does not walk around
    Bug #1330: Cliff racers fail to hit the player
    Bug #1366: Combat AI can't aim down (in order to hit small creatures)
    Bug #1511: View distance while under water is much too short
    Bug #1563: Terrain positioned incorrectly and appears to vibrate in far-out cells
    Bug #1612: First person models clip through walls
    Bug #1647: Crash switching from full screen to windows mode - D3D9
    Bug #1650: No textures with directx on windows
    Bug #1730: Scripts names starting with digit(s) fail to compile
    Bug #1738: Socucius Ergalla's greetings are doubled during the tutorial
    Bug #1784: First person weapons always in the same position
    Bug #1813: Underwater flora lighting up entire area.
    Bug #1871: Handle controller extrapolation flags
    Bug #1921: Footstep frequency and velocity do not immediately update when speed attribute changes
    Bug #2001: OpenMW crashes on start with OpenGL 1.4 drivers
    Bug #2014: Antialiasing setting does nothing on Linux
    Bug #2037: Some enemies attack the air when spotting the player
    Bug #2052: NIF rotation matrices including scales are not supported
    Bug #2062: Crank in Old Mournhold: Forgotten Sewer turns about the wrong axis
    Bug #2111: Raindrops in front of fire look wrong
    Bug #2140: [OpenGL] Water effects, flames and parts of creatures solid black when observed through brazier flame
    Bug #2147: Trueflame and Hopesfire flame effects not properly aligned with blade
    Bug #2148: Verminous fabricants have little coloured box beneath their feet
    Bug #2149: Sparks in Clockwork City should bounce off the floor
    Bug #2151: Clockwork City dicer trap doesn't activate when you're too close
    Bug #2186: Mini map contains scrambled pixels that cause the mini map to flicker
    Bug #2187: NIF file with more than 255 NiBillboardNodes does not load
    Bug #2191: Editor: Crash when trying to view cell in render view in OpenCS
    Bug #2270: Objects flicker transparently
    Bug #2280: Latest 32bit windows build of openmw runns out of vram
    Bug #2281: NPCs don't scream when they die
    Bug #2286: Jumping animation restarts when equipping mid-air
    Bug #2287: Weapon idle animation stops when turning
    Bug #2355: Light spell doesn't work in 1st person view
    Bug #2362: Lantern glas opaque to flame effect from certain viewing angles
    Bug #2364: Light spells are not as bright as in Morrowind
    Bug #2383: Remove the alpha testing override list
    Bug #2436: Crash on entering cell "Tower of Tel Fyr, Hall of Fyr"
    Bug #2457: Player followers should not report crimes
    Bug #2458: crash in some fighting situations
    Bug #2464: Hiding an emitter node should make that emitter stop firing particles
    Bug #2466: Can't load a save created with OpenMW-0.35.0-win64
    Bug #2468: music from title screen continues after loading savegame
    Bug #2494: Map not consistent between saves
    Bug #2504: Dialog scroll should always start at the top
    Bug #2506: Editor: Undo/Redo shortcuts do not work in script editor
    Bug #2513: Mannequins in mods appear as dead bodies
    Bug #2524: Editor: TopicInfo "custom" condition section is missing
    Bug #2540: Editor: search and verification result table can not be sorted by clicking on the column names
    Bug #2543: Editor: there is a problem with spell effects
    Bug #2544: Editor fails to save NPC information correctly.
    Bug #2545: Editor: delete record in Objects (referenceables) table messes up data
    Bug #2546: Editor: race base attributes and skill boni are not displayed, thus not editable
    Bug #2547: Editor: some NPC data is not displayed, thus not editable
    Bug #2551: Editor: missing data in cell definition
    Bug #2553: Editor: value filter does not work for float values
    Bug #2555: Editor: undo leaves the record status as Modified
    Bug #2559: Make Detect Enchantment marks appear on top of the player arrow
    Bug #2563: position consoling npc doesn't work without cell reload
    Bug #2564: Editor: Closing a subview from code does not clean up properly and will lead to crash on opening the next subview
    Bug #2568: Editor: Setting default window size is ignored
    Bug #2569: Editor: saving from an esp to omwaddon file results in data loss for TopicInfo
    Bug #2575: Editor: Deleted record (with Added (ModifiedOnly) status) remains in the Dialog SubView
    Bug #2576: Editor: Editor doesn't scroll to a newly opened subview, when ScrollBar Only mode is active
    Bug #2578: Editor: changing Level or Reputation of an NPC crashes the editor
    Bug #2579: Editor: filters not updated when adding or cloning records
    Bug #2580: Editor: omwaddon makes OpenMW crash
    Bug #2581: Editor: focus problems in edit subviews single- and multiline input fields
    Bug #2582: Editor: object verifier should check for non-existing scripts being referenced
    Bug #2583: Editor: applying filter to TopicInfo on mods that have added dialouge makes the Editor crash
    Bug #2586: Editor: some dialogue only editable items do not refresh after undo
    Bug #2588: Editor: Cancel button exits program
    Bug #2589: Editor: Regions table - mapcolor does not change correctly
    Bug #2591: Placeatme - spurious 5th parameter raises error
    Bug #2593: COC command prints multiple times when GUI is hidden
    Bug #2598: Editor: scene view of instances has to be zoomed out to displaying something - center camera instance please
    Bug #2607: water behind an invisible NPC becomes invisible as well
    Bug #2611: Editor: Sort problem in Objects table when few nested rows are added
    Bug #2621: crash when a creature has no model
    Bug #2624: Editor: missing columns in tables
    Bug #2627: Character sheet doesn't properly update when backing out of CharGen
    Bug #2642: Editor: endif without if - is not reported as error when "verify" was executed
    Bug #2644: Editor: rebuild the list of available content files when opening the open/new dialogues
    Bug #2656: OpenMW & OpenMW-CS: setting "Flies" flag for ghosts has no effect
    Bug #2659: OpenMW & OpenMW-CS: savegame load fail due to script attached to NPCs
    Bug #2668: Editor: reputation value in the input field is not stored
    Bug #2696: Horkers use land idle animations under water
    Bug #2705: Editor: Sort by Record Type (Objects table) is incorrect
    Bug #2711: Map notes on an exterior cell that shows up with a map marker on the world map do not show up in the tooltip for that cell's marker on the world map
    Bug #2714: Editor: Can't reorder rows with the same topic in different letter case
    Bug #2720: Head tracking for creatures not implemented
    Bug #2722: Alchemy should only include effects shared by at least 2 ingredients
    Bug #2723: "ori" console command is not working
    Bug #2726: Ashlanders in front of Ghostgate start wandering around
    Bug #2727: ESM writer does not handle encoding when saving the TES3 header
    Bug #2728: Editor: Incorrect position of an added row in Info tables
    Bug #2731: Editor: Deleting a record triggers a Qt warning
    Bug #2733: Editor: Undo doesn't restore the Modified status of a record when a nested data is changed
    Bug #2734: Editor: The Search doesn't work
    Bug #2738: Additive moon blending
    Bug #2746: NIF node names should be case insensitive
    Bug #2752: Fog depth/density not handled correctly
    Bug #2753: Editor: line edit in dialogue subview tables shows after a single click
    Bug #2755: Combat AI changes target too frequently
    Bug #2761: Can't attack during block animations
    Bug #2764: Player doesn't raise arm in 3rd person for weathertype 9
    Bug #2768: Current screen resolution not selected in options when starting OpenMW
    Bug #2773: Editor: Deleted scripts are editable
    Bug #2776: ordinators still think I'm wearing their helm even though Khajiit and argonians can't
    Bug #2779: Slider bars continue to move if you don't release mouse button
    Bug #2781: sleep interruption is a little off (is this an added feature?)
    Bug #2782: erroneously able to ready weapon/magic (+sheathe weapon/magic) while paralyzed
    Bug #2785: Editor: Incorrect GMSTs for newly created omwgame files
    Bug #2786: Kwama Queen head is inverted under OpenMW
    Bug #2788: additem and removeitem incorrect gold behavior
    Bug #2790: --start doesn't trace down
    Bug #2791: Editor: Listed attributes and skill should not be based on number of NPC objects.
    Bug #2792: glitched merchantile/infinite free items
    Bug #2794: Need to ignore quotes in names of script function
    Bug #2797: Editor: Crash when removing the first row in a nested table
    Bug #2800: Show an error message when S3TC support is missing
    Bug #2811: Targetted Open spell effect persists.
    Bug #2819: Editor: bodypart's race filter not displayed correctly
    Bug #2820: Editor: table sorting is inverted
    Bug #2821: Editor: undo/redo command labels are incorrect
    Bug #2826: locking beds that have been locked via magic psuedo-freezes the game
    Bug #2830: Script compiler does not accept IDs as instruction/functions arguments if the ID is also a keyword
    Bug #2832: Cell names are not localized on the world map
    Bug #2833: [cosmetic] Players swimming at water's surface are slightly too low.
    Bug #2840: Save/load menu is not entirely localized
    Bug #2853: [exploit/bug] disintegrate weapon incorrectly applying to lockpicks, probes. creates unbreakable lockpicks
    Bug #2855: Mouse wheel in journal is not disabled by "Options" panel.
    Bug #2856: Heart of Lorkhan doesn't visually respond to attacks
    Bug #2863: Inventory highlights wrong category after load
    Bug #2864: Illuminated Order 1.0c Bug – The teleport amulet is not placed in the PC inventory.
    Bug #2866: Editor: use checkbox instead of combobox for boolean values
    Bug #2875: special cases of fSleepRandMod not behaving properly.
    Bug #2878: Editor: Verify reports "creature has non-positive level" but there is no level setting
    Bug #2879: Editor: entered value of field "Buys *" is not saved for a creature
    Bug #2880: OpenMW & OpenMW-CS: having a scale value of 0.000 makes the game laggy
    Bug #2882: Freeze when entering cell "Guild of Fighters (Ald'ruhn)" after dropping some items inside
    Bug #2883: game not playable if mod providing a spell is removed but the list of known spells still contains it
    Bug #2884: NPC chats about wrong player race
    Bug #2886: Adding custom races breaks existing numbering of PcRace
    Bug #2888: Editor: value entered in "AI Wander Idle" is not kept
    Bug #2889: Editor: creatures made with the CS (not cloned) are always dead
    Bug #2890: Editor: can't make NPC say a specific "Hello" voice-dialouge
    Bug #2893: Editor: making a creature use textual dialogue doesn't work.
    Bug #2901: Editor: gold for trading can not be set for creatures
    Bug #2907: looking from uderwater part of the PC that is below the surface looks like it would be above the water
    Bug #2914: Magicka not recalculated on character generation
    Bug #2915: When paralyzed, you can still enter and exit sneak
    Bug #2917: chameleon does not work for creatures
    Bug #2927: Editor: in the automatic script checker local variable caches are not invalidated/updated on modifications of other scripts
    Bug #2930: Editor: AIWander Idle can not be set for a creature
    Bug #2932: Editor: you can add rows to "Creature Attack" but you can not enter values
    Bug #2938: Editor: Can't add a start script.
    Bug #2944: Spell chance for power to show as 0 on hud when used
    Bug #2953: Editor: rightclick in an empty place in the menu bar shows an unnamed checkbox
    Bug #2956: Editor: freezes while editing Filter
    Bug #2959: space character in field enchantment (of an amulet) prevents rendering of surroundings
    Bug #2962: OpenMW: Assertion `it != invStore.end()' failed
    Bug #2964: Recursive script execution can corrupt script runtime data
    Bug #2973: Editor: placing a chest in the game world and activating it heavily blurrs the character portrait
    Bug #2978: Editor: Cannot edit alchemy ingredient properties
    Bug #2980: Editor: Attribute and Skill can be selected for spells that do not require these parameters, leading to non-functional spells
    Bug #2990: Compiling a script with warning mode 2 and enabled error downgrading leads to infinite recursion
    Bug #2992: [Mod: Great House Dagoth] Killing Dagoth Gares freezes the game
    Bug #3007: PlaceItem takes radians instead of degrees + angle reliability
    Feature #706: Editor: Script Editor enhancements
    Feature #872: Editor: Colour values in tables
    Feature #880: Editor: ID auto-complete
    Feature #928: Editor: Partial sorting in info tables
    Feature #942: Editor: Dialogue for editing/viewing content file meta information
    Feature #1057: NiStencilProperty
    Feature #1278: Editor: Mouse picking in worldspace widget
    Feature #1280: Editor: Cell border arrows
    Feature #1401: Editor: Cloning enhancements
    Feature #1463: Editor: Fine grained configuration of extended revert/delete commands
    Feature #1591: Editor: Make fields in creation bar drop targets where applicable
    Feature #1998: Editor: Magic effect record verifier
    Feature #1999: Editor Sound Gen record verifier
    Feature #2000: Editor: Pathgrid record verifier
    Feature #2528: Game Time Tracker
    Feature #2534: Editor: global search does not auomatically focus the search input field
    Feature #2535: OpenMW: allow comments in openmw.cfg
    Feature #2541: Editor: provide a go to the very bottom button for TopicInfo and JournalInfo
    Feature #2549: Editor: add a horizontal slider to scroll between opened tables
    Feature #2558: Editor: provide a shortcut for closing the subview that has the focus
    Feature #2565: Editor: add context menu for dialogue sub view fields with an item matching "Edit 'x'" from the table subview context menu
    Feature #2585: Editor: Ignore mouse wheel input for numeric values unless the respective widget has the focus
    Feature #2620: Editor: make the verify-view refreshable
    Feature #2622: Editor: Make double click behaviour in result tables configurable (see ID tables)
    Feature #2717: Editor: Add severity column to report tables
    Feature #2729: Editor: Various dialogue button bar improvements
    Feature #2739: Profiling overlay
    Feature #2740: Resource manager optimizations
    Feature #2741: Make NIF files into proper resources
    Feature #2742: Use the skinning data in NIF files as-is
    Feature #2743: Small feature culling
    Feature #2744: Configurable near clip distance
    Feature #2745: GUI scaling option
    Feature #2747: Support anonymous textures
    Feature #2749: Loading screen optimizations
    Feature #2751: Character preview optimization
    Feature #2804: Editor: Merge Tool
    Feature #2818: Editor: allow copying a record ID to the clipboard
    Feature #2946: Editor: add script line number in results of search
    Feature #2963: Editor: Mouse button bindings in 3D scene
    Feature #2983: Sun Glare fader
    Feature #2999: Scaling of journal and books
    Task #2665: Support building with Qt5
    Task #2725: Editor: Remove Display_YesNo
    Task #2730: Replace hardcoded column numbers in SimpleDialogueSubView/DialogueSubView
    Task #2750: Bullet shape instancing optimization
    Task #2793: Replace grid size setting with half grid size setting
    Task #3003: Support FFMPEG 2.9 (Debian request)

0.36.1
------

    Bug #2590: Start scripts not added correctly

0.36.0
------

    Bug #923: Editor: Operations-Multithreading is broken
    Bug #1317: Erene Llenim in Seyda Neen does not walk around
    Bug #1405: Water rendering glitch near Seyda Neen lighthouse
    Bug #1621: "Error Detecting Morrowind Installation" in the default directory
    Bug #2216: Creating a clone of the player stops you moving.
    Bug #2387: Casting bound weapon spell doesn't switch to "ready weapon" mode
    Bug #2407: Default to (0, 0) when "unknown cell" is encountered.
    Bug #2411: enchanted item charges don't update/refresh if spell list window is pinned open
    Bug #2428: Editor: cloning / creating new container class results in invalid omwaddon file - openmw-0.35
    Bug #2429: Editor - cloning omits some values or sets different values than the original has
    Bug #2430: NPC with negative fatigue don't fall (LGNPC Vivec, Foreign Quarter v2.21)
    Bug #2432: Error on startup with Uvirith's Legacy enabled
    Bug #2435: Editor: changed entries in the objects window are not shown as such
    Bug #2437: Editor: changing an entry of a container/NPC/clothing/ingredient/globals will not be saved in the omwaddon file
    Bug #2447: Editor doesn't save terrain information
    Bug #2451: Editor not listing files with accented characters
    Bug #2453: Chargen: sex, race and hair sliders not initialized properly
    Bug #2459: Minor terrain clipping through statics due to difference in triangle alignment
    Bug #2461: Invisible sound mark has collision in Sandus Ancestral Tomb
    Bug #2465: tainted gold stack
    Bug #2475: cumulative stacks of 100 point fortify skill speechcraft boosts do not apply correctly
    Bug #2498: Editor: crash when issuing undo command after the table subview is closed
    Bug #2500: Editor: object table - can't undo delete record
    Bug #2518: OpenMW detect spell returns false positives
    Bug #2521: NPCs don't react to stealing when inventory menu is open.
    Bug #2525: Can't click on red dialogue choice [rise of house telvanni][60fffec]
    Bug #2530: GetSpellEffects not working as in vanilla
    Bug #2557: Crash on first launch after choosing "Run installation wizard"
    Feature #139: Editor: Global Search & Replace
    Feature #1219: Editor: Add dialogue mode only columns
    Feature #2024: Hotkey for hand to hand (i.e. unequip any weapon)
    Feature #2119: "Always Sneak" key bind
    Feature #2262: Editor: Handle moved instances
    Feature #2425: Editor: Add start script table
    Feature #2426: Editor: start script record verifier
    Feature #2480: Launcher: Multiselect entries in the Data Files list
    Feature #2505: Editor: optionally show a line number column in the script editor
    Feature #2512: Editor: Offer use of monospace fonts in the script editor as an option
    Feature #2514: Editor: focus on ID input field on clone/add
    Feature #2519: it is not possible to change icons that appear on the map after casting the Detect <animal | enchantment | key> spells
    Task #2460: OS X: Use Application Support directory as user data path
    Task #2516: Editor: Change References / Referenceables terminology

0.35.1
------

    Bug #781: incorrect trajectory of the sun
    Bug #1079: Wrong starting position in "Character Stuff Wonderland"
    Bug #1443: Repetitive taking of a stolen object is repetitively considered as a crime
    Bug #1533: Divine Intervention goes to the wrong place.
    Bug #1714: No visual indicator for time passed during training
    Bug #1916: Telekinesis does not allow safe opening of traps
    Bug #2227: Editor: addon file name inconsistency
    Bug #2271: Player can melee enemies from water with impunity
    Bug #2275: Objects with bigger scale move further using Move script
    Bug #2285: Aryon's Dominator enchantment does not work properly
    Bug #2290: No punishment for stealing gold from owned containers
    Bug #2328: Launcher does not respond to Ctrl+C
    Bug #2334: Drag-and-drop on a content file in the launcher creates duplicate items
    Bug #2338: Arrows reclaimed from corpses do not stack sometimes
    Bug #2344: Launcher - Settings importer running correctly?
    Bug #2346: Launcher - Importing plugins into content list screws up the load order
    Bug #2348: Mod: H.E.L.L.U.V.A. Handy Holdables does not appear in the content list
    Bug #2353: Detect Animal detects dead creatures
    Bug #2354: Cmake does not respect LIB_SUFFIX
    Bug #2356: Active magic set inactive when switching magic items
    Bug #2361: ERROR: ESM Error: Previous record contains unread bytes
    Bug #2382: Switching spells with "next spell" or "previous spell" while holding shift promps delete spell dialog
    Bug #2388: Regression: Can't toggle map on/off
    Bug #2392: MOD Shrines - Restore Health and Cancel Options adds 100 health points
    Bug #2394: List of Data Files tab in openmw-laucher needs to show all content files.
    Bug #2402: Editor: skills saved incorrectly
    Bug #2408: Equipping a constant effect Restore Health/Magicka/Fatigue item will permanently boost the stat it's restoring
    Bug #2415: It is now possible to fall off the prison ship into the water when starting a new game
    Bug #2419: MOD MCA crash to desktop
    Bug #2420: Game crashes when character enters a certain area
    Bug #2421: infinite loop when using cycle weapon without having a weapon
    Feature #2221: Cannot dress dead NPCs
    Feature #2349: Check CMake sets correct MSVC compiler settings for release build.
    Feature #2397: Set default values for global mandatory records.
    Feature #2412: Basic joystick support

0.35.0
------

    Bug #244: Clipping/static in relation to the ghostgate/fence sound.
    Bug #531: Missing transparent menu items
    Bug #811: Content Lists in openmw.cfg are overwritten
    Bug #925: OpenCS doesn't launch because it thinks its already started
    Bug #969: Water shader strange behaviour on AMD card
    Bug #1049: Partially highlighted word in dialogue may cause incorrect line break
    Bug #1069: omwlauncher.exe crashes due to file lock
    Bug #1192: It is possible to jump on top of hostile creatures in combat
    Bug #1342: Loud ambient sounds
    Bug #1431: Creatures can climb the player
    Bug #1605: Guard in CharGen doesn't turn around to face you when reaching stairs
    Bug #1624: Moon edges don't transition properly
    Bug #1634: Items dropped by PC have collision
    Bug #1637: Weird NPC behaviour in Vivec, Hlaalu Ancestral Vaults?
    Bug #1638: Cannot climb staircases
    Bug #1648: Enchanted equipment badly handled at game reload
    Bug #1663: Crash when casting spell at enemy near you
    Bug #1683: Scale doesn't apply to animated collision nodes
    Bug #1702: Active enchanted item forgotten
    Bug #1730: Scripts names starting with digit(s) fail to compile
    Bug #1743: Moons are transparent
    Bug #1745: Shadows crash: Assertion `mEffects.empty()' failed.
    Bug #1785: Can't equip two-handed weapon and shield
    Bug #1809: Player falls too easily
    Bug #1825: Sword of Perithia can´t run in OpenMW
    Bug #1899: The launcher resets any alterations you´ve made in the mod list order,
    Bug #1964: Idle voices/dialogs not triggered correctly
    Bug #1980: Please, change default click behavior in OpenMW Launchers Data Files list
    Bug #1984: Vampire corpses standing up when looting the first item
    Bug #1985: Calm spell does nothing
    Bug #1986: Spell name lights up on mouseover but spell cost does not
    Bug #1989: Tooltip still shown when menu toggled off
    Bug #2010: Raindrops Displayed While Underwater
    Bug #2023: Walking into plants causes massive framedrop
    Bug #2031: [MOD: Shrines - Restore Health and Cancel Options]: Restore health option doesn't work
    Bug #2039: Lake Fjalding pillar of fire not rendered
    Bug #2040: AI_follow should stop further from the target
    Bug #2076: Slaughterfish AI
    Bug #2077: Direction of long jump can be changed much more than it is possible in vanilla
    Bug #2078: error during rendering: Object '' not found (const)
    Bug #2105: Lockpicking causes screen sync glitch
    Bug #2113: [MOD: Julan Ashlander Companion] Julan does not act correctly within the Ghostfence.
    Bug #2123: Window glow mod: Collision issues
    Bug #2133: Missing collision for bridges in Balmora when using Morrowind Rebirth 2.81
    Bug #2135: Casting a summon spell while the summon is active does not reset the summon.
    Bug #2144: Changing equipment will unequip drawn arrows/bolts
    Bug #2169: Yellow on faces when using opengl renderer and mods from overhaul on windows
    Bug #2175: Pathgrid mods do not overwrite the existing pathgrid
    Bug #2176: Morrowind -Russian localization end add-on ChaosHeart. Error in framelistener;object ;frenzying toush; not found <const>
    Bug #2181: Mod Morrowind crafting merchants die.
    Bug #2182: mods changing skill progression double the bonus for class specialization
    Bug #2183: Editor: Skills "use value" only allows integer between 0 and 99
    Bug #2184: Animated Morrowind Expanded produces an error on Open MW Launch
    Bug #2185: Conditional Operator formats
    Bug #2193: Quest: Gateway Ghost
    Bug #2194: Cannot summon multiples of the same creature
    Bug #2195: Pathgrid in the (0,0) exterior cell not loaded
    Bug #2200: Outdoor NPCs can stray away and keep walking into a wall
    Bug #2201: Creatures do not receive fall damage
    Bug #2202: The enchantment the item can hold is calculated incorrectly
    Bug #2203: Having the mod Living Cities of Vvardenfall running causes the game world to fail to load after leaving the prison ship
    Bug #2204: Abot's Water Life - Book rendered incorrectly
    Bug #2205: sound_waterfall script no longer compiles
    Bug #2206: Dialogue script fails to compile (extra .)
    Bug #2207: Script using – instead of - character does not compile
    Bug #2208: Failing dialogue scripts in french Morrowind.esm
    Bug #2214: LGNPC Vivec Redoran 1.62 and The King Rat (Size and inventory Issues)
    Bug #2215: Beast races can use enchanted boots
    Bug #2218: Incorrect names body parts in 3D models for open helmet with skinning
    Bug #2219: Orcs in Ghorak Manor in Caldera don't attack if you pick their pockets.
    Bug #2220: Chargen race preview head incorrect orientation
    Bug #2223: Reseting rock falling animation
    Bug #2224: Fortify Attribute effects do not stack when Spellmaking.
    Bug #2226: OpenCS pseudo-crash
    Bug #2230: segfaulting when entering Ald'ruhn with a specific mod: "fermeture la nuit" (closed by night)
    Bug #2233: Area effect spells on touch do not have the area effect
    Bug #2234: Dwarven Crossbow clips through the ground when dropped
    Bug #2235: class SettingsBase<> reverses the order of entries with multiple keys.
    Bug #2236: Weird two handed longsword + torch interaction
    Bug #2237: Shooting arrows while sneaking do not agro
    Bug #2238: Bipedal creatures not using weapons are not handled properly
    Bug #2245: Incorrect topic highlighting in HT_SpyBaladas quest
    Bug #2252: Tab completion incomplete for places using COC from the console.
    Bug #2255: Camera reverts to first person on load
    Bug #2259: enhancement: the save/load progress bar is not very progressive
    Bug #2263: TogglePOV can not be bound to Alt key
    Bug #2267: dialogue disabling via mod
    Bug #2268: Highlighting Files with load order problems in Data Files tab of Launcher
    Bug #2276: [Mod]ShotN issues with Karthwasten
    Bug #2283: Count argument for PlaceAt functions not working
    Bug #2284: Local map notes should be visible on door marker leading to the cell with the note
    Bug #2293: There is a graphical glitch at the end of the spell's animation in 3rd Person (looking over the shoulder) view
    Bug #2294: When using Skyrim UI Overhaul, the tops of pinnable menus are invisible
    Bug #2302: Random leveled items repeat way too often in a single dungeon
    Bug #2306: Enchanted arrows should not be retrievable from corpses
    Bug #2308: No sound effect when drawing the next throwing knife
    Bug #2309: Guards chase see the player character even if they're invisible
    Bug #2319: Inverted controls and other issues after becoming a vampire
    Bug #2324: Spells cast when crossing cell border are imprinted on the local map
    Bug #2330: Actors with Drain Health effect retain health after dying
    Bug #2331: tgm (god mode) won't allow the player to cast spells if the player doesn't have enough mana
    Bug #2332: Error in framelistener: Need a skeleton to attach the arrow to
    Feature #114: ess-Importer
    Feature #504: Editor: Delete selected rows from result windows
    Feature #1024: Addition of remaining equipping hotkeys
    Feature #1067: Handle NIF interpolation type 4 (XYZ_ROTATION_KEY)
    Feature #1125: AI fast-forward
    Feature #1228: Drowning while knocked out
    Feature #1325: Editor: Opening window and User Settings window cleanup
    Feature #1537: Ability to change the grid size from 3x3 to 5x5 (or more with good pc)
    Feature #1546: Leveled list script functions
    Feature #1659: Test dialogue scripts in --script-all
    Feature #1720: NPC lookAt controller
    Feature #2178: Load initial particle system state from NIF files
    Feature #2197: Editor: When clicking on a script error in the report window set cursor in script editor to the respective line/column
    Feature #2261: Warn when loading save games with mod mismatch
    Feature #2313: ess-Importer: convert global map exploration overlay
    Feature #2318: Add commandline option to load a save game
    Task #810: Rename "profile" to "content list"
    Task #2196: Label local/global openmw.cfg files via comments

0.34.0
------

    Bug #904: omwlauncher doesn't allow installing Tribunal and Bloodmoon if only MW is installed
    Bug #986: Launcher: renaming profile names is broken
    Bug #1061: "Browse to CD..." launcher crash
    Bug #1135: Launcher crashes if user does not have write permission
    Bug #1231: Current installer in launcher does not correctly import russian Morrowind.ini settings from setup.inx
    Bug #1288: Fix the Alignment of the Resolution Combobox
    Bug #1343: BIK videos occasionally out of sync with audio
    Bug #1684: Morrowind Grass Mod graphical glitches
    Bug #1734: NPC in fight with invisible/sneaking player
    Bug #1982: Long class names are cut off in the UI
    Bug #2012: Editor: OpenCS script compiler sometimes fails to find IDs
    Bug #2015: Running while levitating does not affect speed but still drains fatigue
    Bug #2018: OpenMW don´t reset modified cells to vanilla when a plugin is deselected and don´t apply changes to cells already visited.
    Bug #2045: ToggleMenus command should close dialogue windows
    Bug #2046: Crash: light_de_streetlight_01_223
    Bug #2047: Buglamp tooltip minor correction
    Bug #2050: Roobrush floating texture bits
    Bug #2053: Slaves react negatively to PC picking up slave's bracers
    Bug #2055: Dremora corpses use the wrong model
    Bug #2056: Mansilamat Vabdas's corpse is floating in the water
    Bug #2057: "Quest: Larius Varro Tells A Little Story": Bounty not completely removed after finishing quest
    Bug #2059: Silenced enemies try to cast spells anyway
    Bug #2060: Editor: Special case implementation for top level window with single sub-window should be optional
    Bug #2061: Editor: SubView closing that is not directly triggered by the user isn't handled properly
    Bug #2063: Tribunal: Quest 'The Warlords' doesn't work
    Bug #2064: Sneak attack on hostiles causes bounty
    Bug #2065: Editor: Qt signal-slot error when closing a dialogue subview
    Bug #2070: Loading ESP in OpenMW works but fails in OpenCS
    Bug #2071: CTD in 0.33
    Bug #2073: Storm atronach animation stops now and then
    Bug #2075: Molag Amur Region, Map shows water on solid ground
    Bug #2080: game won't work with fair magicka regen
    Bug #2082: NPCs appear frozen or switched off after leaving and quickly reentering a cell
    Bug #2088: OpenMW is unable to play OGG files.
    Bug #2093: Darth Gares talks to you in Ilunibi even when he's not there, screwing up the Main Quests
    Bug #2095: Coordinate and rotation editing in the Reference table does not work.
    Bug #2096: Some overflow fun and bartering exploit
    Bug #2098: [D3D] Game crash on maximize
    Bug #2099: Activate, player seems not to work
    Bug #2104: Only labels are sensitive in buttons
    Bug #2107: "Slowfall" effect is too weak
    Bug #2114: OpenCS doesn't load an ESP file full of errors even though Vanilla MW Construction Set can
    Bug #2117: Crash when encountering bandits on opposite side of river from the egg mine south of Balmora
    Bug #2124: [Mod: Baldurians Transparent Glass Amor] Armor above head
    Bug #2125: Unnamed NiNodes in weapons problem in First Person
    Bug #2126: Dirty dialog script in tribunal.esm causing bug in Tribunal MQ
    Bug #2128: Crash when picking character's face
    Bug #2129: Disable the third-person zoom feature by default
    Bug #2130: Ash storm particles shown too long during transition to clear sky
    Bug #2137: Editor: exception caused by following the Creature column of a SoundGen record
    Bug #2139: Mouse movement should be ignored during intro video
    Bug #2143: Editor: Saving is broken
    Bug #2145: OpenMW - crash while exiting x64 debug build
    Bug #2152: You can attack Almalexia during her final monologue
    Bug #2154: Visual effects behave weirdly after loading/taking a screenshot
    Bug #2155: Vivec has too little magicka
    Bug #2156: Azura's spirit fades away too fast
    Bug #2158: [Mod]Julan Ashlander Companion 2.0: Negative magicka
    Bug #2161: Editor: combat/magic/stealth values of creature not displayed correctly
    Bug #2163: OpenMW can't detect death if the NPC die by the post damage effect of a magic weapon.
    Bug #2168: Westly's Master Head Pack X – Some hairs aren't rendered correctly.
    Bug #2170: Mods using conversations to update PC inconsistant
    Bug #2180: Editor: Verifier doesn't handle Windows-specific path issues when dealing with resources
    Bug #2212: Crash or unexpected behavior while closing OpenCS cell render window on OS X
    Feature #238: Add UI to run INI-importer from the launcher
    Feature #854: Editor: Add user setting to show status bar
    Feature #987: Launcher: first launch instructions for CD need to be more explicit
    Feature #1232: There is no way to set the "encoding" option using launcher UI.
    Feature #1281: Editor: Render cell markers
    Feature #1918: Editor: Functionality for Double-Clicking in Tables
    Feature #1966: Editor: User Settings dialogue grouping/labelling/tooltips
    Feature #2097: Editor: Edit position of references in 3D scene
    Feature #2121: Editor: Add edit mode button to scene toolbar
    Task #1965: Editor: Improve layout of user settings dialogue

0.33.1
------

    Bug #2108: OpenCS fails to build

0.33.0
------

    Bug #371: If console assigned to ` (probably to any symbolic key), "`" symbol will be added to console every time it closed
    Bug #1148: Some books'/scrolls' contents are displayed incorrectly
    Bug #1290: Editor: status bar is not updated when record filter is changed
    Bug #1292: Editor: Documents are not removed on closing the last view
    Bug #1301: Editor: File->Exit only checks the document it was issued from.
    Bug #1353: Bluetooth on with no speaker connected results in significantly longer initial load times
    Bug #1436: NPCs react from too far distance
    Bug #1472: PC is placed on top of following NPC when changing cell
    Bug #1487: Tall PC can get stuck in staircases
    Bug #1565: Editor: Subviews are deleted on shutdown instead when they are closed
    Bug #1623: Door marker on Ghorak Manor's balcony makes PC stuck
    Bug #1633: Loaddoor to Sadrith Mora, Telvanni Council House spawns PC in the air
    Bug #1655: Use Appropriate Application Icons on Windows
    Bug #1679: Tribunal expansion, Meryn Othralas the backstage manager in the theatre group in Mournhold in the great bazaar district is floating a good feet above the ground.
    Bug #1705: Rain is broken in third person
    Bug #1706: Thunder and lighting still occurs while the game is paused during the rain
    Bug #1708: No long jumping
    Bug #1710: Editor: ReferenceableID drag to references record filter field creates incorrect filter
    Bug #1712: Rest on Water
    Bug #1715: "Cancel" button is not always on the same side of menu
    Bug #1725: Editor: content file can be opened multiple times from the same dialogue
    Bug #1730: [MOD: Less Generic Nerevarine] Compile failure attempting to enter the Corprusarium.
    Bug #1733: Unhandled ffmpeg sample formats
    Bug #1735: Editor: "Edit Record" context menu button not opening subview for journal infos
    Bug #1750: Editor: record edits result in duplicate entries
    Bug #1789: Editor: Some characters cannot be used in addon name
    Bug #1803: Resizing the map does not keep the pre-resize center at the post-resize center
    Bug #1821: Recovering Cloudcleaver quest: attacking Sosia is considered a crime when you side with Hlormar
    Bug #1838: Editor: Preferences window appears off screen
    Bug #1839: Editor: Record filter title should be moved two pixels to the right
    Bug #1849: Subrecord error in MAO_Containers
    Bug #1854: Knocked-out actors don't fully act knocked out
    Bug #1855: "Soul trapped" sound doesn't play
    Bug #1857: Missing sound effect for enchanted items with empty charge
    Bug #1859: Missing console command: ResetActors (RA)
    Bug #1861: Vendor category "MagicItems" is unhandled
    Bug #1862: Launcher doesn't start if a file listed in launcher.cfg has correct name but wrong capitalization
    Bug #1864: Editor: Region field for cell record in dialogue subview not working
    Bug #1869: Editor: Change label "Musics" to "Music"
    Bug #1870: Goblins killed while knocked down remain in knockdown-pose
    Bug #1874: CellChanged events should not trigger when crossing exterior cell border
    Bug #1877: Spriggans killed instantly if hit while regening
    Bug #1878: Magic Menu text not un-highlighting correctly when going from spell to item as active magic
    Bug #1881: Stuck in ceiling when entering castle karstaags tower
    Bug #1884: Unlit torches still produce a burning sound
    Bug #1885: Can type text in price field in barter window
    Bug #1887: Equipped items do not emit sounds
    Bug #1889: draugr lord aesliip will attack you and remain non-hostile
    Bug #1892: Guard asks player to pay bounty of 0 gold
    Bug #1895: getdistance should only return max float if ref and target are in different worldspaces
    Bug #1896: Crash Report
    Bug #1897: Conjured Equipment cant be re-equipped if removed
    Bug #1898: Only Gidar Verothan follows you during establish the mine quest
    Bug #1900: Black screen when you open the door and breath underwater
    Bug #1904: Crash on casting recall spell
    Bug #1906: Bound item checks should use the GMSTs
    Bug #1907: Bugged door. Mournhold, The Winged Guar
    Bug #1908: Crime reported for attacking Drathas Nerus's henchmen while they attack Dilborn
    Bug #1909: Weird Quest Flow Infidelities quest
    Bug #1910: Follower fighting with gone npc
    Bug #1911: Npcs will drown themselves
    Bug #1912: World map arrow stays static when inside a building
    Bug #1920: Ulyne Henim disappears when game is loaded inside Vas
    Bug #1922: alchemy-> potion of paralyze
    Bug #1923: "levitation magic cannot be used here" shows outside of tribunal
    Bug #1927: AI prefer melee over magic.
    Bug #1929: Tamriel Rebuilt: Named cells that lie within the overlap with Morrowind.esm are not shown
    Bug #1932: BTB - Spells 14.1 magic effects don´t overwrite the Vanilla ones but are added
    Bug #1935: Stacks of items are worth more when sold individually
    Bug #1940: Launcher does not list addon files if base game file is renamed to a different case
    Bug #1946: Mod "Tel Nechim - moved" breaks savegames
    Bug #1947: Buying/Selling price doesn't properly affect the growth of mercantile skill
    Bug #1950: followers from east empire company quest will fight each other if combat happens with anything
    Bug #1958: Journal can be scrolled indefinitely with a mouse wheel
    Bug #1959: Follower not leaving party on quest end
    Bug #1960: Key bindings not always saved correctly
    Bug #1961: Spell merchants selling racial bonus spells
    Bug #1967: segmentation fault on load saves
    Bug #1968: Jump sounds are not controlled by footsteps slider, sound weird compared to footsteps
    Bug #1970: PC suffers silently when taking damage from lava
    Bug #1971: Dwarven Sceptre collision area is not removed after killing one
    Bug #1974: Dalin/Daris Norvayne follows player indefinitely
    Bug #1975: East Empire Company faction rank breaks during Raven Rock questline
    Bug #1979: 0 strength = permanently over encumbered
    Bug #1993: Shrine blessing in Maar Gan doesn't work
    Bug #2008: Enchanted items do not recharge
    Bug #2011: Editor: OpenCS script compiler doesn't handle member variable access properly
    Bug #2016: Dagoth Ur already dead in Facility Cavern
    Bug #2017: Fighters Guild Quest: The Code Book - dialogue loop when UMP is loaded.
    Bug #2019: Animation of 'Correct UV Mudcrabs' broken
    Bug #2022: Alchemy window - Removing ingredient doesn't remove the number of ingredients
    Bug #2025: Missing mouse-over text for non affordable items
    Bug #2028: [MOD: Tamriel Rebuilt] Crashing when trying to enter interior cell "Ruinous Keep, Great Hall"
    Bug #2029: Ienith Brothers Thiev's Guild quest journal entry not adding
    Feature #471: Editor: Special case implementation for top-level window with single sub-window
    Feature #472: Editor: Sub-Window re-use settings
    Feature #704: Font colors import from fallback settings
    Feature #879: Editor: Open sub-views in a new top-level window
    Feature #932: Editor: magic effect table
    Feature #937: Editor: Path Grid table
    Feature #938: Editor: Sound Gen table
    Feature #1117: Death and LevelUp music
    Feature #1226: Editor: Request UniversalId editing from table columns
    Feature #1545: Targeting console on player
    Feature #1597: Editor: Render terrain
    Feature #1695: Editor: add column for CellRef's global variable
    Feature #1696: Editor: use ESM::Cell's RefNum counter
    Feature #1697: Redden player's vision when hit
    Feature #1856: Spellcasting for non-biped creatures
    Feature #1879: Editor: Run OpenMW with the currently edited content list
    Task #1851: Move AI temporary state out of AI packages
    Task #1865: Replace char type in records

0.32.0
------

    Bug #1132: Unable to jump when facing a wall
    Bug #1341: Summoned Creatures do not immediately disappear when killed.
    Bug #1430: CharGen Revamped script does not compile
    Bug #1451: NPCs shouldn't equip weapons prior to fighting
    Bug #1461: Stopped start scripts do not restart on load
    Bug #1473: Dead NPC standing and in 2 pieces
    Bug #1482: Abilities are depleted when interrupted during casting
    Bug #1503: Behaviour of NPCs facing the player
    Bug #1506: Missing character, French edition: three-points
    Bug #1528: Inventory very slow after 2 hours
    Bug #1540: Extra arguments should be ignored for script functions
    Bug #1541: Helseth's Champion: Tribunal
    Bug #1570: Journal cannot be opened while in inventory screen
    Bug #1573: PC joins factions at random
    Bug #1576: NPCs aren't switching their weapons when out of ammo
    Bug #1579: Guards detect creatures in far distance, instead on sight
    Bug #1588: The Siege of the Skaal Village: bloodmoon
    Bug #1593: The script compiler isn't recognising some names that contain a -
    Bug #1606: Books: Question marks instead of quotation marks
    Bug #1608: Dead bodies prevent door from opening/closing.
    Bug #1609: Imperial guards in Sadrith Mora are not using their spears
    Bug #1610: The bounty number is not displayed properly with high numbers
    Bug #1620: Implement correct formula for auto-calculated NPC spells
    Bug #1630: Boats standing vertically in Vivec
    Bug #1635: Arrest dialogue is executed second time after I select "Go to jail"
    Bug #1637: Weird NPC behaviour in Vivec, Hlaalu Ancestral Vaults?
    Bug #1641: Persuasion dialog remains after loading, possibly resulting in crash
    Bug #1644: "Goodbye" and similar options on dialogues prevents escape working properly.
    Bug #1646: PC skill stats are not updated immediately when changing equipment
    Bug #1652: Non-aggressive creature
    Bug #1653: Quickloading while the container window is open crashes the game
    Bug #1654: Priority of checks in organic containers
    Bug #1656: Inventory items merge issue when repairing
    Bug #1657: Attacked state of NPCs is not saved properly
    Bug #1660: Rank dialogue condition ignored
    Bug #1668: Game starts on day 2 instead of day 1
    Bug #1669: Critical Strikes while fighting a target who is currently fighting me
    Bug #1672: OpenCS doesn't save the projects
    Bug #1673: Fatigue decreasing by only one point when running
    Bug #1675: Minimap and localmap graphic glitches
    Bug #1676: Pressing the OK button on the travel menu cancels the travel and exits the menu
    Bug #1677: Sleeping in a rented bed is considered a crime
    Bug #1685: NPCs turn towards player even if invisible/sneaking
    Bug #1686: UI bug: cursor is clicking "world/local" map button while inventory window is closed?
    Bug #1690: Double clicking on a inventory window header doesn't close it.
    Bug #1693: Spell Absorption does not absorb shrine blessings
    Bug #1694: journal displays learned topics as quests
    Bug #1700: Sideways scroll of text boxes
    Bug #1701: Player enchanting requires player hold money, always 100% sucessful.
    Bug #1704: self-made Fortify Intelligence/Drain willpower potions are broken
    Bug #1707: Pausing the game through the esc menu will silence rain, pausing it by opening the inventory will not.
    Bug #1709: Remesa Othril is hostile to Hlaalu members
    Bug #1713: Crash on load after death
    Bug #1719: Blind effect has slight border at the edge of the screen where it is ineffective.
    Bug #1722: Crash after creating enchanted item, reloading saved game
    Bug #1723: Content refs that are stacked share the same index after unstacking
    Bug #1726: Can't finish Aengoth the Jeweler's quest : Retrieve the Scrap Metal
    Bug #1727: Targets almost always resist soultrap scrolls
    Bug #1728: Casting a soultrap spell on invalid target yields no message
    Bug #1729: Chop attack doesn't work if walking diagonally
    Bug #1732: Error handling for missing script function arguments produces weird message
    Bug #1736: Alt-tabbing removes detail from overworld map.
    Bug #1737: Going through doors with (high magnitude?) leviation will put the player high up, possibly even out of bounds.
    Bug #1739: Setting a variable on an NPC from another NPC's dialogue result sets the wrong variable
    Bug #1741: The wait dialogue doesn't black the screen out properly during waiting.
    Bug #1742: ERROR: Object 'sDifficulty' not found (const)
    Bug #1744: Night sky in Skies V.IV (& possibly v3) by SWG rendered incorrectly
    Bug #1746: Bow/marksman weapon condition does not degrade with use
    Bug #1749: Constant Battle Music
    Bug #1752: Alt-Tabbing in the character menus makes the paper doll disappear temporarily
    Bug #1753: Cost of training is not added to merchant's inventory
    Bug #1755: Disposition changes do not persist if the conversation menu is closed by purchasing training.
    Bug #1756: Caught Blight after being cured of Corprus
    Bug #1758: Crash Upon Loading New Cell
    Bug #1760: Player's Magicka is not recalculated upon drained or boosted intelligence
    Bug #1761: Equiped torches lost on reload
    Bug #1762: Your spell did not get a target. Soul trap. Gorenea Andrano
    Bug #1763: Custom Spell Magicka Cost
    Bug #1765: Azuras Star breaks on recharging item
    Bug #1767: GetPCRank did not handle ignored explicit references
    Bug #1772: Dark Brotherhood Assassins never use their Carved Ebony Dart, sticking to their melee weapon.
    Bug #1774: String table overflow also occurs when loading TheGloryRoad.esm
    Bug #1776: dagoth uthol runs in slow motion
    Bug #1778: Incorrect values in spellmaking window
    Bug #1779: Icon of Master Propylon Index is not visible
    Bug #1783: Invisible NPC after looting corpse
    Bug #1787: Health Calculation
    Bug #1788: Skeletons, ghosts etc block doors when we try to open
    Bug #1791: [MOD: LGNPC Foreign Quarter] NPC in completely the wrong place.
    Bug #1792: Potions should show more effects
    Bug #1793: Encumbrance while bartering
    Bug #1794: Fortify attribute not affecting fatigue
    Bug #1795: Too much magicka
    Bug #1796: "Off by default" torch burning
    Bug #1797: Fish too slow
    Bug #1798: Rest until healed shouldn't show with full health and magicka
    Bug #1802: Mark location moved
    Bug #1804: stutter with recent builds
    Bug #1810: attack gothens dremora doesnt agro the others.
    Bug #1811: Regression: Crash Upon Loading New Cell
    Bug #1812: Mod: "QuickChar" weird button placement
    Bug #1815: Keys show value and weight, Vanilla Morrowind's keys dont.
    Bug #1817: Persuasion results do not show using unpatched MW ESM
    Bug #1818: Quest B3_ZainabBride moves to stage 47 upon loading save while Falura Llervu is following
    Bug #1823: AI response to theft incorrect - only guards react, in vanilla everyone does.
    Bug #1829: On-Target Spells Rendered Behind Water Surface Effects
    Bug #1830: Galsa Gindu's house is on fire
    Bug #1832: Fatal Error: OGRE Exception(2:InvalidParametersException)
    Bug #1836: Attacked Guards open "fine/jail/resist"-dialogue after killing you
    Bug #1840: Infinite recursion in ActionTeleport
    Bug #1843: Escorted people change into player's cell after completion of escort stage
    Bug #1845: Typing 'j' into 'Name' fields opens the journal
    Bug #1846: Text pasted into the console still appears twice (Windows)
    Bug #1847: "setfatigue 0" doesn't render NPC unconscious
    Bug #1848: I can talk to unconscious actors
    Bug #1866: Crash when player gets killed by a creature summoned by him
    Bug #1868: Memory leaking when openmw window is minimized
    Feature #47: Magic Effects
    Feature #642: Control NPC mouth movement using current Say sound
    Feature #939: Editor: Resources tables
    Feature #961: AI Combat for magic (spells, potions and enchanted items)
    Feature #1111: Collision script instructions (used e.g. by Lava)
    Feature #1120: Command creature/humanoid magic effects
    Feature #1121: Elemental shield magic effects
    Feature #1122: Light magic effect
    Feature #1139: AI: Friendly hits
    Feature #1141: AI: combat party
    Feature #1326: Editor: Add tooltips to all graphical buttons
    Feature #1489: Magic effect Get/Mod/Set functions
    Feature #1505: Difficulty slider
    Feature #1538: Targeted scripts
    Feature #1571: Allow creating custom markers on the local map
    Feature #1615: Determine local variables from compiled scripts instead of the values in the script record
    Feature #1616: Editor: Body part record verifier
    Feature #1651: Editor: Improved keyboard navigation for scene toolbar
    Feature #1666: Script blacklisting
    Feature #1711: Including the Git revision number from the command line "--version" switch.
    Feature #1721: NPC eye blinking
    Feature #1740: Scene toolbar buttons for selecting which type of elements are rendered
    Feature #1790: Mouse wheel scrolling for the journal
    Feature #1850: NiBSPArrayController
    Task #768: On windows, settings folder should be "OpenMW", not "openmw"
    Task #908: Share keyframe data
    Task #1716: Remove defunct option for building without FFmpeg

0.31.0
------

    Bug #245: Cloud direction and weather systems differ from Morrowind
    Bug #275: Local Map does not always show objects that span multiple cells
    Bug #538: Update CenterOnCell (COC) function behavior
    Bug #618: Local and World Map Textures are sometimes Black
    Bug #640: Water behaviour at night
    Bug #668: OpenMW doesn't support non-latin paths on Windows
    Bug #746: OpenMW doesn't check if the background music was already played
    Bug #747: Door is stuck if cell is left before animation finishes
    Bug #772: Disabled statics are visible on map
    Bug #829: OpenMW uses up all available vram, when playing for extended time
    Bug #869: Dead bodies don't collide with anything
    Bug #894: Various character creation issues
    Bug #897/#1369: opencs Segmentation Fault after "new" or "load"
    Bug #899: Various jumping issues
    Bug #952: Reflection effects are one frame delayed
    Bug #993: Able to interact with world during Wait/Rest dialog
    Bug #995: Dropped items can be placed inside the wall
    Bug #1008: Corpses always face up upon reentering the cell
    Bug #1035: Random colour patterns appearing in automap
    Bug #1037: Footstep volume issues
    Bug #1047: Creation of wrong links in dialogue window
    Bug #1129: Summoned creature time life duration seems infinite
    Bug #1134: Crimes can be committed against hostile NPCs
    Bug #1136: Creature run speed formula is incorrect
    Bug #1150: Weakness to Fire doesn't apply to Fire Damage in the same spell
    Bug #1155: NPCs killing each other
    Bug #1166: Bittercup script still does not work
    Bug #1178: .bsa file names are case sensitive.
    Bug #1179: Crash after trying to load game after being killed
    Bug #1180: Changing footstep sound location
    Bug #1196: Jumping not disabled when showing messageboxes
    Bug #1202: "strange" keys are not shown in binding menu, and are not saved either, but works
    Bug #1216: Broken dialog topics in russian Morrowind
    Bug #1217: Container content changes based on the current position of the mouse
    Bug #1234: Loading/saving issues with dynamic records
    Bug #1277: Text pasted into the console appears twice
    Bug #1284: Crash on New Game
    Bug #1303: It's possible to skip the chargen
    Bug #1304: Slaughterfish should not detect the player unless the player is in the water
    Bug #1311: Editor: deleting Record Filter line does not reset the filter
    Bug #1324: ERROR: ESM Error: String table overflow when loading Animated Morrowind.esp
    Bug #1328: Editor: Bogus Filter created when dragging multiple records to filter bar of non-applicable table
    Bug #1331: Walking/running sound persist after killing NPC`s that are walking/running.
    Bug #1334: Previously equipped items not shown as unequipped after attempting to sell them.
    Bug #1335: Actors ignore vertical axis when deciding to attack
    Bug #1338: Unknown toggle option for shadows
    Bug #1339: "Ashlands Region" is visible when beginning new game during "Loading Area" process
    Bug #1340: Guards prompt Player with punishment options after resisting arrest with another guard.
    Bug #1348: Regression: Bug #1098 has returned with a vengeance
    Bug #1349: [TR] TR_Data mesh tr_ex_imp_gatejamb01 cannot be activated
    Bug #1352: Disabling an ESX file does not disable dependent ESX files
    Bug #1355: CppCat Checks OpenMW
    Bug #1356: Incorrect voice type filtering for sleep interrupts
    Bug #1357: Restarting the game clears saves
    Bug #1360: Seyda Neen silk rider dialog problem
    Bug #1361: Some lights don't work
    Bug #1364: It is difficult to bind "Mouse 1" to an action in the options menu
    Bug #1370: Animation compilation mod does not work properly
    Bug #1371: SL_Pick01.nif from third party fails to load in openmw, but works in Vanilla
    Bug #1373: When stealing in front of Sellus Gravius cannot exit the dialog
    Bug #1378: Installs to /usr/local are not working
    Bug #1380: Loading a save file fail if one of the content files is disabled
    Bug #1382: "getHExact() size mismatch" crash on loading official plugin "Siege at Firemoth.esp"
    Bug #1386: Arkngthand door will not open
    Bug #1388: Segfault when modifying View Distance in Menu options
    Bug #1389: Crash when loading a save after dying
    Bug #1390: Apostrophe characters not displayed [French version]
    Bug #1391: Custom made icon background texture for magical weapons and stuff isn't scaled properly on GUI.
    Bug #1393: Coin icon during the level up dialogue are off of the background
    Bug #1394: Alt+F4 doesn't work on Win version
    Bug #1395: Changing rings switches only the last one put on
    Bug #1396: Pauldron parts aren't showing when the robe is equipped
    Bug #1402: Dialogue of some shrines have wrong button orientation
    Bug #1403: Items are floating in the air when they're dropped onto dead bodies.
    Bug #1404: Forearms are not rendered on Argonian females
    Bug #1407: Alchemy allows making potions from two of the same item
    Bug #1408: "Max sale" button gives you all the items AND all the trader's gold
    Bug #1409: Rest "Until Healed" broken for characters with stunted magicka.
    Bug #1412: Empty travel window opens while playing through start game
    Bug #1413: Save game ignores missing writing permission
    Bug #1414: The Underground 2 ESM Error
    Bug #1416: Not all splash screens in the Splash directory are used
    Bug #1417: Loading saved game does not terminate
    Bug #1419: Skyrim: Home of the Nords error
    Bug #1422: ClearInfoActor
    Bug #1423: ForceGreeting closes existing dialogue windows
    Bug #1425: Cannot load save game
    Bug #1426: Read skill books aren't stored in savegame
    Bug #1427: Useless items can be set under hotkeys
    Bug #1429: Text variables in journal
    Bug #1432: When attacking friendly NPC, the crime is reported and bounty is raised after each swing
    Bug #1435: Stealing priceless items is without punishment
    Bug #1437: Door marker at Jobasha's Rare Books is spawning PC in the air
    Bug #1440: Topic selection menu should be wider
    Bug #1441: Dropping items on the rug makes them inaccessible
    Bug #1442: When dropping and taking some looted items, bystanders consider that as a crime
    Bug #1444: Arrows and bolts are not dropped where the cursor points
    Bug #1445: Security trainers offering acrobatics instead
    Bug #1447: Character dash not displayed, French edition
    Bug #1448: When the player is killed by the guard while having a bounty on his head, the guard dialogue opens over and over instead of loading dialogue
    Bug #1454: Script error in SkipTutorial
    Bug #1456: Bad lighting when using certain Morrowind.ini generated by MGE
    Bug #1457: Heart of Lorkan comes after you when attacking it
    Bug #1458: Modified Keybindings are not remembered
    Bug #1459: Dura Gra-Bol doesn't respond to PC attack
    Bug #1462: Interior cells not loaded with Morrowind Patch active
    Bug #1469: Item tooltip should show the base value, not real value
    Bug #1477: Death count is not stored in savegame
    Bug #1478: AiActivate does not trigger activate scripts
    Bug #1481: Weapon not rendered when partially submerged in water
    Bug #1483: Enemies are attacking even while dying
    Bug #1486: ESM Error: Don't know what to do with INFO
    Bug #1490: Arrows shot at PC can end up in inventory
    Bug #1492: Monsters respawn on top of one another
    Bug #1493: Dialogue box opens with follower NPC even if NPC is dead
    Bug #1494: Paralysed cliffracers remain airbourne
    Bug #1495: Dialogue box opens with follower NPC even the game is paused
    Bug #1496: GUI messages are not cleared when loading another saved game
    Bug #1499: Underwater sound sometimes plays when transitioning from interior.
    Bug #1500: Targetted spells and water.
    Bug #1502: Console error message on info refusal
    Bug #1507: Bloodmoon MQ The Ritual of Beasts: Can't remove the arrow
    Bug #1508: Bloodmoon: Fort Frostmoth, cant talk with Carnius Magius
    Bug #1516: PositionCell doesn't move actors to current cell
    Bug #1518: ForceGreeting broken for explicit references
    Bug #1522: Crash after attempting to play non-music file
    Bug #1523: World map empty after loading interior save
    Bug #1524: Arrows in waiting/resting dialog act like minimum and maximum buttons
    Bug #1525: Werewolf: Killed NPC's don't fill werewolfs hunger for blood
    Bug #1527: Werewolf: Detect life detects wrong type of actor
    Bug #1529: OpenMW crash during "the shrine of the dead" mission (tribunal)
    Bug #1530: Selected text in the console has the same color as the background
    Bug #1539: Barilzar's Mazed Band: Tribunal
    Bug #1542: Looping taunts from NPC`s after death: Tribunal
    Bug #1543: OpenCS crash when using drag&drop in script editor
    Bug #1547: Bamz-Amschend: Centurion Archers combat problem
    Bug #1548: The Missing Hand: Tribunal
    Bug #1549: The Mad God: Tribunal, Dome of Serlyn
    Bug #1557: A bounty is calculated from actual item cost
    Bug #1562: Invisible terrain on top of Red Mountain
    Bug #1564: Cave of the hidden music: Bloodmoon
    Bug #1567: Editor: Deleting of referenceables does not work
    Bug #1568: Picking up a stack of items and holding the enter key and moving your mouse around paints a bunch of garbage on screen.
    Bug #1574: Solstheim: Drauger cant inflict damage on player
    Bug #1578: Solstheim: Bonewolf running animation not working
    Bug #1585: Particle effects on PC are stopped when paralyzed
    Bug #1589: Tribunal: Crimson Plague quest does not update when Gedna Relvel is killed
    Bug #1590: Failed to save game: compile error
    Bug #1598: Segfault when making Drain/Fortify Skill spells
    Bug #1599: Unable to switch to fullscreen
    Bug #1613: Morrowind Rebirth duplicate objects / vanilla objects not removed
    Bug #1618: Death notice fails to show up
    Bug #1628: Alt+Tab Segfault
    Feature #32: Periodic Cleanup/Refill
    Feature #41: Precipitation and weather particles
    Feature #568: Editor: Configuration setup
    Feature #649: Editor: Threaded loading
    Feature #930: Editor: Cell record saving
    Feature #934: Editor: Body part table
    Feature #935: Editor: Enchantment effect table
    Feature #1162: Dialogue merging
    Feature #1174: Saved Game: add missing creature state
    Feature #1177: Saved Game: fog of war state
    Feature #1312: Editor: Combat/Magic/Stealth values for creatures are not displayed
    Feature #1314: Make NPCs and creatures fight each other
    Feature #1315: Crime: Murder
    Feature #1321: Sneak skill enhancements
    Feature #1323: Handle restocking items
    Feature #1332: Saved Game: levelled creatures
    Feature #1347: modFactionReaction script instruction
    Feature #1362: Animated main menu support
    Feature #1433: Store walk/run toggle
    Feature #1449: Use names instead of numbers for saved game files and folders
    Feature #1453: Adding Delete button to the load menu
    Feature #1460: Enable Journal screen while in dialogue
    Feature #1480: Play Battle music when in combat
    Feature #1501: Followers unable to fast travel with you
    Feature #1520: Disposition and distance-based aggression/ShouldAttack
    Feature #1595: Editor: Object rendering in cells
    Task #940: Move license to locations where applicable
    Task #1333: Remove cmake git tag reading
    Task #1566: Editor: Object rendering refactoring

0.30.0
------

    Bug #416: Extreme shaking can occur during cell transitions while moving
    Bug #1003: Province Cyrodiil: Ogre Exception in Stirk
    Bug #1071: Crash when given a non-existent content file
    Bug #1080: OpenMW allows resting/using a bed while in combat
    Bug #1097: Wrong punishment for stealing in Census and Excise Office at the start of a new game
    Bug #1098: Unlocked evidence chests should get locked after new evidence is put into them
    Bug #1099: NPCs that you attacked still fight you after you went to jail/paid your fine
    Bug #1100: Taking items from a corpse is considered stealing
    Bug #1126: Some creatures can't get close enough to attack
    Bug #1144: Killed creatures seem to die again each time player transitions indoors/outdoors
    Bug #1181: loading a saved game does not reset the player control status
    Bug #1185: Collision issues in Addamasartus
    Bug #1187: Athyn Sarethi mission, rescuing varvur sarethi from the doesnt end the mission
    Bug #1189: Crash when entering interior cell "Gnisis, Arvs-Drelen"
    Bug #1191: Picking up papers without inventory in new game
    Bug #1195: NPCs do not equip torches in certain interiors
    Bug #1197: mouse wheel makes things scroll too fast
    Bug #1200: door blocked by monsters
    Bug #1201: item's magical charges are only refreshed when they are used
    Bug #1203: Scribs do not defend themselves
    Bug #1204: creatures life is not empty when they are dead
    Bug #1205: armor experience does not progress when hits are taken
    Bug #1206: blood particules always red. Undeads and mechanicals should have a different one.
    Bug #1209: Tarhiel never falls
    Bug #1210: journal adding script is ran again after having saved/loaded
    Bug #1224: Names of custom classes are not properly handled in save games
    Bug #1227: Editor: Fixed case handling for broken localised versions of Morrowind.esm
    Bug #1235: Indoors walk stutter
    Bug #1236: Aborting intro movie brings up the menu
    Bug #1239: NPCs get stuck when walking past each other
    Bug #1240: BTB - Settings 14.1 and Health Bar.
    Bug #1241: BTB - Character and Khajiit Prejudice
    Bug #1248: GUI Weapon icon is changed to hand-to-hand after save load
    Bug #1254: Guild ranks do not show in dialogue
    Bug #1255: When opening a container and selecting "Take All", the screen flashes blue
    Bug #1260: Level Up menu doesn't show image when using a custom class
    Bug #1265: Quit Menu Has Misaligned Buttons
    Bug #1270: Active weapon icon is not updated when weapon is repaired
    Bug #1271: NPC Stuck in hovering "Jumping" animation
    Bug #1272: Crash when attempting to load Big City esm file.
    Bug #1276: Editor: Dropping a region into the filter of a cell subview fails
    Bug #1286: Dialogue topic list clips with window frame
    Bug #1291: Saved game: store faction membership
    Bug #1293: Pluginless Khajiit Head Pack by ashiraniir makes OpenMW close.
    Bug #1294: Pasting in console adds text to end, not at cursor
    Bug #1295: Conversation loop when asking about "specific place" in Vivec
    Bug #1296: Caius doesn't leave at start of quest "Mehra Milo and the Lost Prophecies"
    Bug #1297: Saved game: map markers
    Bug #1302: ring_keley script causes vector::_M_range_check exception
    Bug #1309: Bug on "You violated the law" dialog
    Bug #1319: Creatures sometimes rendered incorrectly
    Feature #50: Ranged Combat
    Feature #58: Sneaking Skill
    Feature #73: Crime and Punishment
    Feature #135: Editor: OGRE integration
    Feature #541: Editor: Dialogue Sub-Views
    Feature #853: Editor: Rework User Settings
    Feature #944: Editor: lighting modes
    Feature #945: Editor: Camera navigation mode
    Feature #953: Trader gold
    Feature #1140: AI: summoned creatures
    Feature #1142: AI follow: Run stance
    Feature #1154: Not all NPCs get aggressive when one is attacked
    Feature #1169: Terrain threading
    Feature #1172: Loading screen and progress bars during saved/loading game
    Feature #1173: Saved Game: include weather state
    Feature #1207: Class creation form does not remember
    Feature #1220: Editor: Preview Subview
    Feature #1223: Saved Game: Local Variables
    Feature #1229: Quicksave, quickload, autosave
    Feature #1230: Deleting saves
    Feature #1233: Bribe gold is placed into NPCs inventory
    Feature #1252: Saved Game: quick key bindings
    Feature #1273: Editor: Region Map context menu
    Feature #1274: Editor: Region Map drag & drop
    Feature #1275: Editor: Scene subview drop
    Feature #1282: Non-faction member crime recognition.
    Feature #1289: NPCs return to default position
    Task #941: Remove unused cmake files

0.29.0
------

    Bug #556: Video soundtrack not played when music volume is set to zero
    Bug #829: OpenMW uses up all available vram, when playing for extended time
    Bug #848: Wrong amount of footsteps playing in 1st person
    Bug #888: Ascended Sleepers have movement issues
    Bug #892: Explicit references are allowed on all script functions
    Bug #999: Graphic Herbalism (mod): sometimes doesn't activate properly
    Bug #1009: Lake Fjalding AI related slowdown.
    Bug #1041: Music playback issues on OS X >= 10.9
    Bug #1043: No message box when advancing skill "Speechcraft" while in dialog window
    Bug #1060: Some message boxes are cut off at the bottom
    Bug #1062: Bittercup script does not work ('end' variable)
    Bug #1074: Inventory paperdoll obscures armour rating
    Bug #1077: Message after killing an essential NPC disappears too fast
    Bug #1078: "Clutterbane" shows empty charge bar
    Bug #1083: UndoWerewolf fails
    Bug #1088: Better Clothes Bloodmoon Plus 1.5 by Spirited Treasure pants are not rendered
    Bug #1090: Start scripts fail when going to a non-predefined cell
    Bug #1091: Crash: Assertion `!q.isNaN() && "Invalid orientation supplied as parameter"' failed.
    Bug #1093: Weapons of aggressive NPCs are invisible after you exit and re-enter interior
    Bug #1105: Magicka is depleted when using uncastable spells
    Bug #1106: Creatures should be able to run
    Bug #1107: TR cliffs have way too huge collision boxes in OpenMW
    Bug #1109: Cleaning True Light and Darkness with Tes3cmd makes Addamasartus , Zenarbael and Yasamsi flooded.
    Bug #1114: Bad output for desktop-file-validate on openmw.desktop (and opencs.desktop)
    Bug #1115: Memory leak when spying on Fargoth
    Bug #1137: Script execution fails (drenSlaveOwners script)
    Bug #1143: Mehra Milo quest (vivec informants) is broken
    Bug #1145: Issues with moving gold between inventory and containers
    Bug #1146: Issues with picking up stacks of gold
    Bug #1147: Dwemer Crossbows are held incorrectly
    Bug #1158: Armor rating should always stay below inventory mannequin
    Bug #1159: Quick keys can be set during character generation
    Bug #1160: Crash on equip lockpick when
    Bug #1167: Editor: Referenceables are not correctly loaded when dealing with more than one content file
    Bug #1184: Game Save: overwriting an existing save does not actually overwrites the file
    Feature #30: Loading/Saving (still missing a few parts)
    Feature #101: AI Package: Activate
    Feature #103: AI Package: Follow, FollowCell
    Feature #138: Editor: Drag & Drop
    Feature #428: Player death
    Feature #505: Editor: Record Cloning
    Feature #701: Levelled creatures
    Feature #708: Improved Local Variable handling
    Feature #709: Editor: Script verifier
    Feature #764: Missing journal backend features
    Feature #777: Creature weapons/shields
    Feature #789: Editor: Referenceable record verifier
    Feature #924: Load/Save GUI (still missing loading screen and progress bars)
    Feature #946: Knockdown
    Feature #947: Decrease fatigue when running, swimming and attacking
    Feature #956: Melee Combat: Blocking
    Feature #957: Area magic
    Feature #960: Combat/AI combat for creatures
    Feature #962: Combat-Related AI instructions
    Feature #1075: Damage/Restore skill/attribute magic effects
    Feature #1076: Soultrap magic effect
    Feature #1081: Disease contraction
    Feature #1086: Blood particles
    Feature #1092: Interrupt resting
    Feature #1101: Inventory equip scripts
    Feature #1116: Version/Build number in Launcher window
    Feature #1119: Resistance/weakness to normal weapons magic effect
    Feature #1123: Slow Fall magic effect
    Feature #1130: Auto-calculate spells
    Feature #1164: Editor: Case-insensitive sorting in tables

0.28.0
------

    Bug #399: Inventory changes are not visible immediately
    Bug #417: Apply weather instantly when teleporting
    Bug #566: Global Map position marker not updated for interior cells
    Bug #712: Looting corpse delay
    Bug #716: Problem with the "Vurt's Ascadian Isles Mod" mod
    Bug #805: Two TR meshes appear black (v0.24RC)
    Bug #841: Third-person activation distance taken from camera rather than head
    Bug #845: NPCs hold torches during the day
    Bug #855: Vvardenfell Visages Volume I some hairs don´t appear since 0,24
    Bug #856: Maormer race by Mac Kom - The heads are way up
    Bug #864: Walk locks during loading in 3rd person
    Bug #871: active weapon/magic item icon is not immediately made blank if item is removed during dialog
    Bug #882: Hircine's Ring doesn't always work
    Bug #909: [Tamriel Rebuilt] crashes in Akamora
    Bug #922: Launcher writing merged openmw.cfg files
    Bug #943: Random magnitude should be calculated per effect
    Bug #948: Negative fatigue level should be allowed
    Bug #949: Particles in world space
    Bug #950: Hard crash on x64 Linux running --new-game (on startup)
    Bug #951: setMagicka and setFatigue have no effect
    Bug #954: Problem with equipping inventory items when using a keyboard shortcut
    Bug #955: Issues with equipping torches
    Bug #966: Shield is visible when casting spell
    Bug #967: Game crashes when equipping silver candlestick
    Bug #970: Segmentation fault when starting at Bal Isra
    Bug #977: Pressing down key in console doesn't go forward in history
    Bug #979: Tooltip disappears when changing inventory
    Bug #980: Barter: item category is remembered, but not shown
    Bug #981: Mod: replacing model has wrong position/orientation
    Bug #982: Launcher: Addon unchecking is not saved
    Bug #983: Fix controllers to affect objects attached to the base node
    Bug #985: Player can talk to NPCs who are in combat
    Bug #989: OpenMW crashes when trying to include mod with capital .ESP
    Bug #991: Merchants equip items with harmful constant effect enchantments
    Bug #994: Don't cap skills/attributes when set via console
    Bug #998: Setting the max health should also set the current health
    Bug #1005: Torches are visible when casting spells and during hand to hand combat.
    Bug #1006: Many NPCs have 0 skill
    Bug #1007: Console fills up with text
    Bug #1013: Player randomly loses health or dies
    Bug #1014: Persuasion window is not centered in maximized window
    Bug #1015: Player status window scroll state resets on status change
    Bug #1016: Notification window not big enough for all skill level ups
    Bug #1020: Saved window positions are not rescaled appropriately on resolution change
    Bug #1022: Messages stuck permanently on screen when they pile up
    Bug #1023: Journals doesn't open
    Bug #1026: Game loses track of torch usage.
    Bug #1028: Crash on pickup of jug in Unexplored Shipwreck, Upper level
    Bug #1029: Quick keys menu: Select compatible replacement when tool used up
    Bug #1042: TES3 header data wrong encoding
    Bug #1045: OS X: deployed OpenCS won't launch
    Bug #1046: All damaged weaponry is worth 1 gold
    Bug #1048: Links in "locked" dialogue are still clickable
    Bug #1052: Using color codes when naming your character actually changes the name's color
    Bug #1054: Spell effects not visible in front of water
    Bug #1055: Power-Spell animation starts even though you already casted it that day
    Bug #1059: Cure disease potion removes all effects from player, even your race bonus and race ability
    Bug #1063: Crash upon checking out game start ship area in Seyda Neen
    Bug #1064: openmw binaries link to unnecessary libraries
    Bug #1065: Landing from a high place in water still causes fall damage
    Bug #1072: Drawing weapon increases torch brightness
    Bug #1073: Merchants sell stacks of gold
    Feature #43: Visuals for Magic Effects
    Feature #51: Ranged Magic
    Feature #52: Touch Range Magic
    Feature #53: Self Range Magic
    Feature #54: Spell Casting
    Feature #70: Vampirism
    Feature #100: Combat AI
    Feature #171: Implement NIF record NiFlipController
    Feature #410: Window to restore enchanted item charge
    Feature #647: Enchanted item glow
    Feature #723: Invisibility/Chameleon magic effects
    Feature #737: Resist Magicka magic effect
    Feature #758: GetLOS
    Feature #926: Editor: Info-Record tables
    Feature #958: Material controllers
    Feature #959: Terrain bump, specular, & parallax mapping
    Feature #990: Request: unlock mouse when in any menu
    Feature #1018: Do not allow view mode switching while performing an action
    Feature #1027: Vertex morph animation (NiGeomMorpherController)
    Feature #1031: Handle NiBillboardNode
    Feature #1051: Implement NIF texture slot DarkTexture
    Task #873: Unify OGRE initialisation

0.27.0
------

    Bug #597: Assertion `dialogue->mId == id' failed in esmstore.cpp
    Bug #794: incorrect display of decimal numbers
    Bug #840: First-person sneaking camera height
    Bug #887: Ambient sounds playing while paused
    Bug #902: Problems with Polish character encoding
    Bug #907: Entering third person using the mousewheel is possible even if it's impossible using the key
    Bug #910: Some CDs not working correctly with Unshield installer
    Bug #917: Quick character creation plugin does not work
    Bug #918: Fatigue does not refill
    Bug #919: The PC falls dead in Beshara - OpenMW nightly Win64 (708CDE2)
    Feature #57: Acrobatics Skill
    Feature #462: Editor: Start Dialogue
    Feature #546: Modify ESX selector to handle new content file scheme
    Feature #588: Editor: Adjust name/path of edited content files
    Feature #644: Editor: Save
    Feature #710: Editor: Configure script compiler context
    Feature #790: God Mode
    Feature #881: Editor: Allow only one instance of OpenCS
    Feature #889: Editor: Record filtering
    Feature #895: Extinguish torches
    Feature #898: Breath meter enhancements
    Feature #901: Editor: Default record filter
    Feature #913: Merge --master and --plugin switches

0.26.0
------

    Bug #274: Inconsistencies in the terrain
    Bug #557: Already-dead NPCs do not equip clothing/items.
    Bug #592: Window resizing
    Bug #612: [Tamriel Rebuilt] Missing terrain (South of Tel Oren)
    Bug #664: Heart of lorkhan acts like a dead body (container)
    Bug #767: Wonky ramp physics & water
    Bug #780: Swimming out of water
    Bug #792: Wrong ground alignment on actors when no clipping
    Bug #796: Opening and closing door sound issue
    Bug #797: No clipping hinders opening and closing of doors
    Bug #799: sliders in enchanting window
    Bug #838: Pressing key during startup procedure freezes the game
    Bug #839: Combat/magic stances during character creation
    Bug #843: [Tribunal] Dark Brotherhood assassin appears without equipment
    Bug #844: Resting "until healed" option given even with full stats
    Bug #846: Equipped torches are invisible.
    Bug #847: Incorrect formula for autocalculated NPC initial health
    Bug #850: Shealt weapon sound plays when leaving magic-ready stance
    Bug #852: Some boots do not produce footstep sounds
    Bug #860: FPS bar misalignment
    Bug #861: Unable to print screen
    Bug #863: No sneaking and jumping at the same time
    Bug #866: Empty variables in [Movies] section of Morrowind.ini gets imported into OpenMW.cfg as blank fallback option and crashes game on start.
    Bug #867: Dancing girls in "Suran, Desele's House of Earthly Delights" don't dance.
    Bug #868: Idle animations are repeated
    Bug #874: Underwater swimming close to the ground is jerky
    Bug #875: Animation problem while swimming on the surface and looking up
    Bug #876: Always a starting upper case letter in the inventory
    Bug #878: Active spell effects don't update the layout properly when ended
    Bug #891: Cell 24,-12 (Tamriel Rebuilt) crashes on load
    Bug #896: New game sound issue
    Feature #49: Melee Combat
    Feature #71: Lycanthropy
    Feature #393: Initialise MWMechanics::AiSequence from ESM::AIPackageList
    Feature #622: Multiple positions for inventory window
    Feature #627: Drowning
    Feature #786: Allow the 'Activate' key to close the countdialog window
    Feature #798: Morrowind installation via Launcher (Linux/Max OS only)
    Feature #851: First/Third person transitions with mouse wheel
    Task #689: change PhysicActor::enableCollisions
    Task #707: Reorganise Compiler

0.25.0
------

    Bug #411: Launcher crash on OS X < 10.8
    Bug #604: Terrible performance drop in the Census and Excise Office.
    Bug #676: Start Scripts fail to load
    Bug #677: OpenMW does not accept script names with -
    Bug #766: Extra space in front of topic links
    Bug #793: AIWander Isn't Being Passed The Repeat Parameter
    Bug #795: Sound playing with drawn weapon and crossing cell-border
    Bug #800: can't select weapon for enchantment
    Bug #801: Player can move while over-encumbered
    Bug #802: Dead Keys not working
    Bug #808: mouse capture
    Bug #809: ini Importer does not work without an existing cfg file
    Bug #812: Launcher will run OpenMW with no ESM or ESP selected
    Bug #813: OpenMW defaults to Morrowind.ESM with no ESM or ESP selected
    Bug #817: Dead NPCs and Creatures still have collision boxes
    Bug #820: Incorrect sorting of answers (Dialogue)
    Bug #826: mwinimport dumps core when given an unknown parameter
    Bug #833: getting stuck in door
    Bug #835: Journals/books not showing up properly.
    Feature #38: SoundGen
    Feature #105: AI Package: Wander
    Feature #230: 64-bit compatibility for OS X
    Feature #263: Hardware mouse cursors
    Feature #449: Allow mouse outside of window while paused
    Feature #736: First person animations
    Feature #750: Using mouse wheel in third person mode
    Feature #822: Autorepeat for slider buttons

0.24.0
------

    Bug #284: Book's text misalignment
    Bug #445: Camera able to get slightly below floor / terrain
    Bug #582: Seam issue in Red Mountain
    Bug #632: Journal Next Button shows white square
    Bug #653: IndexedStore ignores index
    Bug #694: Parser does not recognize float values starting with .
    Bug #699: Resource handling broken with Ogre 1.9 trunk
    Bug #718: components/esm/loadcell is using the mwworld subsystem
    Bug #729: Levelled item list tries to add nonexistent item
    Bug #730: Arrow buttons in the settings menu do not work.
    Bug #732: Erroneous behavior when binding keys
    Bug #733: Unclickable dialogue topic
    Bug #734: Book empty line problem
    Bug #738: OnDeath only works with implicit references
    Bug #740: Script compiler fails on scripts with special names
    Bug #742: Wait while no clipping
    Bug #743: Problem with changeweather console command
    Bug #744: No wait dialogue after starting a new game
    Bug #748: Player is not able to unselect objects with the console
    Bug #751: AddItem should only spawn a message box when called from dialogue
    Bug #752: The enter button has several functions in trade and looting that is not impelemted.
    Bug #753: Fargoth's Ring Quest Strange Behavior
    Bug #755: Launcher writes duplicate lines into settings.cfg
    Bug #759: Second quest in mages guild does not work
    Bug #763: Enchantment cast cost is wrong
    Bug #770: The "Take" and "Close" buttons in the scroll GUI are stretched incorrectly
    Bug #773: AIWander Isn't Being Passed The Correct idle Values
    Bug #778: The journal can be opened at the start of a new game
    Bug #779: Divayth Fyr starts as dead
    Bug #787: "Batch count" on detailed FPS counter gets cut-off
    Bug #788: chargen scroll layout does not match vanilla
    Feature #60: Atlethics Skill
    Feature #65: Security Skill
    Feature #74: Interaction with non-load-doors
    Feature #98: Render Weapon and Shield
    Feature #102: AI Package: Escort, EscortCell
    Feature #182: Advanced Journal GUI
    Feature #288: Trading enhancements
    Feature #405: Integrate "new game" into the menu
    Feature #537: Highlight dialogue topic links
    Feature #658: Rotate, RotateWorld script instructions and local rotations
    Feature #690: Animation Layering
    Feature #722: Night Eye/Blind magic effects
    Feature #735: Move, MoveWorld script instructions.
    Feature #760: Non-removable corpses

0.23.0
------

    Bug #522: Player collides with placeable items
    Bug #553: Open/Close sounds played when accessing main menu w/ Journal Open
    Bug #561: Tooltip word wrapping delay
    Bug #578: Bribing works incorrectly
    Bug #601: PositionCell fails on negative coordinates
    Bug #606: Some NPCs hairs not rendered with Better Heads addon
    Bug #609: Bad rendering of bone boots
    Bug #613: Messagebox causing assert to fail
    Bug #631: Segfault on shutdown
    Bug #634: Exception when talking to Calvus Horatius in Mournhold, royal palace courtyard
    Bug #635: Scale NPCs depending on race
    Bug #643: Dialogue Race select function is inverted
    Bug #646: Twohanded weapons don't work properly
    Bug #654: Crash when dropping objects without a collision shape
    Bug #655/656: Objects that were disabled or deleted (but not both) were added to the scene when re-entering a cell
    Bug #660: "g" in "change" cut off in Race Menu
    Bug #661: Arrille sells me the key to his upstairs room
    Bug #662: Day counter starts at 2 instead of 1
    Bug #663: Cannot select "come unprepared" topic in dialog with Dagoth Ur
    Bug #665: Pickpocket -> "Grab all" grabs all NPC inventory, even not listed in container window.
    Bug #666: Looking up/down problem
    Bug #667: Active effects border visible during loading
    Bug #669: incorrect player position at new game start
    Bug #670: race selection menu: sex, face and hair left button not totally clickable
    Bug #671: new game: player is naked
    Bug #674: buying or selling items doesn't change amount of gold
    Bug #675: fatigue is not set to its maximum when starting a new game
    Bug #678: Wrong rotation order causes RefData's rotation to be stored incorrectly
    Bug #680: different gold coins in Tel Mara
    Bug #682: Race menu ignores playable flag for some hairs and faces
    Bug #685: Script compiler does not accept ":" after a function name
    Bug #688: dispose corpse makes cross-hair to disappear
    Bug #691: Auto equipping ignores equipment conditions
    Bug #692: OpenMW doesnt load "loose file" texture packs that places resources directly in data folder
    Bug #696: Draugr incorrect head offset
    Bug #697: Sail transparency issue
    Bug #700: "On the rocks" mod does not load its UV coordinates correctly.
    Bug #702: Some race mods don't work
    Bug #711: Crash during character creation
    Bug #715: Growing Tauryon
    Bug #725: Auto calculate stats
    Bug #728: Failure to open container and talk dialogue
    Bug #731: Crash with Mush-Mere's "background" topic
    Feature #55/657: Item Repairing
    Feature #62/87: Enchanting
    Feature #99: Pathfinding
    Feature #104: AI Package: Travel
    Feature #129: Levelled items
    Feature #204: Texture animations
    Feature #239: Fallback-Settings
    Feature #535: Console object selection improvements
    Feature #629: Add levelup description in levelup layout dialog
    Feature #630: Optional format subrecord in (tes3) header
    Feature #641: Armor rating
    Feature #645: OnDeath script function
    Feature #683: Companion item UI
    Feature #698: Basic Particles
    Task #648: Split up components/esm/loadlocks
    Task #695: mwgui cleanup

0.22.0
------

    Bug #311: Potential infinite recursion in script compiler
    Bug #355: Keyboard repeat rate (in Xorg) are left disabled after game exit.
    Bug #382: Weird effect in 3rd person on water
    Bug #387: Always use detailed shape for physics raycasts
    Bug #420: Potion/ingredient effects do not stack
    Bug #429: Parts of dwemer door not picked up correctly for activation/tooltips
    Bug #434/Bug #605: Object movement between cells not properly implemented
    Bug #502: Duplicate player collision model at origin
    Bug #509: Dialogue topic list shifts inappropriately
    Bug #513: Sliding stairs
    Bug #515: Launcher does not support non-latin strings
    Bug #525: Race selection preview camera wrong position
    Bug #526: Attributes / skills should not go below zero
    Bug #529: Class and Birthsign menus options should be preselected
    Bug #530: Lock window button graphic missing
    Bug #532: Missing map menu graphics
    Bug #545: ESX selector does not list ESM files properly
    Bug #547: Global variables of type short are read incorrectly
    Bug #550: Invisible meshes collision and tooltip
    Bug #551: Performance drop when loading multiple ESM files
    Bug #552: Don't list CG in options if it is not available
    Bug #555: Character creation windows "OK" button broken
    Bug #558: Segmentation fault when Alt-tabbing with console opened
    Bug #559: Dialog window should not be available before character creation is finished
    Bug #560: Tooltip borders should be stretched
    Bug #562: Sound should not be played when an object cannot be picked up
    Bug #565: Water animation speed + timescale
    Bug #572: Better Bodies' textures don't work
    Bug #573: OpenMW doesn't load if TR_Mainland.esm is enabled (Tamriel Rebuilt mod)
    Bug #574: Moving left/right should not cancel auto-run
    Bug #575: Crash entering the Chamber of Song
    Bug #576: Missing includes
    Bug #577: Left Gloves Addon causes ESMReader exception
    Bug #579: Unable to open container "Kvama Egg Sack"
    Bug #581: Mimicking vanilla Morrowind water
    Bug #583: Gender not recognized
    Bug #586: Wrong char gen behaviour
    Bug #587: "End" script statements with spaces don't work
    Bug #589: Closing message boxes by pressing the activation key
    Bug #590: Ugly Dagoth Ur rendering
    Bug #591: Race selection issues
    Bug #593: Persuasion response should be random
    Bug #595: Footless guard
    Bug #599: Waterfalls are invisible from a certain distance
    Bug #600: Waterfalls rendered incorrectly, cut off by water
    Bug #607: New beast bodies mod crashes
    Bug #608: Crash in cell "Mournhold, Royal Palace"
    Bug #611: OpenMW doesn't find some of textures used in Tamriel Rebuilt
    Bug #613: Messagebox causing assert to fail
    Bug #615: Meshes invisible from above water
    Bug #617: Potion effects should be hidden until discovered
    Bug #619: certain moss hanging from tree has rendering bug
    Bug #621: Batching bloodmoon's trees
    Bug #623: NiMaterialProperty alpha unhandled
    Bug #628: Launcher in latest master crashes the game
    Bug #633: Crash on startup: Better Heads
    Bug #636: Incorrect Char Gen Menu Behavior
    Feature #29: Allow ESPs and multiple ESMs
    Feature #94: Finish class selection-dialogue
    Feature #149: Texture Alphas
    Feature #237: Run Morrowind-ini importer from launcher
    Feature #286: Update Active Spell Icons
    Feature #334: Swimming animation
    Feature #335: Walking animation
    Feature #360: Proper collision shapes for NPCs and creatures
    Feature #367: Lights that behave more like original morrowind implementation
    Feature #477: Special local scripting variables
    Feature #528: Message boxes should close when enter is pressed under certain conditions.
    Feature #543: Add bsa files to the settings imported by the ini importer
    Feature #594: coordinate space and utility functions
    Feature #625: Zoom in vanity mode
    Task #464: Refactor launcher ESX selector into a re-usable component
    Task #624: Unified implementation of type-variable sub-records

0.21.0
------

    Bug #253: Dialogs don't work for Russian version of Morrowind
    Bug #267: Activating creatures without dialogue can still activate the dialogue GUI
    Bug #354: True flickering lights
    Bug #386: The main menu's first entry is wrong (in french)
    Bug #479: Adding the spell "Ash Woe Blight" to the player causes strange attribute oscillations
    Bug #495: Activation Range
    Bug #497: Failed Disposition check doesn't stop a dialogue entry from being returned
    Bug #498: Failing a disposition check shouldn't eliminate topics from the the list of those available
    Bug #500: Disposition for most NPCs is 0/100
    Bug #501: Getdisposition command wrongly returns base disposition
    Bug #506: Journal UI doesn't update anymore
    Bug #507: EnableRestMenu is not a valid command - change it to EnableRest
    Bug #508: Crash in Ald Daedroth Shrine
    Bug #517: Wrong price calculation when untrading an item
    Bug #521: MWGui::InventoryWindow creates a duplicate player actor at the origin
    Bug #524: Beast races are able to wear shoes
    Bug #527: Background music fails to play
    Bug #533: The arch at Gnisis entrance is not displayed
    Bug #534: Terrain gets its correct shape only some time after the cell is loaded
    Bug #536: The same entry can be added multiple times to the journal
    Bug #539: Race selection is broken
    Bug #544: Terrain normal map corrupt when the map is rendered
    Feature #39: Video Playback
    Feature #151: ^-escape sequences in text output
    Feature #392: Add AI related script functions
    Feature #456: Determine required ini fallback values and adjust the ini importer accordingly
    Feature #460: Experimental DirArchives improvements
    Feature #540: Execute scripts of objects in containers/inventories in active cells
    Task #401: Review GMST fixing
    Task #453: Unify case smashing/folding
    Task #512: Rewrite utf8 component

0.20.0
------

    Bug #366: Changing the player's race during character creation does not change the look of the player character
    Bug #430: Teleporting and using loading doors linking within the same cell reloads the cell
    Bug #437: Stop animations when paused
    Bug #438: Time displays as "0 a.m." when it should be "12 a.m."
    Bug #439: Text in "name" field of potion/spell creation window is persistent
    Bug #440: Starting date at a new game is off by one day
    Bug #442: Console window doesn't close properly sometimes
    Bug #448: Do not break container window formatting when item names are very long
    Bug #458: Topics sometimes not automatically added to known topic list
    Bug #476: Auto-Moving allows player movement after using DisablePlayerControls
    Bug #478: After sleeping in a bed the rest dialogue window opens automtically again
    Bug #492: On creating potions the ingredients are removed twice
    Feature #63: Mercantile skill
    Feature #82: Persuasion Dialogue
    Feature #219: Missing dialogue filters/functions
    Feature #369: Add a FailedAction
    Feature #377: Select head/hair on character creation
    Feature #391: Dummy AI package classes
    Feature #435: Global Map, 2nd Layer
    Feature #450: Persuasion
    Feature #457: Add more script instructions
    Feature #474: update the global variable pcrace when the player's race is changed
    Task #158: Move dynamically generated classes from Player class to World Class
    Task #159: ESMStore rework and cleanup
    Task #163: More Component Namespace Cleanup
    Task #402: Move player data from MWWorld::Player to the player's NPC record
    Task #446: Fix no namespace in BulletShapeLoader

0.19.0
------

    Bug #374: Character shakes in 3rd person mode near the origin
    Bug #404: Gamma correct rendering
    Bug #407: Shoes of St. Rilm do not work
    Bug #408: Rugs has collision even if they are not supposed to
    Bug #412: Birthsign menu sorted incorrectly
    Bug #413: Resolutions presented multiple times in launcher
    Bug #414: launcher.cfg file stored in wrong directory
    Bug #415: Wrong esm order in openmw.cfg
    Bug #418: Sound listener position updates incorrectly
    Bug #423: wrong usage of "Version" entry in openmw.desktop
    Bug #426: Do not use hardcoded splash images
    Bug #431: Don't use markers for raycast
    Bug #432: Crash after picking up items from an NPC
    Feature #21/#95: Sleeping/resting
    Feature #61: Alchemy Skill
    Feature #68: Death
    Feature #69/#86: Spell Creation
    Feature #72/#84: Travel
    Feature #76: Global Map, 1st Layer
    Feature #120: Trainer Window
    Feature #152: Skill Increase from Skill Books
    Feature #160: Record Saving
    Task #400: Review GMST access

0.18.0
------

    Bug #310: Button of the "preferences menu" are too small
    Bug #361: Hand-to-hand skill is always 100
    Bug #365: NPC and creature animation is jerky; Characters float around when they are not supposed to
    Bug #372: playSound3D uses original coordinates instead of current coordinates.
    Bug #373: Static OGRE build faulty
    Bug #375: Alt-tab toggle view
    Bug #376: Screenshots are disable
    Bug #378: Exception when drinking self-made potions
    Bug #380: Cloth visibility problem
    Bug #384: Weird character on doors tooltip.
    Bug #398: Some objects do not collide in MW, but do so in OpenMW
    Feature #22: Implement level-up
    Feature #36: Hide Marker
    Feature #88: Hotkey Window
    Feature #91: Level-Up Dialogue
    Feature #118: Keyboard and Mouse-Button bindings
    Feature #119: Spell Buying Window
    Feature #133: Handle resources across multiple data directories
    Feature #134: Generate a suitable default-value for --data-local
    Feature #292: Object Movement/Creation Script Instructions
    Feature #340: AIPackage data structures
    Feature #356: Ingredients use
    Feature #358: Input system rewrite
    Feature #370: Target handling in actions
    Feature #379: Door markers on the local map
    Feature #389: AI framework
    Feature #395: Using keys to open doors / containers
    Feature #396: Loading screens
    Feature #397: Inventory avatar image and race selection head preview
    Task #339: Move sounds into Action

0.17.0
------

    Bug #225: Valgrind reports about 40MB of leaked memory
    Bug #241: Some physics meshes still don't match
    Bug #248: Some textures are too dark
    Bug #300: Dependency on proprietary CG toolkit
    Bug #302: Some objects don't collide although they should
    Bug #308: Freeze in Balmora, Meldor: Armorer
    Bug #313: openmw without a ~/.config/openmw folder segfault.
    Bug #317: adding non-existing spell via console locks game
    Bug #318: Wrong character normals
    Bug #341: Building with Ogre Debug libraries does not use debug version of plugins
    Bug #347: Crash when running openmw with --start="XYZ"
    Bug #353: FindMyGUI.cmake breaks path on Windows
    Bug #359: WindowManager throws exception at destruction
    Bug #364: Laggy input on OS X due to bug in Ogre's event pump implementation
    Feature #33: Allow objects to cross cell-borders
    Feature #59: Dropping Items (replaced stopgap implementation with a proper one)
    Feature #93: Main Menu
    Feature #96/329/330/331/332/333: Player Control
    Feature #180: Object rotation and scaling.
    Feature #272: Incorrect NIF material sharing
    Feature #314: Potion usage
    Feature #324: Skill Gain
    Feature #342: Drain/fortify dynamic stats/attributes magic effects
    Feature #350: Allow console only script instructions
    Feature #352: Run scripts in console on startup
    Task #107: Refactor mw*-subsystems
    Task #325: Make CreatureStats into a class
    Task #345: Use Ogre's animation system
    Task #351: Rewrite Action class to support automatic sound playing

0.16.0
------

    Bug #250: OpenMW launcher erratic behaviour
    Bug #270: Crash because of underwater effect on OS X
    Bug #277: Auto-equipping in some cells not working
    Bug #294: Container GUI ignores disabled inventory menu
    Bug #297: Stats review dialog shows all skills and attribute values as 0
    Bug #298: MechanicsManager::buildPlayer does not remove previous bonuses
    Bug #299: Crash in World::disable
    Bug #306: Non-existent ~/.config/openmw "crash" the launcher.
    Bug #307: False "Data Files" location make the launcher "crash"
    Feature #81: Spell Window
    Feature #85: Alchemy Window
    Feature #181: Support for x.y script syntax
    Feature #242: Weapon and Spell icons
    Feature #254: Ingame settings window
    Feature #293: Allow "stacking" game modes
    Feature #295: Class creation dialog tooltips
    Feature #296: Clicking on the HUD elements should show/hide the respective window
    Feature #301: Direction after using a Teleport Door
    Feature #303: Allow object selection in the console
    Feature #305: Allow the use of = as a synonym for ==
    Feature #312: Compensation for slow object access in poorly written Morrowind.esm scripts
    Task #176: Restructure enabling/disabling of MW-references
    Task #283: Integrate ogre.cfg file in settings file
    Task #290: Auto-Close MW-reference related GUI windows

0.15.0
------

    Bug #5: Physics reimplementation (fixes various issues)
    Bug #258: Resizing arrow's background is not transparent
    Bug #268: Widening the stats window in X direction causes layout problems
    Bug #269: Topic pane in dialgoue window is too small for some longer topics
    Bug #271: Dialog choices are sorted incorrectly
    Bug #281: The single quote character is not rendered on dialog windows
    Bug #285: Terrain not handled properly in cells that are not predefined
    Bug #289: Dialogue filter isn't doing case smashing/folding for item IDs
    Feature #15: Collision with Terrain
    Feature #17: Inventory-, Container- and Trade-Windows
    Feature #44: Floating Labels above Focussed Objects
    Feature #80: Tooltips
    Feature #83: Barter Dialogue
    Feature #90: Book and Scroll Windows
    Feature #156: Item Stacking in Containers
    Feature #213: Pulsating lights
    Feature #218: Feather & Burden
    Feature #256: Implement magic effect bookkeeping
    Feature #259: Add missing information to Stats window
    Feature #260: Correct case for dialogue topics
    Feature #280: GUI texture atlasing
    Feature #291: Ability to use GMST strings from GUI layout files
    Task #255: Make MWWorld::Environment into a singleton

0.14.0
------

    Bug #1: Meshes rendered with wrong orientation
    Bug #6/Task #220: Picking up small objects doesn't always work
    Bug #127: tcg doesn't work
    Bug #178: Compablity problems with Ogre 1.8.0 RC 1
    Bug #211: Wireframe mode (toggleWireframe command) should not apply to Console & other UI
    Bug #227: Terrain crashes when moving away from predefined cells
    Bug #229: On OS X Launcher cannot launch game if path to binary contains spaces
    Bug #235: TGA texture loading problem
    Bug #246: wireframe mode does not work in water
    Feature #8/#232: Water Rendering
    Feature #13: Terrain Rendering
    Feature #37: Render Path Grid
    Feature #66: Factions
    Feature #77: Local Map
    Feature #78: Compass/Mini-Map
    Feature #97: Render Clothing/Armour
    Feature #121: Window Pinning
    Feature #205: Auto equip
    Feature #217: Contiainer should track changes to its content
    Feature #221: NPC Dialogue Window Enhancements
    Feature #233: Game settings manager
    Feature #240: Spell List and selected spell (no GUI yet)
    Feature #243: Draw State
    Task #113: Morrowind.ini Importer
    Task #215: Refactor the sound code
    Task #216: Update MyGUI

0.13.0
------

    Bug #145: Fixed sound problems after cell change
    Bug #179: Pressing space in console triggers activation
    Bug #186: CMake doesn't use the debug versions of Ogre libraries on Linux
    Bug #189: ASCII 16 character added to console on it's activation on Mac OS X
    Bug #190: Case Folding fails with music files
    Bug #192: Keypresses write Text into Console no matter which gui element is active
    Bug #196: Collision shapes out of place
    Bug #202: ESMTool doesn't not work with localised ESM files anymore
    Bug #203: Torch lights only visible on short distance
    Bug #207: Ogre.log not written
    Bug #209: Sounds do not play
    Bug #210: Ogre crash at Dren plantation
    Bug #214: Unsupported file format version
    Bug #222: Launcher is writing openmw.cfg file to wrong location
    Feature #9: NPC Dialogue Window
    Feature #16/42: New sky/weather implementation
    Feature #40: Fading
    Feature #48: NPC Dialogue System
    Feature #117: Equipping Items (backend only, no GUI yet, no rendering of equipped items yet)
    Feature #161: Load REC_PGRD records
    Feature #195: Wireframe-mode
    Feature #198/199: Various sound effects
    Feature #206: Allow picking data path from launcher if non is set
    Task #108: Refactor window manager class
    Task #172: Sound Manager Cleanup
    Task #173: Create OpenEngine systems in the appropriate manager classes
    Task #184: Adjust MSVC and gcc warning levels
    Task #185: RefData rewrite
    Task #201: Workaround for transparency issues
    Task #208: silenced esm_reader.hpp warning

0.12.0
------

    Bug #154: FPS Drop
    Bug #169: Local scripts continue running if associated object is deleted
    Bug #174: OpenMW fails to start if the config directory doesn't exist
    Bug #187: Missing lighting
    Bug #188: Lights without a mesh are not rendered
    Bug #191: Taking screenshot causes crash when running installed
    Feature #28: Sort out the cell load problem
    Feature #31: Allow the player to move away from pre-defined cells
    Feature #35: Use alternate storage location for modified object position
    Feature #45: NPC animations
    Feature #46: Creature Animation
    Feature #89: Basic Journal Window
    Feature #110: Automatically pick up the path of existing MW-installations
    Feature #183: More FPS display settings
    Task #19: Refactor engine class
    Task #109/Feature #162: Automate Packaging
    Task #112: Catch exceptions thrown in input handling functions
    Task #128/#168: Cleanup Configuration File Handling
    Task #131: NPC Activation doesn't work properly
    Task #144: MWRender cleanup
    Task #155: cmake cleanup

0.11.1
------

    Bug #2: Resources loading doesn't work outside of bsa files
    Bug #3: GUI does not render non-English characters
    Bug #7: openmw.cfg location doesn't match
    Bug #124: The TCL alias for ToggleCollision is missing.
    Bug #125: Some command line options can't be used from a .cfg file
    Bug #126: Toggle-type script instructions are less verbose compared with original MW
    Bug #130: NPC-Record Loading fails for some NPCs
    Bug #167: Launcher sets invalid parameters in ogre config
    Feature #10: Journal
    Feature #12: Rendering Optimisations
    Feature #23: Change Launcher GUI to a tabbed interface
    Feature #24: Integrate the OGRE settings window into the launcher
    Feature #25: Determine openmw.cfg location (Launcher)
    Feature #26: Launcher Profiles
    Feature #79: MessageBox
    Feature #116: Tab-Completion in Console
    Feature #132: --data-local and multiple --data
    Feature #143: Non-Rendering Performance-Optimisations
    Feature #150: Accessing objects in cells via ID does only work for objects with all lower case IDs
    Feature #157: Version Handling
    Task #14: Replace tabs with 4 spaces
    Task #18: Move components from global namespace into their own namespace
    Task #123: refactor header files in components/esm

0.10.0
------

* NPC dialogue window (not functional yet)
* Collisions with objects
* Refactor the PlayerPos class
* Adjust file locations
* CMake files and test linking for Bullet
* Replace Ogre raycasting test for activation with something more precise
* Adjust player movement according to collision results
* FPS display
* Various Portability Improvements
* Mac OS X support is back!

0.9.0
-----

* Exterior cells loading, unloading and management
* Character Creation GUI
* Character creation
* Make cell names case insensitive when doing internal lookups
* Music player
* NPCs rendering

0.8.0
-----

* GUI
* Complete and working script engine
* In game console
* Sky rendering
* Sound and music
* Tons of smaller stuff

0.7.0
-----

* This release is a complete rewrite in C++.
* All D code has been culled, and all modules have been rewritten.
* The game is now back up to the level of rendering interior cells and moving around, but physics, sound, GUI, and scripting still remain to be ported from the old codebase.

0.6.0
-----

* Coded a GUI system using MyGUI
* Skinned MyGUI to look like Morrowind (work in progress)
* Integrated the Monster script engine
* Rewrote some functions into script code
* Very early MyGUI < > Monster binding
* Fixed Windows sound problems (replaced old openal32.dll)

0.5.0
-----

* Collision detection with Bullet
* Experimental walk & fall character physics
* New key bindings:
  * t toggle physics mode (walking, flying, ghost),
  * n night eye, brightens the scene
* Fixed incompatability with DMD 1.032 and newer compilers
* * (thanks to tomqyp)
* Various minor changes and updates

0.4.0
-----

* Switched from Audiere to OpenAL
* * (BIG thanks to Chris Robinson)
* Added complete Makefile (again) as a alternative build tool
* More realistic lighting (thanks again to Chris Robinson)
* Various localization fixes tested with Russian and French versions
* Temporary workaround for the Unicode issue: invalid UTF displayed as '?'
* Added ns option to disable sound, for debugging
* Various bug fixes
* Cosmetic changes to placate gdc Wall

0.3.0
-----

* Built and tested on Windows XP
* Partial support for FreeBSD (exceptions do not work)
* You no longer have to download Monster separately
* Made an alternative for building without DSSS (but DSSS still works)
* Renamed main program from 'morro' to 'openmw'
* Made the config system more robust
* Added oc switch for showing Ogre config window on startup
* Removed some config files, these are auto generated when missing.
* Separated plugins.cfg into linux and windows versions.
* Updated Makefile and sources for increased portability
* confirmed to work against OIS 1.0.0 (Ubuntu repository package)

0.2.0
-----

* Compiles with gdc
* Switched to DSSS for building D code
* Includes the program esmtool

0.1.0
-----

first release<|MERGE_RESOLUTION|>--- conflicted
+++ resolved
@@ -60,12 +60,9 @@
     Bug #4480: Segfault in QuickKeysMenu when item no longer in inventory
     Bug #4489: Goodbye doesn't block dialogue hyperlinks
     Bug #4490: PositionCell on player gives "Error: tried to add local script twice"
-<<<<<<< HEAD
-    Bug #4495: Crossbow animations blending is buggy
-=======
     Bug #4491: Training cap based off Base Skill instead of Modified Skill
+    Bug #4495: Crossbow animations blending is buggy    
     Bug #3249: Fixed revert function not updating views properly
->>>>>>> fde46f03
     Feature #2606: Editor: Implemented (optional) case sensitive global search
     Feature #3276: Editor: Search- Show number of (remaining) search results and indicate a search without any results
     Feature #3641: Editor: Limit FPS in 3d preview window
