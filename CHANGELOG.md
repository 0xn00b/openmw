--- conflicted
+++ resolved
@@ -63,11 +63,8 @@
     Bug #4490: PositionCell on player gives "Error: tried to add local script twice"
     Bug #4491: Training cap based off Base Skill instead of Modified Skill
     Bug #4495: Crossbow animations blending is buggy
-<<<<<<< HEAD
     Bug #4496: SpellTurnLeft and SpellTurnRight animation groups are unused
-=======
     Bug #4497: File names starting with x or X are not classified as animation
->>>>>>> 686830a6
     Bug #3249: Fixed revert function not updating views properly
     Feature #2606: Editor: Implemented (optional) case sensitive global search
     Feature #3276: Editor: Search- Show number of (remaining) search results and indicate a search without any results
