--- conflicted
+++ resolved
@@ -1,16 +1,12 @@
 0.45.0
 ------
-<<<<<<< HEAD
+    Bug #2835: Player able to slowly move when overencumbered
     Bug #3897: Have Goodbye give all choices the effects of Goodbye
-=======
-    Bug #2835: Player able to slowly move when overencumbered
     Bug #4221: Characters get stuck in V-shaped terrain
->>>>>>> 9d0ce250
     Bug #4293: Faction members are not aware of faction ownerships in barter
     Bug #4327: Missing animations during spell/weapon stance switching
     Bug #4426: RotateWorld behavior is incorrect
     Bug #4433: Guard behaviour is incorrect with Alarm = 0
-    Bug #4443: Goodbye option and dialogue choices are not mutually exclusive 
     Feature #4444: Per-group KF-animation files support
 
 0.44.0
