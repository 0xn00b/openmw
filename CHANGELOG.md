--- conflicted
+++ resolved
@@ -2,14 +2,11 @@
 ------
 
     Bug #2835: Player able to slowly move when overencumbered
-<<<<<<< HEAD
     Bug #3374: Touch spells not hitting kwama foragers
     Bug #3591: Angled hit distance too low
     Bug #3897: Have Goodbye give all choices the effects of Goodbye
+    Bug #3997: Almalexia doesn't pace
     Bug #4036: Weird behaviour of AI packages if package target has non-unique ID
-=======
-    Bug #3997: Almalexia doesn't pace
->>>>>>> 2e6cf2a4
     Bug #4221: Characters get stuck in V-shaped terrain
     Bug #4251: Stationary NPCs do not return to their position after combat
     Bug #4293: Faction members are not aware of faction ownerships in barter
