--- conflicted
+++ resolved
@@ -77,11 +77,8 @@
     Bug #4539: Paper Doll is affected by GUI scaling
     Bug #4545: Creatures flee from werewolves
     Bug #4551: Replace 0 sound range with default range separately
-<<<<<<< HEAD
     Bug #4553: Forcegreeting on non-actor opens a dialogue window which cannot be closed
-=======
     Bug #4558: Mesh optimizer: check for reserved node name is case-sensitive
->>>>>>> 1f4dd3b3
     Feature #2606: Editor: Implemented (optional) case sensitive global search
     Feature #3083: Play animation when NPC is casting spell via script
     Feature #3103: Provide option for disposition to get increased by successful trade
