--- conflicted
+++ resolved
@@ -608,9 +608,6 @@
         btTransform trans;
         trans.setIdentity();
 
-<<<<<<< HEAD
-        shape->mCollisionShape->getAabb(trans, min, max);
-=======
         if (shape->mRaycastingShape)
             shape->mRaycastingShape->getAabb(trans, min, max);
         else if (shape->mCollisionShape)
@@ -620,6 +617,5 @@
             min = btVector3(0,0,0);
             max = btVector3(0,0,0);
         }
->>>>>>> b2be0d3e
     }
 }}