#include "physic.hpp"
#include <btBulletDynamicsCommon.h>
#include <btBulletCollisionCommon.h>
#include <BulletCollision/CollisionShapes/btHeightfieldTerrainShape.h>
#include <components/nifbullet/bullet_nif_loader.hpp>
#include "CMotionState.h"
#include "OgreRoot.h"
#include "btKinematicCharacterController.h"
#include "BtOgrePG.h"
#include "BtOgreGP.h"
#include "BtOgreExtras.h"

#include <boost/lexical_cast.hpp>

#define BIT(x) (1<<(x))

namespace OEngine {
namespace Physic
{
    enum collisiontypes {
        COL_NOTHING = 0, //<Collide with nothing
        COL_WORLD = BIT(0), //<Collide with world objects
        COL_ACTOR_INTERNAL = BIT(1), //<Collide internal capsule
        COL_ACTOR_EXTERNAL = BIT(2), //<collide with external capsule
        COL_RAYCASTING = BIT(3)
    };

    PhysicActor::PhysicActor(std::string name)
    {
        mName = name;

        // The capsule is at the origin
        btTransform transform;
        transform.setIdentity();

        // External capsule
        externalGhostObject = new PairCachingGhostObject(name);
        externalGhostObject->setWorldTransform( transform );

        btScalar externalCapsuleHeight = 120;
        btScalar externalCapsuleWidth = 19;

        externalCollisionShape = new btCapsuleShapeZ( externalCapsuleWidth,  externalCapsuleHeight );
        externalCollisionShape->setMargin( 0.1 );

        externalGhostObject->setCollisionShape( externalCollisionShape );
        externalGhostObject->setCollisionFlags( btCollisionObject::CF_CHARACTER_OBJECT );

        // Internal capsule
        internalGhostObject = new PairCachingGhostObject(name);
        internalGhostObject->setWorldTransform( transform );
        //internalGhostObject->getBroadphaseHandle()->s
        btScalar internalCapsuleHeight =  110;
        btScalar internalCapsuleWidth =  17;

        internalCollisionShape = new btCapsuleShapeZ( internalCapsuleWidth, internalCapsuleHeight );
        internalCollisionShape->setMargin( 0.1 );

        internalGhostObject->setCollisionShape( internalCollisionShape );
        internalGhostObject->setCollisionFlags( btCollisionObject::CF_CHARACTER_OBJECT );

        mCharacter = new btKinematicCharacterController( externalGhostObject,internalGhostObject,btScalar( 40 ),1,4,20,9.8,0.2 );
        mCharacter->setUpAxis(btKinematicCharacterController::Z_AXIS);
        mCharacter->setUseGhostSweepTest(false);

        mCharacter->mCollision = false;
        setGravity(0);

        mTranslation = btVector3(0,0,70);
    }

    PhysicActor::~PhysicActor()
    {
        delete mCharacter;
        delete internalGhostObject;
        delete internalCollisionShape;
        delete externalGhostObject;
        delete externalCollisionShape;
    }

    void PhysicActor::setGravity(float gravity)
    {
        mCharacter->setGravity(gravity);
        //mCharacter->
    }

    void PhysicActor::enableCollisions(bool collision)
    {
        mCharacter->mCollision = collision;
    }

    void PhysicActor::setVerticalVelocity(float z)
    {
        mCharacter->setVerticalVelocity(z);
    }

    bool PhysicActor::getCollisionMode()
    {
        return mCharacter->mCollision;
    }

    void PhysicActor::setWalkDirection(const btVector3& mvt)
    {
        mCharacter->setWalkDirection( mvt );
    }

    void PhysicActor::Rotate(const btQuaternion& quat)
    {
        externalGhostObject->getWorldTransform().setRotation( externalGhostObject->getWorldTransform().getRotation() * quat );
        internalGhostObject->getWorldTransform().setRotation( internalGhostObject->getWorldTransform().getRotation() * quat );
    }

    void PhysicActor::setRotation(const btQuaternion& quat)
    {
        externalGhostObject->getWorldTransform().setRotation( quat );
        internalGhostObject->getWorldTransform().setRotation( quat );
    }

    btVector3 PhysicActor::getPosition(void)
    {
        return internalGhostObject->getWorldTransform().getOrigin() -mTranslation;
    }

    btQuaternion PhysicActor::getRotation(void)
    {
        return internalGhostObject->getWorldTransform().getRotation();
    }

    void PhysicActor::setPosition(const btVector3& pos)
    {
        internalGhostObject->getWorldTransform().setOrigin(pos+mTranslation);
        externalGhostObject->getWorldTransform().setOrigin(pos+mTranslation);
    }

    ////////////////////////////////////////////////////////////////////////////////////////////////////////////////
    //////////////////////////////////////////////////////////////////////////////////////////////////////////////////


    RigidBody::RigidBody(btRigidBody::btRigidBodyConstructionInfo& CI,std::string name)
        : btRigidBody(CI)
        , mName(name)
    {
    }

    RigidBody::~RigidBody()
    {
        delete getMotionState();
    }



    ///////////////////////////////////////////////////////////////////////////////////////////////////////
    ///////////////////////////////////////////////////////////////////////////////////////////////////////



    PhysicEngine::PhysicEngine(BulletShapeLoader* shapeLoader) :
        mDebugActive(0)
    {
        // Set up the collision configuration and dispatcher
        collisionConfiguration = new btDefaultCollisionConfiguration();
        dispatcher = new btCollisionDispatcher(collisionConfiguration);

        // The actual physics solver
        solver = new btSequentialImpulseConstraintSolver;

        //btOverlappingPairCache* pairCache = new btSortedOverlappingPairCache();
        pairCache = new btSortedOverlappingPairCache();

        //pairCache->setInternalGhostPairCallback( new btGhostPairCallback() );

        broadphase = new btDbvtBroadphase();

        // The world.
        dynamicsWorld = new btDiscreteDynamicsWorld(dispatcher,broadphase,solver,collisionConfiguration);
        dynamicsWorld->setGravity(btVector3(0,0,-10));

        if(BulletShapeManager::getSingletonPtr() == NULL)
        {
            new BulletShapeManager();
        }
        //TODO:singleton?
        mShapeLoader = shapeLoader;

        isDebugCreated = false;
        mDebugDrawer = NULL;
    }

    void PhysicEngine::createDebugRendering()
    {
        if(!isDebugCreated)
        {
            Ogre::SceneManagerEnumerator::SceneManagerIterator iter = Ogre::Root::getSingleton().getSceneManagerIterator();
            iter.begin();
            Ogre::SceneManager* scn = iter.getNext();
            Ogre::SceneNode* node = scn->getRootSceneNode()->createChildSceneNode();
            node->pitch(Ogre::Degree(-90));
            mDebugDrawer = new BtOgre::DebugDrawer(node, dynamicsWorld);
            dynamicsWorld->setDebugDrawer(mDebugDrawer);
            isDebugCreated = true;
            dynamicsWorld->debugDrawWorld();
        }
    }

    void PhysicEngine::setDebugRenderingMode(int mode)
    {
        if(!isDebugCreated)
        {
            createDebugRendering();
        }
        mDebugDrawer->setDebugMode(mode);
        mDebugActive = mode;
    }

    bool  PhysicEngine::toggleDebugRendering()
    {
        setDebugRenderingMode(!mDebugActive);
        return mDebugActive;
    }

    PhysicEngine::~PhysicEngine()
    {

        HeightFieldContainer::iterator hf_it = mHeightFieldMap.begin();
        for (; hf_it != mHeightFieldMap.end(); ++hf_it)
        {
            dynamicsWorld->removeRigidBody(hf_it->second.mBody);
            delete hf_it->second.mShape;
            delete hf_it->second.mBody;
        }

        RigidBodyContainer::iterator rb_it = RigidBodyMap.begin();
        for (; rb_it != RigidBodyMap.end(); ++rb_it)
        {
            if (rb_it->second != NULL)
            {
                dynamicsWorld->removeRigidBody(rb_it->second);

                delete rb_it->second;
                rb_it->second = NULL;
            }
        }

        PhysicActorContainer::iterator pa_it = PhysicActorMap.begin();
        for (; pa_it != PhysicActorMap.end(); ++pa_it)
        {
            if (pa_it->second != NULL)
            {
                dynamicsWorld->removeCollisionObject(pa_it->second->externalGhostObject);
                dynamicsWorld->removeCollisionObject(pa_it->second->internalGhostObject);
                dynamicsWorld->removeAction(pa_it->second->mCharacter);

                delete pa_it->second;
                pa_it->second = NULL;
            }
        }

        delete mDebugDrawer;

        delete dynamicsWorld;
        delete solver;
        delete collisionConfiguration;
        delete dispatcher;
        delete broadphase;
        delete pairCache;
        delete mShapeLoader;
    }

    void PhysicEngine::addHeightField(float* heights,
        int x, int y, float yoffset,
        float triSize, float sqrtVerts)
    {
        const std::string name = "HeightField_"
            + boost::lexical_cast<std::string>(x) + "_"
            + boost::lexical_cast<std::string>(y);

        // find the minimum and maximum heights (needed for bullet)
        float minh;
        float maxh;
        for (int i=0; i<sqrtVerts*sqrtVerts; ++i)
        {
            float h = heights[i];
            if (i==0)
            {
                minh = h;
                maxh = h;
            }

            if (h>maxh) maxh = h;
            if (h<minh) minh = h;
        }

        btHeightfieldTerrainShape* hfShape = new btHeightfieldTerrainShape(
            sqrtVerts, sqrtVerts, heights, 1,
            minh, maxh, 2,
            PHY_FLOAT,true);

        hfShape->setUseDiamondSubdivision(true);

        btVector3 scl(triSize, triSize, 1);
        hfShape->setLocalScaling(scl);

        CMotionState* newMotionState = new CMotionState(this,name);

        btRigidBody::btRigidBodyConstructionInfo CI = btRigidBody::btRigidBodyConstructionInfo(0,newMotionState,hfShape);
        RigidBody* body = new RigidBody(CI,name);
        body->collide = true;
        body->getWorldTransform().setOrigin(btVector3( (x+0.5)*triSize*(sqrtVerts-1), (y+0.5)*triSize*(sqrtVerts-1), (maxh+minh)/2.f));

        HeightField hf;
        hf.mBody = body;
        hf.mShape = hfShape;

        mHeightFieldMap [name] = hf;

        dynamicsWorld->addRigidBody(body,COL_WORLD,COL_WORLD|COL_ACTOR_INTERNAL|COL_ACTOR_EXTERNAL);
    }

    void PhysicEngine::removeHeightField(int x, int y)
    {
        const std::string name = "HeightField_"
            + boost::lexical_cast<std::string>(x) + "_"
            + boost::lexical_cast<std::string>(y);

        HeightField hf = mHeightFieldMap [name];

        dynamicsWorld->removeRigidBody(hf.mBody);
        delete hf.mShape;
        delete hf.mBody;

        mHeightFieldMap.erase(name);
    }

    RigidBody* PhysicEngine::createRigidBody(std::string mesh,std::string name,float scale)
    {
        char uniqueID[8];
        sprintf( uniqueID, "%07.3f", scale );
        std::string sid = uniqueID;
        std::string outputstring = mesh + uniqueID + "\"|";
        //std::cout << "The string" << outputstring << "\n";

        //get the shape from the .nif
        mShapeLoader->load(outputstring,"General");
        BulletShapeManager::getSingletonPtr()->load(outputstring,"General");
        BulletShapePtr shape = BulletShapeManager::getSingleton().getByName(outputstring,"General");
<<<<<<< HEAD
        shape->Shape->setLocalScaling(btVector3(scale,scale,scale));
        
=======
        shape->Shape->setLocalScaling( btVector3(scale,scale,scale));
        //btScaledBvhTriangleMeshShape* scaled = new btScaledBvhTriangleMeshShape(dynamic_cast<btBvhTriangleMeshShape*> (shape->Shape), btVector3(scale,scale,scale));
>>>>>>> b5edad79

        //create the motionState
        CMotionState* newMotionState = new CMotionState(this,name);

        //create the real body
        btRigidBody::btRigidBodyConstructionInfo CI = btRigidBody::btRigidBodyConstructionInfo(0,newMotionState,shape->Shape);
        RigidBody* body = new RigidBody(CI,name);
        body->collide = shape->collide;
        return body;

    }

    void PhysicEngine::addRigidBody(RigidBody* body)
    {
        if(body)
        {
            if(body->collide)
            {
                dynamicsWorld->addRigidBody(body,COL_WORLD,COL_WORLD|COL_ACTOR_INTERNAL|COL_ACTOR_EXTERNAL);
            }
            else
            {
                dynamicsWorld->addRigidBody(body,COL_RAYCASTING,COL_RAYCASTING|COL_WORLD);
            }
            body->setActivationState(DISABLE_DEACTIVATION);
            RigidBody* oldBody = RigidBodyMap[body->mName];
            if (oldBody != NULL)
            {
                dynamicsWorld->removeRigidBody(oldBody);
                delete oldBody;
            }

            RigidBodyMap[body->mName] = body;
        }
    }

    void PhysicEngine::removeRigidBody(std::string name)
    {
        RigidBodyContainer::iterator it = RigidBodyMap.find(name);
        if (it != RigidBodyMap.end() )
        {
            RigidBody* body = it->second;
            if(body != NULL)
            {
                // broadphase->getOverlappingPairCache()->removeOverlappingPairsContainingProxy(body->getBroadphaseProxy(),dispatcher);
                /*PhysicActorContainer::iterator it2 = PhysicActorMap.begin();
                  for(;it2!=PhysicActorMap.end();it++)
                  {
                  it2->second->internalGhostObject->getOverlappingPairCache()->removeOverlappingPairsContainingProxy(body->getBroadphaseProxy(),dispatcher);
                  it2->second->externalGhostObject->getOverlappingPairCache()->removeOverlappingPairsContainingProxy(body->getBroadphaseProxy(),dispatcher);
                  }*/
                dynamicsWorld->removeRigidBody(body);
            }
        }
    }

    void PhysicEngine::deleteRigidBody(std::string name)
    {
        RigidBodyContainer::iterator it = RigidBodyMap.find(name);
        if (it != RigidBodyMap.end() )
        {
            RigidBody* body = it->second;
            //btScaledBvhTriangleMeshShape* scaled = dynamic_cast<btScaledBvhTriangleMeshShape*> (body->getCollisionShape());
            
            if(body != NULL)
            {
                delete body;
            }
            /*if(scaled != NULL)
            {
                delete scaled;
            }*/
            RigidBodyMap.erase(it);
        }
    }

    RigidBody* PhysicEngine::getRigidBody(std::string name)
    {
        RigidBodyContainer::iterator it = RigidBodyMap.find(name);
        if (it != RigidBodyMap.end() )
        {
            RigidBody* body = RigidBodyMap[name];
            return body;
        }
        else
        {
            return 0;
        }
    }

    void PhysicEngine::stepSimulation(double deltaT)
    {
        dynamicsWorld->stepSimulation(deltaT,10, 1/60.0);
        if(isDebugCreated)
        {
            mDebugDrawer->step();
        }
    }

    void PhysicEngine::addCharacter(std::string name)
    {
        // Remove character with given name, so we don't make memory
        // leak when character would be added twice
        removeCharacter(name);

        PhysicActor* newActor = new PhysicActor(name);
        dynamicsWorld->addCollisionObject( newActor->externalGhostObject, COL_ACTOR_EXTERNAL, COL_WORLD |COL_ACTOR_EXTERNAL );
        dynamicsWorld->addCollisionObject( newActor->internalGhostObject, COL_ACTOR_INTERNAL, COL_WORLD |COL_ACTOR_INTERNAL );
        dynamicsWorld->addAction( newActor->mCharacter );
        PhysicActorMap[name] = newActor;
    }

    void PhysicEngine::removeCharacter(std::string name)
    {
        //std::cout << "remove";
        PhysicActorContainer::iterator it = PhysicActorMap.find(name);
        if (it != PhysicActorMap.end() )
        {
            PhysicActor* act = it->second;
            if(act != NULL)
            {
                /*broadphase->getOverlappingPairCache()->removeOverlappingPairsContainingProxy(act->externalGhostObject->getBroadphaseHandle(),dispatcher);
                  broadphase->getOverlappingPairCache()->removeOverlappingPairsContainingProxy(act->internalGhostObject->getBroadphaseHandle(),dispatcher);
                  PhysicActorContainer::iterator it2 = PhysicActorMap.begin();
                  for(;it2!=PhysicActorMap.end();it++)
                  {
                  it->second->internalGhostObject->getOverlappingPairCache()->removeOverlappingPairsContainingProxy(act->externalGhostObject->getBroadphaseHandle(),dispatcher);
                  it->second->externalGhostObject->getOverlappingPairCache()->removeOverlappingPairsContainingProxy(act->externalGhostObject->getBroadphaseHandle(),dispatcher);
                  it->second->internalGhostObject->getOverlappingPairCache()->removeOverlappingPairsContainingProxy(act->internalGhostObject->getBroadphaseHandle(),dispatcher);
                  it->second->externalGhostObject->getOverlappingPairCache()->removeOverlappingPairsContainingProxy(act->internalGhostObject->getBroadphaseHandle(),dispatcher);
                  }*/
                //act->externalGhostObject->
                dynamicsWorld->removeCollisionObject(act->externalGhostObject);
                dynamicsWorld->removeCollisionObject(act->internalGhostObject);
                dynamicsWorld->removeAction(act->mCharacter);
                delete act;
            }
            PhysicActorMap.erase(it);
        }
        //std::cout << "ok";
    }

    PhysicActor* PhysicEngine::getCharacter(std::string name)
    {
        PhysicActorContainer::iterator it = PhysicActorMap.find(name);
        if (it != PhysicActorMap.end() )
        {
            PhysicActor* act = PhysicActorMap[name];
            return act;
        }
        else
        {
            return 0;
        }
    }

    void PhysicEngine::emptyEventLists(void)
    {
    }

    std::pair<std::string,float> PhysicEngine::rayTest(btVector3& from,btVector3& to)
    {
        std::string name = "";
        float d = -1;

        float d1 = 10000.;
        btCollisionWorld::ClosestRayResultCallback resultCallback1(from, to);
        resultCallback1.m_collisionFilterMask = COL_WORLD|COL_RAYCASTING;
        dynamicsWorld->rayTest(from, to, resultCallback1);
        if (resultCallback1.hasHit())
        {
            name = static_cast<const RigidBody&>(*resultCallback1.m_collisionObject).mName;
            d1 = resultCallback1.m_closestHitFraction;
            d = d1;
        }

        btCollisionWorld::ClosestRayResultCallback resultCallback2(from, to);
        resultCallback2.m_collisionFilterMask = COL_ACTOR_INTERNAL|COL_ACTOR_EXTERNAL;
        dynamicsWorld->rayTest(from, to, resultCallback2);
        float d2 = 10000.;
        if (resultCallback2.hasHit())
        {
            d2 = resultCallback1.m_closestHitFraction;
            if(d2<=d1)
            {
                name = static_cast<const PairCachingGhostObject&>(*resultCallback2.m_collisionObject).mName;
                d = d2;
            }
        }

        return std::pair<std::string,float>(name,d);
    }

    std::vector< std::pair<float, std::string> > PhysicEngine::rayTest2(btVector3& from, btVector3& to)
    {
        MyRayResultCallback resultCallback1;
        resultCallback1.m_collisionFilterMask = COL_WORLD|COL_RAYCASTING;
        dynamicsWorld->rayTest(from, to, resultCallback1);
        std::vector< std::pair<float, const btCollisionObject*> > results = resultCallback1.results;

        MyRayResultCallback resultCallback2;
        resultCallback2.m_collisionFilterMask = COL_ACTOR_INTERNAL|COL_ACTOR_EXTERNAL;
        dynamicsWorld->rayTest(from, to, resultCallback2);
        std::vector< std::pair<float, const btCollisionObject*> > actorResults = resultCallback2.results;

        std::vector< std::pair<float, std::string> > results2;

        for (std::vector< std::pair<float, const btCollisionObject*> >::iterator it=results.begin();
            it != results.end(); ++it)
        {
            results2.push_back( std::make_pair( (*it).first, static_cast<const RigidBody&>(*(*it).second).mName ) );
        }

        for (std::vector< std::pair<float, const btCollisionObject*> >::iterator it=actorResults.begin();
            it != actorResults.end(); ++it)
        {
            results2.push_back( std::make_pair( (*it).first, static_cast<const PairCachingGhostObject&>(*(*it).second).mName ) );
        }

        std::sort(results2.begin(), results2.end(), MyRayResultCallback::cmp);

        return results2;
    }
}};<|MERGE_RESOLUTION|>--- conflicted
+++ resolved
@@ -343,13 +343,8 @@
         mShapeLoader->load(outputstring,"General");
         BulletShapeManager::getSingletonPtr()->load(outputstring,"General");
         BulletShapePtr shape = BulletShapeManager::getSingleton().getByName(outputstring,"General");
-<<<<<<< HEAD
-        shape->Shape->setLocalScaling(btVector3(scale,scale,scale));
-        
-=======
         shape->Shape->setLocalScaling( btVector3(scale,scale,scale));
         //btScaledBvhTriangleMeshShape* scaled = new btScaledBvhTriangleMeshShape(dynamic_cast<btBvhTriangleMeshShape*> (shape->Shape), btVector3(scale,scale,scale));
->>>>>>> b5edad79
 
         //create the motionState
         CMotionState* newMotionState = new CMotionState(this,name);
